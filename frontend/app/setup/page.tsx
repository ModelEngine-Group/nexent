"use client"

import { useState, useEffect } from "react"
import { useRouter } from "next/navigation"
import { message } from "antd"
import AppModelConfig from "./modelSetup/config"
import DataConfig from "./knowledgeBaseSetup/KnowledgeBaseManager"
import AgentConfig from "./agentSetup/AgentConfig"
import { configStore } from "@/lib/config"
import { configService } from "@/services/configService"
import modelEngineService, { ConnectionStatus } from "@/services/modelEngineService"
import Layout from "./layout"

export default function CreatePage() {
  const [selectedKey, setSelectedKey] = useState("1")
  const router = useRouter()
  const [connectionStatus, setConnectionStatus] = useState<ConnectionStatus>("processing")
  const [isCheckingConnection, setIsCheckingConnection] = useState(false)
  const [lastChecked, setLastChecked] = useState<string | null>(null)
  const [isSavingConfig, setIsSavingConfig] = useState(false)
  const [isFromSecondPage, setIsFromSecondPage] = useState(false)

  // Check the connection status when the page is initialized
  useEffect(() => {
    // Check the connection status
    checkModelEngineConnection()
    
    // Trigger knowledge base data acquisition only when the page is initialized
    window.dispatchEvent(new CustomEvent('knowledgeBaseDataUpdated', {
      detail: { forceRefresh: true }
    }))

    // Check if the knowledge base configuration option card needs to be displayed
    const showKbConfig = localStorage.getItem('show_kb_config')
    if (showKbConfig === 'true') {
      // Switch to the knowledge base configuration option card
      setSelectedKey("2")
      // Clear the flag to avoid automatic switching when accessing the page next time
      localStorage.removeItem('show_kb_config')
    }
  }, [])

<<<<<<< HEAD
  // 监听selectedKey变化，在切换页面时进行相应操作
=======
  // Add an automatic check interval
  useEffect(() => {
    const interval = setInterval(() => {
      checkModelEngineConnection()
    }, 30000) // 每30秒检查一次

    // Clean up function
    return () => clearInterval(interval)
  }, [])

  // Listen for changes in selectedKey, refresh knowledge base data when entering the second page
>>>>>>> aeffbdca
  useEffect(() => {
    if (selectedKey === "2") {
      // When entering the second page, reset the flag
      setIsFromSecondPage(false)
      // When entering the second page, get the latest knowledge base data
      window.dispatchEvent(new CustomEvent('knowledgeBaseDataUpdated', {
        detail: { forceRefresh: true }
      }))
      // 进入第二页时检查连接状态
      checkModelEngineConnection()
    } else if (selectedKey === "1") {
      // 进入第一页时检查连接状态
      checkModelEngineConnection()
    }
  }, [selectedKey])

  // Function to check the ModelEngine connection status
  const checkModelEngineConnection = async () => {
    setIsCheckingConnection(true)

    try {
      const result = await modelEngineService.checkConnection()
      setConnectionStatus(result.status)
      setLastChecked(result.lastChecked)
    } catch (error) {
      console.error("检查连接状态失败:", error)
      setConnectionStatus("error")
    } finally {
      setIsCheckingConnection(false)
    }
  }

  const renderContent = () => {
    switch (selectedKey) {
      case "1":
        return <AppModelConfig skipModelVerification={isFromSecondPage} />
      case "2":
        return <DataConfig />
      case "3":
        return <AgentConfig />
      default:
        return null
    }
  }

  // Handle completed configuration
  const handleCompleteConfig = async () => {
    if (selectedKey === "3") {
      setIsSavingConfig(true)
      try {
        // Get the current global configuration
        const currentConfig = configStore.getConfig()
        
        // Call the backend save configuration API
        const saveResult = await configService.saveConfigToBackend(currentConfig)
        
        if (saveResult) {
          message.success("配置已保存")
          // After saving successfully, redirect to the chat page
          router.push("/chat")
        } else {
          message.error("保存配置失败，请重试")
        }
      } catch (error) {
        console.error("保存配置异常:", error)
        message.error("系统异常，请稍后重试")
      } finally {
        setIsSavingConfig(false)
      }
    } else if (selectedKey === "2") {
      // Jump from the second page to the third page
      setSelectedKey("3")
    } else if (selectedKey === "1") {
      // Validate required fields when jumping from the first page to the second page
      try {
        // Get the current configuration
        const currentConfig = configStore.getConfig()
        
        // Check the application name
        if (!currentConfig.app.appName.trim()) {
          message.error("请填写应用名称")
          
          // Trigger a custom event to notify the AppConfigSection to mark the application name input box as an error
          window.dispatchEvent(new CustomEvent('highlightMissingField', {
            detail: { field: 'appName' }
          }))
          
          return // Interrupt the jump
        }
        
        // Check the main model
        if (!currentConfig.models.llm.modelName) {
          message.error("请选择主模型")
          
          // Trigger a custom event to notify the ModelConfigSection to mark the main model dropdown as an error
          window.dispatchEvent(new CustomEvent('highlightMissingField', {
            detail: { field: 'llm.main' }
          }))
          
          return // 中断跳转
        }
        
        // All required fields have been filled, allow the jump to the second page
        setSelectedKey("2")

        // Call the backend save configuration API
        await configService.saveConfigToBackend(currentConfig)
      } catch (error) {
        console.error("验证配置异常:", error)
        message.error("系统异常，请稍后重试")
      }
    }
  }

  // Handle the logic of the user switching to the first page
  const handleBackToFirstPage = () => {
    if (selectedKey === "3") {
      setSelectedKey("2")
    } else if (selectedKey === "2") {
      setSelectedKey("1")
      // Set the flag to indicate that the user is returning from the second page to the first page
      setIsFromSecondPage(true)
    }
  }

  return (
    <Layout
      connectionStatus={connectionStatus}
      lastChecked={lastChecked}
      isCheckingConnection={isCheckingConnection}
      onCheckConnection={checkModelEngineConnection}
      selectedKey={selectedKey}
      onBackToFirstPage={handleBackToFirstPage}
      onCompleteConfig={handleCompleteConfig}
      isSavingConfig={isSavingConfig}
      showDebugButton={selectedKey === "3"}
    >
      {renderContent()}
    </Layout>
  )
}<|MERGE_RESOLUTION|>--- conflicted
+++ resolved
@@ -40,21 +40,8 @@
     }
   }, [])
 
-<<<<<<< HEAD
+
   // 监听selectedKey变化，在切换页面时进行相应操作
-=======
-  // Add an automatic check interval
-  useEffect(() => {
-    const interval = setInterval(() => {
-      checkModelEngineConnection()
-    }, 30000) // 每30秒检查一次
-
-    // Clean up function
-    return () => clearInterval(interval)
-  }, [])
-
-  // Listen for changes in selectedKey, refresh knowledge base data when entering the second page
->>>>>>> aeffbdca
   useEffect(() => {
     if (selectedKey === "2") {
       // When entering the second page, reset the flag

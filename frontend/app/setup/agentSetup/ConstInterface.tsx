"use client";

// model enum class
export enum OpenAIModel {
  MainModel = 'main_model',
  SubModel = 'sub_model'
}

export interface Agent {
  id: string;
  name: string;
  description: string;
  model: string;
  max_step: number;
  provide_run_summary: boolean;
  tools: Tool[];
  prompt: string;
  business_description?: string;
  is_available?: boolean;
}

export interface Tool {
  id: string;
  name: string;
  description: string;
  source: 'local' | 'mcp';
  initParams: ToolParam[];
  is_available?: boolean;
}

export interface ToolParam {
  name: string;
  type: 'string' | 'number' | 'boolean' | 'array' | 'object' | 'OpenAIModel' | 'Optional';
  required: boolean;
  value?: any;
  description?: string;
}
// add agent modal props interface
export interface AgentModalProps {
  isOpen: boolean;
  onCancel: () => void;
  onSave: (name: string, description: string, model: string, max_step: number, provide_run_summary: boolean, prompt: string, business_description: string) => void;
  onRefresh?: () => void;
  title: string;
  agent?: Agent | null;
  selectedTools?: Tool[];
  systemPrompt?: string;
  readOnly?: boolean;
  agentId: string | null;
}
// business logic input component props interface
export interface BusinessLogicInputProps {
  value: string;
  onChange: (value: string) => void;
  selectedAgents: Agent[];
  systemPrompt: string;
}
// sub agent pool component props interface
export interface SubAgentPoolProps {
  selectedAgents: Agent[];
  onSelectAgent: (agent: Agent, isSelected: boolean) => void;
  onEditAgent: (agent: Agent) => void;
  onCreateNewAgent: () => void;
  onImportAgent: () => void;
  subAgentList?: Agent[];
  loadingAgents?: boolean;
  enabledAgentIds?: number[];
  isImporting?: boolean;
}
// tool pool component props interface
export interface ToolPoolProps {
  selectedTools: Tool[];
  onSelectTool: (tool: Tool, isSelected: boolean) => void;
  isCreatingNewAgent?: boolean;
  tools?: Tool[];
  loadingTools?: boolean;
  mainAgentId?: string | null;
  localIsGenerating?: boolean;
  mcpList?: any[];
  setSelectedTools: (tools: Tool[]) => void;
  setTools?: (tools: Tool[]) => void;
}
// main component props interface
export interface BusinessLogicConfigProps {
  businessLogic: string;
  setBusinessLogic: (value: string) => void;
  selectedAgents: Agent[];
  setSelectedAgents: (agents: Agent[]) => void;
  selectedTools: Tool[];
  setSelectedTools: (tools: Tool[] | ((prevTools: Tool[]) => Tool[])) => void;
  systemPrompt: string;
  setSystemPrompt: (value: string) => void;
  isCreatingNewAgent: boolean;
  setIsCreatingNewAgent: (value: boolean) => void;
  mainAgentModel: OpenAIModel;
  setMainAgentModel: (value: OpenAIModel) => void;
  mainAgentMaxStep: number;
  setMainAgentMaxStep: (value: number) => void;
  tools?: Tool[];
  subAgentList?: Agent[];
  loadingAgents?: boolean;
  mainAgentId: string | null;
  setMainAgentId: (id: string | null) => void;
  setSubAgentList: (agents: Agent[]) => void;
  enabledAgentIds: number[];
  setEnabledAgentIds: (ids: number[]) => void;
<<<<<<< HEAD
  localIsGenerating: boolean;
  mcpList?: any[];
  setTools: (tools: Tool[]) => void;
=======
>>>>>>> b4816e1b
}<|MERGE_RESOLUTION|>--- conflicted
+++ resolved
@@ -104,10 +104,6 @@
   setSubAgentList: (agents: Agent[]) => void;
   enabledAgentIds: number[];
   setEnabledAgentIds: (ids: number[]) => void;
-<<<<<<< HEAD
-  localIsGenerating: boolean;
   mcpList?: any[];
   setTools: (tools: Tool[]) => void;
-=======
->>>>>>> b4816e1b
 }
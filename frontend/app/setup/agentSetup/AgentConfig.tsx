--- conflicted
+++ resolved
@@ -38,12 +38,8 @@
   const [loadingAgents, setLoadingAgents] = useState(false)
   const [enabledToolIds, setEnabledToolIds] = useState<number[]>([])
   const [enabledAgentIds, setEnabledAgentIds] = useState<number[]>([])
-<<<<<<< HEAD
-  const [localIsGenerating, setLocalIsGenerating] = useState(false)
   const [mcpList, setMcpList] = useState<any[]>([])
-=======
   const [currentGuideStep, setCurrentGuideStep] = useState<number | undefined>(undefined)
->>>>>>> b4816e1b
 
   // load tools when page is loaded
   useEffect(() => {
@@ -236,12 +232,8 @@
                   setSubAgentList={setSubAgentList}
                   enabledAgentIds={enabledAgentIds}
                   setEnabledAgentIds={setEnabledAgentIds}
-<<<<<<< HEAD
-                  localIsGenerating={localIsGenerating}
                   mcpList={mcpList}
                   setTools={setTools}
-=======
->>>>>>> b4816e1b
                 />
               </div>
             </div>

--- conflicted
+++ resolved
@@ -85,11 +85,8 @@
   onBackToFirstPage: () => void;
   onCompleteConfig: () => void;
   isSavingConfig: boolean;
-<<<<<<< HEAD
   userRole?: "user" | "admin";
-=======
   showDebugButton?: boolean;
->>>>>>> a51cafa2
 }
 
 function Navigation({
@@ -97,19 +94,13 @@
   onBackToFirstPage,
   onCompleteConfig,
   isSavingConfig,
-<<<<<<< HEAD
   userRole
-}: NavigationProps) {
-  return (
-    <div className="mt-3 flex justify-between px-6">
-      {selectedKey === "2" && userRole === "admin" && (
-=======
   showDebugButton = false,
 }: NavigationProps) {
   return (
     <div className="mt-3 flex justify-between px-6">
       <div className="flex gap-2">
-        {selectedKey !== "1" && (
+        {selectedKey === "2" && userRole === "admin" && (
           <button
             onClick={onBackToFirstPage}
             className={"px-6 py-2.5 rounded-md flex items-center text-sm font-medium bg-gray-100 text-gray-700 hover:bg-gray-200 cursor-pointer"}
@@ -120,29 +111,15 @@
       </div>
 
       <div className="flex gap-2">
->>>>>>> a51cafa2
         <button
           onClick={onCompleteConfig}
           disabled={isSavingConfig}
           className={"px-6 py-2.5 rounded-md flex items-center text-sm font-medium bg-blue-500 text-white hover:bg-blue-600"}
-          style={{ border: "none" }}
+          style={{ border: "none", marginLeft: selectedKey === "1" || userRole !== "admin" ? "auto" : undefined }}
         >
           {selectedKey === "3" ? (isSavingConfig ? "保存中..." : "完成配置") : "下一步"}
         </button>
-<<<<<<< HEAD
-      )}
-
-      <button
-        onClick={onCompleteConfig}
-        disabled={isSavingConfig}
-        className={"px-6 py-2.5 rounded-md flex items-center text-sm font-medium bg-blue-500 text-white hover:bg-blue-600"}
-        style={{ border: "none", marginLeft: selectedKey === "1" || userRole !== "admin" ? "auto" : undefined }}
-      >
-        {selectedKey === "2" ? (isSavingConfig ? "保存中..." : "完成配置") : "下一步"}
-      </button>
-=======
       </div>
->>>>>>> a51cafa2
     </div>
   )
 }
@@ -158,11 +135,8 @@
   onBackToFirstPage: () => void;
   onCompleteConfig: () => void;
   isSavingConfig: boolean;
-<<<<<<< HEAD
   userRole?: "user" | "admin";
-=======
   showDebugButton?: boolean;
->>>>>>> a51cafa2
 }
 
 function Layout({
@@ -175,11 +149,8 @@
   onBackToFirstPage,
   onCompleteConfig,
   isSavingConfig,
-<<<<<<< HEAD
   userRole
-=======
   showDebugButton = false,
->>>>>>> a51cafa2
 }: LayoutProps) {
   return (
     <div className="min-h-screen bg-gray-50 font-sans">
@@ -200,11 +171,8 @@
             onBackToFirstPage={onBackToFirstPage}
             onCompleteConfig={onCompleteConfig}
             isSavingConfig={isSavingConfig}
-<<<<<<< HEAD
             userRole={userRole}
-=======
             showDebugButton={showDebugButton}
->>>>>>> a51cafa2
           />
         </div>
       </div>

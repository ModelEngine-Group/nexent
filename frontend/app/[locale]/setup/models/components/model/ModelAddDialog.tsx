import { useState } from 'react'
import { useTranslation } from 'react-i18next'

import { Modal, Select, Input, Button, Switch, Tooltip, App } from "antd";
import {
  InfoCircleFilled,
  LoadingOutlined,
  RightOutlined,
  DownOutlined,
  SettingOutlined,
} from "@ant-design/icons";

import { useConfig } from "@/hooks/useConfig";
import { getConnectivityMeta, ConnectivityStatusType } from "@/lib/utils";
import { modelService } from "@/services/modelService";
import { ModelType, SingleModelConfig } from "@/types/modelConfig";
import { MODEL_TYPES } from "@/const/modelConfig";
import { useSiliconModelList } from "@/hooks/model/useSiliconModelList";
import log from "@/lib/logger";
import {
  ModelChunkSizeSlider,
  DEFAULT_EXPECTED_CHUNK_SIZE,
  DEFAULT_MAXIMUM_CHUNK_SIZE,
} from "./ModelChunkSizeSilder";

const { Option } = Select;

// Define the return type after adding a model
export interface AddedModel {
  name: string;
  type: ModelType;
}

interface ModelAddDialogProps {
  isOpen: boolean;
  onClose: () => void;
  onSuccess: (model?: AddedModel) => Promise<void>;
}

// Connectivity status type comes from utils

<<<<<<< HEAD
export const ModelAddDialog = ({
  isOpen,
  onClose,
  onSuccess,
}: ModelAddDialogProps) => {
  const { t } = useTranslation();
  const { message } = App.useApp();
  const { updateModelConfig } = useConfig();
=======
export const ModelAddDialog = ({ isOpen, onClose, onSuccess }: ModelAddDialogProps) => {
  const { t } = useTranslation()
  const { message } = App.useApp()
  const { updateModelConfig } = useConfig()

  // Parse backend error message and return i18n key with params
  const parseModelError = (errorMessage: string): { key: string; params?: Record<string, string> } => {
    if (!errorMessage) {
      return { key: 'model.dialog.error.addFailed' }
    }

    // Check for name conflict error
    const nameConflictMatch = errorMessage.match(/Name ['"]?([^'"]+)['"]? is already in use/i)
    if (nameConflictMatch) {
      return {
        key: 'model.dialog.error.nameConflict',
        params: { name: nameConflictMatch[1] }
      }
    }

    // For other errors, return generic error key without showing backend details
    return { key: 'model.dialog.error.addFailed' }
  }

>>>>>>> 886073a0
  const [form, setForm] = useState({
    type: MODEL_TYPES.LLM as ModelType,
    name: "",
    displayName: "",
    url: "",
    apiKey: "",
    maxTokens: "4096",
    isMultimodal: false,
    // Whether to import multiple models at once
    isBatchImport: false,
    provider: "silicon",
    vectorDimension: "1024",
    // Default chunk size range for embedding models
    chunkSizeRange: [
      DEFAULT_EXPECTED_CHUNK_SIZE,
      DEFAULT_MAXIMUM_CHUNK_SIZE,
    ] as [number, number],
  });
  const [loading, setLoading] = useState(false);
  const [verifyingConnectivity, setVerifyingConnectivity] = useState(false);
  const [connectivityStatus, setConnectivityStatus] = useState<{
    status: ConnectivityStatusType;
    message: string;
  }>({
    status: null,
    message: "",
  });

  const [modelList, setModelList] = useState<any[]>([]);
  const [selectedModelIds, setSelectedModelIds] = useState<Set<string>>(
    new Set()
  );
  const [showModelList, setShowModelList] = useState(false);
  const [loadingModelList, setLoadingModelList] = useState(false);

  // Settings modal state
  const [settingsModalVisible, setSettingsModalVisible] = useState(false);
  const [selectedModelForSettings, setSelectedModelForSettings] =
    useState<any>(null);
  const [modelMaxTokens, setModelMaxTokens] = useState("4096");

  // Use the silicon model list hook
  const { getModelList, getProviderSelectedModalList } = useSiliconModelList({
    form,
    setModelList,
    setSelectedModelIds,
    setShowModelList,
    setLoadingModelList,
  });

  const parseModelName = (name: string): string => {
    if (!name) return "";
    const parts = name.split("/");
    if (parts.length <= 2) {
      return parts[parts.length - 1];
    } else {
      return `${parts[0]}/${parts[parts.length - 1]}`;
    }
  };

  // Handle model name change, automatically update the display name
  const handleModelNameChange = (e: React.ChangeEvent<HTMLInputElement>) => {
    const name = e.target.value;
    setForm((prev) => ({
      ...prev,
      name,
      // If the display name is the same as the parsed result of the model name, it means the user has not manually modified the display name
      // At this time, the display name should be automatically updated
      displayName:
        prev.displayName === parseModelName(prev.name)
          ? parseModelName(name)
          : prev.displayName,
    }));
    // Clear the previous verification status
    setConnectivityStatus({ status: null, message: "" });
  };

  // Handle form change
  const handleFormChange = (field: string, value: string | boolean) => {
    setForm((prev) => ({
      ...prev,
      [field]: value,
    }));
    // If the key configuration item changes, clear the verification status
    if (
      ["type", "url", "apiKey", "maxTokens", "vectorDimension"].includes(field)
    ) {
      setConnectivityStatus({ status: null, message: "" });
    }
  };

  // Verify if the vector dimension is valid
  const isValidVectorDimension = (value: string): boolean => {
    const dimension = parseInt(value);
    return !isNaN(dimension) && dimension > 0;
  };

  // Check if the form is valid
  const isFormValid = () => {
    if (form.isBatchImport) {
      return form.provider.trim() !== "" && form.apiKey.trim() !== "";
    }
    if (form.type === MODEL_TYPES.EMBEDDING) {
      return (
        form.name.trim() !== "" &&
        form.url.trim() !== "" &&
        isValidVectorDimension(form.vectorDimension)
      );
    }
    return (
      form.name.trim() !== "" &&
      form.url.trim() !== "" &&
      form.maxTokens.trim() !== ""
    );
  };

  // Verify model connectivity
  const handleVerifyConnectivity = async () => {
    if (!isFormValid()) {
      message.warning(t("model.dialog.warning.incompleteForm"));
      return;
    }

    setVerifyingConnectivity(true);
    setConnectivityStatus({
      status: "checking",
      message: t("model.dialog.status.verifying"),
    });

    try {
      const modelType =
        form.type === MODEL_TYPES.EMBEDDING && form.isMultimodal
          ? (MODEL_TYPES.MULTI_EMBEDDING as ModelType)
          : form.type;

      const config = {
        modelName: form.name,
        modelType: modelType,
        baseUrl: form.url,
        apiKey: form.apiKey.trim() === "" ? "sk-no-api-key" : form.apiKey,
        maxTokens:
          form.type === MODEL_TYPES.EMBEDDING
            ? parseInt(form.vectorDimension)
            : parseInt(form.maxTokens),
        embeddingDim:
          form.type === MODEL_TYPES.EMBEDDING
            ? parseInt(form.vectorDimension)
            : undefined,
      };

      const result = await modelService.verifyModelConfigConnectivity(config);

      // Set connectivity status
      if (result.connectivity) {
        setConnectivityStatus({
          status: "available",
          message: t("model.dialog.connectivity.status.available"),
        });
      } else {
        // Set status to unavailable
        setConnectivityStatus({
          status: "unavailable",
          message: t("model.dialog.connectivity.status.unavailable")
        });
        // Show detailed error message using message.error (same as add failure)
        if (result.error) {
          message.error(result.error)
        }
      }
    } catch (error) {
      const errorMessage = error instanceof Error ? error.message : String(error)
      setConnectivityStatus({
        status: "unavailable",
        message: t("model.dialog.connectivity.status.unavailable"),
      });
      // Show error message using message.error (same as add failure)
      message.error(errorMessage || t("model.dialog.connectivity.status.unavailable"))
    } finally {
      setVerifyingConnectivity(false);
    }
  };

  // Handle batch adding models
  const handleBatchAddModel = async () => {
    // Only include models whose id is in selectedModelIds (i.e., switch is ON)
    const enabledModels = modelList.filter((model: any) =>
      selectedModelIds.has(model.id)
    );
    const modelType =
      form.type === MODEL_TYPES.EMBEDDING && form.isMultimodal
        ? (MODEL_TYPES.MULTI_EMBEDDING as ModelType)
        : form.type;
    try {
      const result = await modelService.addBatchCustomModel({
        api_key: form.apiKey.trim() === "" ? "sk-no-api-key" : form.apiKey,
        provider: form.provider,
        type: modelType,
        models: enabledModels.map((model: any) => ({
          ...model,
          max_tokens: model.max_tokens || parseInt(form.maxTokens) || 4096,
          // Add chunk size range for embedding models
          ...(isEmbeddingModel
            ? {
                expected_chunk_size: form.chunkSizeRange[0],
                maximum_chunk_size: form.chunkSizeRange[1],
              }
            : {}),
        })),
      });
      if (result === 200) {
        onSuccess();
      }
    } catch (error: any) {
<<<<<<< HEAD
      message.error(error?.message || "添加模型失败");
=======
      const errorInfo = parseModelError(error?.message || '')
      message.error(t(errorInfo.key, errorInfo.params))
>>>>>>> 886073a0
    }

    setForm((prev) => ({
      ...prev,
      isBatchImport: false,
    }));

    onClose();
  };

  // Handle settings button click
  const handleSettingsClick = (model: any) => {
    setSelectedModelForSettings(model);
    setModelMaxTokens(model.max_tokens?.toString() || "4096");
    setSettingsModalVisible(true);
  };

  // Handle settings save
  const handleSettingsSave = () => {
    if (selectedModelForSettings) {
      // Update the model in the list with new max_tokens
      setModelList((prev) =>
        prev.map((model) =>
          model.id === selectedModelForSettings.id
            ? { ...model, max_tokens: parseInt(modelMaxTokens) || 4096 }
            : model
        )
      );
    }
    setSettingsModalVisible(false);
    setSelectedModelForSettings(null);
  };

  // Handle adding a model
  const handleAddModel = async () => {
    // Check connectivity status before adding
    if (!form.isBatchImport && connectivityStatus.status !== 'available') {
      message.warning(t('model.dialog.error.connectivityRequired'))
      return
    }

    setLoading(true);
    if (form.isBatchImport) {
      await handleBatchAddModel();
      setLoading(false);
      return;
    }
    try {
      const modelType =
        form.type === MODEL_TYPES.EMBEDDING && form.isMultimodal
          ? (MODEL_TYPES.MULTI_EMBEDDING as ModelType)
          : form.type;

      // Determine the maximum tokens value
      let maxTokensValue = parseInt(form.maxTokens);
      if (
        form.type === MODEL_TYPES.EMBEDDING ||
        form.type === MODEL_TYPES.MULTI_EMBEDDING
      ) {
        // For embedding models, use the vector dimension as maxTokens
        maxTokensValue = 0;
      }

      // Add to the backend service
      await modelService.addCustomModel({
        name: form.name,
        type: modelType,
        url: form.url,
        apiKey: form.apiKey.trim() === "" ? "sk-no-api-key" : form.apiKey,
        maxTokens: maxTokensValue,
        displayName: form.displayName || form.name,
        // Send chunk size range for embedding models
        ...(isEmbeddingModel
          ? {
              expectedChunkSize: form.chunkSizeRange[0],
              maximumChunkSize: form.chunkSizeRange[1],
            }
          : {}),
      });

      // Create the model configuration object
      const modelConfig: SingleModelConfig = {
        modelName: form.name,
        displayName: form.displayName || form.name,
        apiConfig: {
          apiKey: form.apiKey,
          modelUrl: form.url,
        },
      };

      // Add the dimension field for embedding models
      if (form.type === MODEL_TYPES.EMBEDDING) {
        modelConfig.dimension = parseInt(form.vectorDimension);
      }

      // Update the local storage according to the model type
      let configUpdate: any = {};

      switch (modelType) {
        case MODEL_TYPES.LLM:
          configUpdate = { llm: modelConfig };
          break;
        case MODEL_TYPES.EMBEDDING:
          configUpdate = { embedding: modelConfig };
          break;
        case MODEL_TYPES.MULTI_EMBEDDING:
          configUpdate = { multiEmbedding: modelConfig };
          break;
        case MODEL_TYPES.VLM:
          configUpdate = { vlm: modelConfig };
          break;
        case MODEL_TYPES.RERANK:
          configUpdate = { rerank: modelConfig };
          break;
        case MODEL_TYPES.TTS:
          configUpdate = { tts: modelConfig };
          break;
        case MODEL_TYPES.STT:
          configUpdate = { stt: modelConfig };
          break;
      }

      // Save to localStorage
      updateModelConfig(configUpdate);

      // Create the returned model information
      const addedModel: AddedModel = {
        name: form.displayName,
        type: modelType,
      };

      // Reset the form
      setForm({
        type: form.type,
        name: "",
        displayName: "",
        url: "",
        apiKey: "",
        maxTokens: "4096",
        isMultimodal: false,
        isBatchImport: false,
        provider: "silicon",
        vectorDimension: "1024",
        chunkSizeRange: [
          DEFAULT_EXPECTED_CHUNK_SIZE,
          DEFAULT_MAXIMUM_CHUNK_SIZE,
        ],
      });

      // Reset the connectivity status
      setConnectivityStatus({ status: null, message: "" });

      // Call the success callback, pass the new added model information
      await onSuccess(addedModel);

      // Close the dialog
      onClose();
    } catch (error) {
<<<<<<< HEAD
      message.error(t("model.dialog.error.addFailed", { error }));
      log.error(t("model.dialog.error.addFailedLog"), error);
=======
      const errorMessage = error instanceof Error ? error.message : String(error)
      const errorInfo = parseModelError(errorMessage)
      message.error(t(errorInfo.key, errorInfo.params))
      log.error(t('model.dialog.error.addFailedLog'), error)
>>>>>>> 886073a0
    } finally {
      setLoading(false);
    }
  };

  const isEmbeddingModel = form.type === MODEL_TYPES.EMBEDDING;

  return (
    <Modal
      title={t("model.dialog.title")}
      open={isOpen}
      onCancel={onClose}
      footer={null}
      destroyOnClose
    >
      <div className="space-y-4">
        {/* Batch Import Switch */}
        <div>
          <div className="flex justify-between items-center">
            <label className="block text-sm font-medium text-gray-700">
              {t("model.dialog.label.batchImport")}
            </label>
            <Switch
              checked={form.isBatchImport}
              onChange={(checked) => handleFormChange("isBatchImport", checked)}
            />
          </div>
          <div className="text-xs text-gray-500 mt-1">
            {form.isBatchImport
              ? t("model.dialog.hint.batchImportEnabled")
              : t("model.dialog.hint.batchImportDisabled")}
          </div>
        </div>

        {/* Model Provider (shown only when batch import is enabled) */}
        {form.isBatchImport && (
          <div>
            <label className="block mb-1 text-sm font-medium text-gray-700">
              {t("model.dialog.label.provider")}
              <span className="text-red-500">*</span>
            </label>
            <Select
              style={{ width: "100%" }}
              value={form.provider}
              onChange={(value) => handleFormChange("provider", value)}
            >
              <Option value="silicon">{t("model.provider.silicon")}</Option>
            </Select>
          </div>
        )}

        {/* Model Type */}
        <div>
          <label className="block mb-1 text-sm font-medium text-gray-700">
            {t("model.dialog.label.type")}{" "}
            <span className="text-red-500">*</span>
          </label>
          <Select
            style={{ width: "100%" }}
            value={form.type}
            onChange={(value) => handleFormChange("type", value)}
          >
            <Option value={MODEL_TYPES.LLM}>{t("model.type.llm")}</Option>
            <Option value={MODEL_TYPES.EMBEDDING}>
              {t("model.type.embedding")}
            </Option>
            <Option value={MODEL_TYPES.VLM}>{t("model.type.vlm")}</Option>
            <Option value={MODEL_TYPES.RERANK} disabled>
              {t("model.type.rerank")}
            </Option>
            <Option value={MODEL_TYPES.STT} disabled>
              {t("model.type.stt")}
            </Option>
            <Option value={MODEL_TYPES.TTS} disabled>
              {t("model.type.tts")}
            </Option>
          </Select>
        </div>

        {/* Multimodal Switch */}
        {isEmbeddingModel && !form.isBatchImport && (
          <div>
            <div className="flex justify-between items-center">
              <label className="block text-sm font-medium text-gray-700">
                {t("model.dialog.label.multimodal")}
              </label>
              <Switch
                checked={form.isMultimodal}
                onChange={(checked) =>
                  handleFormChange("isMultimodal", checked)
                }
              />
            </div>
            <div className="text-xs text-gray-500 mt-1">
              {form.isMultimodal
                ? t("model.dialog.hint.multimodalEnabled")
                : t("model.dialog.hint.multimodalDisabled")}
            </div>
          </div>
        )}

        {/* Model Name */}
        {!form.isBatchImport && (
          <div>
            <label
              htmlFor="name"
              className="block mb-1 text-sm font-medium text-gray-700"
            >
              {t("model.dialog.label.name")}{" "}
              <span className="text-red-500">*</span>
            </label>
            <Input
              id="name"
              placeholder={t("model.dialog.placeholder.name")}
              value={form.name}
              onChange={handleModelNameChange}
            />
          </div>
        )}

        {/* Display Name */}
        {!form.isBatchImport && (
          <div>
            <label
              htmlFor="displayName"
              className="block mb-1 text-sm font-medium text-gray-700"
            >
              {t("model.dialog.label.displayName")}
            </label>
            <Input
              id="displayName"
              placeholder={t("model.dialog.placeholder.displayName")}
              value={form.displayName}
              onChange={(e) => handleFormChange("displayName", e.target.value)}
            />
          </div>
        )}

        {/* Model URL */}
        {!form.isBatchImport && (
          <div>
            <label
              htmlFor="url"
              className="block mb-1 text-sm font-medium text-gray-700"
            >
              {t("model.dialog.label.url")}{" "}
              <span className="text-red-500">*</span>
            </label>
            <Input
              id="url"
              placeholder={
                form.type === MODEL_TYPES.EMBEDDING
                  ? t("model.dialog.placeholder.url.embedding")
                  : t("model.dialog.placeholder.url")
              }
              value={form.url}
              onChange={(e) => handleFormChange("url", e.target.value)}
            />
          </div>
        )}

        {/* API Key */}
        <div>
          <label
            htmlFor="apiKey"
            className="block mb-1 text-sm font-medium text-gray-700"
          >
            {t("model.dialog.label.apiKey")}{" "}
            {form.isBatchImport && <span className="text-red-500">*</span>}
          </label>
          <Input.Password
            id="apiKey"
            placeholder={t("model.dialog.placeholder.apiKey")}
            value={form.apiKey}
            onChange={(e) => handleFormChange("apiKey", e.target.value)}
            autoComplete="new-password"
          />
        </div>

        {/* Chunk Size Slider (Embedding model only) */}
        {isEmbeddingModel && (
          <div>
            <label className="block mb-1 text-sm font-medium text-gray-700">
              {t("modelConfig.slider.chunkingSize")}
            </label>
            <ModelChunkSizeSlider
              value={form.chunkSizeRange}
              onChange={(value) => {
                setForm((prev) => ({
                  ...prev,
                  chunkSizeRange: value,
                }));
              }}
            />
          </div>
        )}

        {/* Vector dimension */}
        {isEmbeddingModel && (
          <div>
            <label
              htmlFor="vectorDimension"
              className="block mb-1 text-sm font-medium text-gray-700"
            ></label>
          </div>
        )}

        {/* Max Tokens */}
        {!isEmbeddingModel && !form.isBatchImport && (
          <div>
            <label
              htmlFor="maxTokens"
              className="block mb-1 text-sm font-medium text-gray-700"
            >
              {t("model.dialog.label.maxTokens")}
            </label>
            <Input
              id="maxTokens"
              placeholder={t("model.dialog.placeholder.maxTokens")}
              value={form.maxTokens}
              onChange={(e) => handleFormChange("maxTokens", e.target.value)}
            />
          </div>
        )}

        {/* Connectivity verification area */}
        {!form.isBatchImport && (
          <div className="p-3 bg-gray-50 border border-gray-200 rounded-md">
            <div className="flex items-center justify-between">
              <div className="flex items-center">
                <span className="text-sm font-medium text-gray-700">
                  {t("model.dialog.connectivity.title")}
                </span>
                {connectivityStatus.status && (
                  <div className="ml-2 flex items-center">
                    {getConnectivityMeta(connectivityStatus.status).icon}
                    <span
                      className="ml-1 text-xs"
                      style={{
                        color: getConnectivityMeta(connectivityStatus.status)
                          .color,
                      }}
                    >
                      {connectivityStatus.status === "available" &&
                        t("model.dialog.connectivity.status.available")}
                      {connectivityStatus.status === "unavailable" &&
                        t("model.dialog.connectivity.status.unavailable")}
                      {connectivityStatus.status === "checking" &&
                        t("model.dialog.status.verifying")}
                    </span>
                  </div>
                )}
              </div>
              <Button
                size="small"
                type="default"
                onClick={handleVerifyConnectivity}
                disabled={!isFormValid() || verifyingConnectivity}
              >
                {verifyingConnectivity
                  ? t("model.dialog.button.verifying")
                  : t("model.dialog.button.verify")}
              </Button>
            </div>
          </div>
        )}

        {/* Model List */}
        {form.isBatchImport && (
          <div className="p-3 bg-gray-50 border border-gray-200 rounded-md">
            <div className="flex items-center justify-between mb-1">
              <button
                type="button"
                onClick={() => setShowModelList(!showModelList)}
                className="flex items-center focus:outline-none"
              >
                {showModelList ? (
                  <DownOutlined className="text-sm text-gray-700 mr-1" />
                ) : (
                  <RightOutlined className="text-sm text-gray-700 mr-1" />
                )}
                <span className="text-sm font-medium text-gray-700">
                  {t("model.dialog.modelList.title")}
                </span>
              </button>
              <Button
                size="small"
                type="default"
                onClick={getModelList}
                disabled={!isFormValid() || loadingModelList}
              >
                {loadingModelList
                  ? t("common.loading")
                  : t("model.dialog.button.modelList")}
              </Button>
            </div>
            {showModelList && (
              <div className="mt-2 space-y-1 max-h-60 overflow-y-auto">
                {loadingModelList ? (
                  <div className="flex flex-col items-center justify-center py-4 text-xs text-gray-500">
                    <LoadingOutlined
                      spin
                      style={{
                        fontSize: 18,
                        color: "#1890ff",
                        marginBottom: 4,
                      }}
                    />
                    <span>{t("common.loading") || "获取中..."}</span>
                  </div>
                ) : modelList.length === 0 ? (
                  <div className="text-xs text-gray-500 text-center">
                    {t("model.dialog.message.noModels") || "请先获取模型"}
                  </div>
                ) : (
                  modelList.map((model: any) => {
                    const checked = selectedModelIds.has(model.id);
                    const toggleSelect = (value: boolean) => {
                      setSelectedModelIds((prev) => {
                        const next = new Set(prev);
                        if (value) {
                          next.add(model.id);
                        } else {
                          next.delete(model.id);
                        }
                        return next;
                      });
                    };
                    return (
                      <div
                        key={model.id}
                        className="p-2 flex justify-between items-center rounded hover:bg-gray-100 text-sm border border-transparent"
                      >
                        <div className="flex items-center min-w-0">
                          <span className="truncate" title={model.id}>
                            {model.id}
                          </span>
                          {model.model_type && (
                            <span className="ml-2 px-1.5 py-0.5 text-xs rounded bg-gray-200 text-gray-600 uppercase">
                              {String(model.model_tag)}
                            </span>
                          )}
                        </div>
                        <div className="flex items-center space-x-2">
                          {!isEmbeddingModel && (
                            <Tooltip
                              title={t(
                                "model.dialog.modelList.tooltip.settings"
                              )}
                            >
                              <Button
                                type="text"
                                icon={<SettingOutlined />}
                                size="small"
                                onClick={(e) => {
                                  e.stopPropagation(); // Prevent switch toggle
                                  handleSettingsClick(model);
                                }}
                              />
                            </Tooltip>
                          )}
                          <Switch
                            size="small"
                            checked={checked}
                            onChange={toggleSelect}
                          />
                        </div>
                      </div>
                    );
                  })
                )}
              </div>
            )}
            {connectivityStatus.message && !showModelList && (
              <div className="text-xs text-gray-600">
                {connectivityStatus.message}
              </div>
            )}
          </div>
        )}

        {/* Help Text */}
        <div className="p-3 bg-blue-50 border border-blue-100 rounded-md text-xs text-blue-700">
          <div>
            <div className="flex items-center mb-1">
              <InfoCircleFilled className="text-md text-blue-500 mr-3" />
              <p className="font-bold text-medium">
                {t("model.dialog.help.title")}
              </p>
            </div>
            <div className="mt-0.5 ml-6">
              {(form.isBatchImport
                ? t("model.dialog.help.content.batchImport")
                : t("model.dialog.help.content")
              )
                .split("\n")
                .map((line, index) => {
                  // Parse Markdown-style links: [text](url)
                  const markdownLinkRegex = /\[([^\]]+)\]\(([^)]+)\)/g;
                  const parts: (string | { text: string; url: string })[] = [];
                  let lastIndex = 0;
                  let match;

                  while ((match = markdownLinkRegex.exec(line)) !== null) {
                    // Add text before the link
                    if (match.index > lastIndex) {
                      parts.push(line.substring(lastIndex, match.index));
                    }
                    // Add the link object
                    parts.push({ text: match[1], url: match[2] });
                    lastIndex = match.index + match[0].length;
                  }

                  // Add remaining text after the last link
                  if (lastIndex < line.length) {
                    parts.push(line.substring(lastIndex));
                  }

                  // If no links found, just add the whole line
                  if (parts.length === 0) {
                    parts.push(line);
                  }

                  return (
                    <p key={index} className={index > 0 ? "mt-1" : ""}>
                      {parts.map((part, partIndex) => {
                        if (typeof part === "object") {
                          return (
                            <a
                              key={partIndex}
                              href={part.url}
                              target="_blank"
                              rel="noopener noreferrer"
                              className="text-blue-600 hover:text-blue-800 underline"
                            >
                              {part.text}
                            </a>
                          );
                        }
                        return <span key={partIndex}>{part}</span>;
                      })}
                    </p>
                  );
                })}
            </div>
            <div className="mt-2 ml-6 flex items-center">
              <span>{t("model.dialog.label.currentlySupported")}</span>
              {form.isBatchImport && (
                <Tooltip title="SiliconFlow">
                  <img
                    src="/siliconflow.png"
                    alt="SiliconFlow"
                    className="h-4 ml-1.5"
                  />
                </Tooltip>
              )}
              {form.type === "llm" && !form.isBatchImport && (
                <>
                  <Tooltip title="OpenAI">
                    <img
                      src="/openai.png"
                      alt="OpenAI"
                      className="h-4 ml-1.5"
                    />
                  </Tooltip>
                  <Tooltip title="Kimi">
                    <img src="/kimi.png" alt="Kimi" className="h-4 ml-1.5" />
                  </Tooltip>
                  <Tooltip title="Deepseek">
                    <img
                      src="/deepseek.png"
                      alt="Deepseek"
                      className="h-4 ml-1.5"
                    />
                  </Tooltip>
                  <Tooltip title="Qwen">
                    <img src="/qwen.png" alt="Qwen" className="h-4 ml-1.5" />
                  </Tooltip>
                  <span className="ml-1.5">...</span>
                </>
              )}
              {form.type === "embedding" && !form.isBatchImport && (
                <>
                  <Tooltip title="OpenAI">
                    <img
                      src="/openai.png"
                      alt="OpenAI"
                      className="h-4 ml-1.5"
                    />
                  </Tooltip>
                  <Tooltip title="Qwen">
                    <img src="/qwen.png" alt="Qwen" className="h-4 ml-1.5" />
                  </Tooltip>
                  <Tooltip title="Jina">
                    <img src="/jina.png" alt="Jina" className="h-4 ml-1.5" />
                  </Tooltip>
                  <Tooltip title="Baai">
                    <img src="/baai.png" alt="Baai" className="h-4 ml-1.5" />
                  </Tooltip>
                  <span className="ml-1.5">...</span>
                </>
              )}
              {form.type === "vlm" && !form.isBatchImport && (
                <>
                  <Tooltip title="Qwen">
                    <img src="/qwen.png" alt="Qwen" className="h-4 ml-1.5" />
                  </Tooltip>
                  <Tooltip title="Deepseek">
                    <img
                      src="/deepseek.png"
                      alt="Deepseek"
                      className="h-4 ml-1.5"
                    />
                  </Tooltip>
                  <span className="ml-1.5">...</span>
                </>
              )}
            </div>
          </div>
        </div>

        {/* Footer Buttons */}
        <div className="flex justify-end space-x-3">
          <Button onClick={onClose}>{t("common.button.cancel")}</Button>
          <Button
            type="primary"
            onClick={handleAddModel}
            disabled={!isFormValid() || (!form.isBatchImport && connectivityStatus.status !== 'available')}
            loading={loading}
          >
            {t("model.dialog.button.add")}
          </Button>
        </div>
      </div>

      {/* Settings Modal */}
      <Modal
        title={t("model.dialog.settings.title")}
        open={settingsModalVisible}
        onCancel={() => setSettingsModalVisible(false)}
        onOk={handleSettingsSave}
        destroyOnClose
      >
        <div className="space-y-3">
          <div>
            <label className="block mb-1 text-sm font-medium text-gray-700">
              {t("model.dialog.settings.label.maxTokens")}
            </label>
            <Input
              type="number"
              value={modelMaxTokens}
              onChange={(e) => setModelMaxTokens(e.target.value)}
              placeholder={t("model.dialog.placeholder.maxTokens")}
            />
          </div>
        </div>
      </Modal>
    </Modal>
  );
};<|MERGE_RESOLUTION|>--- conflicted
+++ resolved
@@ -39,7 +39,6 @@
 
 // Connectivity status type comes from utils
 
-<<<<<<< HEAD
 export const ModelAddDialog = ({
   isOpen,
   onClose,
@@ -48,11 +47,6 @@
   const { t } = useTranslation();
   const { message } = App.useApp();
   const { updateModelConfig } = useConfig();
-=======
-export const ModelAddDialog = ({ isOpen, onClose, onSuccess }: ModelAddDialogProps) => {
-  const { t } = useTranslation()
-  const { message } = App.useApp()
-  const { updateModelConfig } = useConfig()
 
   // Parse backend error message and return i18n key with params
   const parseModelError = (errorMessage: string): { key: string; params?: Record<string, string> } => {
@@ -73,7 +67,6 @@
     return { key: 'model.dialog.error.addFailed' }
   }
 
->>>>>>> 886073a0
   const [form, setForm] = useState({
     type: MODEL_TYPES.LLM as ModelType,
     name: "",
@@ -287,12 +280,8 @@
         onSuccess();
       }
     } catch (error: any) {
-<<<<<<< HEAD
-      message.error(error?.message || "添加模型失败");
-=======
-      const errorInfo = parseModelError(error?.message || '')
+      const errorInfo = parseModelError(error?.message || "")
       message.error(t(errorInfo.key, errorInfo.params))
->>>>>>> 886073a0
     }
 
     setForm((prev) => ({
@@ -451,15 +440,10 @@
       // Close the dialog
       onClose();
     } catch (error) {
-<<<<<<< HEAD
-      message.error(t("model.dialog.error.addFailed", { error }));
-      log.error(t("model.dialog.error.addFailedLog"), error);
-=======
       const errorMessage = error instanceof Error ? error.message : String(error)
       const errorInfo = parseModelError(errorMessage)
-      message.error(t(errorInfo.key, errorInfo.params))
-      log.error(t('model.dialog.error.addFailedLog'), error)
->>>>>>> 886073a0
+      message.error(t(errorInfo.key, errorInfo.params));
+      log.error(t("model.dialog.error.addFailedLog"), error);
     } finally {
       setLoading(false);
     }

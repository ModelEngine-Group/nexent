"use client";

import {ReactNode} from "react";
import {useTranslation} from "react-i18next";

<<<<<<< HEAD
import {Badge, Button, Dropdown} from "antd";
import {
  ChevronDown,
  Globe,
  RefreshCw,
} from "lucide-react";
import {languageOptions} from "@/const/constants";
import {useLanguageSwitch} from "@/lib/language";
import {CONNECTION_STATUS, ConnectionStatus,} from "@/const/modelConfig";

// ================ Setup Header Content Components ================
// These components are exported so they can be used to customize the TopNavbar

interface SetupHeaderRightContentProps {
  connectionStatus: ConnectionStatus;
  isCheckingConnection: boolean;
  onCheckConnection: () => void;
}

export function SetupHeaderRightContent({
  connectionStatus,
  isCheckingConnection,
  onCheckConnection,
}: SetupHeaderRightContentProps) {
  const { t } = useTranslation();
  const { currentLanguage, handleLanguageChange } = useLanguageSwitch();

  // Get status text
  const getStatusText = () => {
    switch (connectionStatus) {
      case CONNECTION_STATUS.SUCCESS:
        return t("setup.header.status.connected");
      case CONNECTION_STATUS.ERROR:
        return t("setup.header.status.disconnected");
      case CONNECTION_STATUS.PROCESSING:
        return t("setup.header.status.checking");
      default:
        return t("setup.header.status.unknown");
    }
  };

  return (
      <div className="flex items-center gap-3">
        <Dropdown
          menu={{
            items: languageOptions.map((opt) => ({
              key: opt.value,
              label: opt.label,
            })),
            onClick: ({ key }) => handleLanguageChange(key as string),
          }}
        >
          <a className="ant-dropdown-link text-sm !font-medium text-slate-600 hover:text-slate-900 dark:text-slate-300 dark:hover:text-white transition-colors flex items-center gap-2 cursor-pointer w-[110px] border-0 shadow-none bg-transparent text-left">
            <Globe className="h-4 w-4" />
            {languageOptions.find((o) => o.value === currentLanguage)?.label ||
              currentLanguage}
            <ChevronDown className="text-[10px]" />
          </a>
        </Dropdown>
        {/* ModelEngine connectivity status */}
        <div className="flex items-center px-3 py-1.5 rounded-md border border-slate-200 dark:border-slate-700">
          <Badge
            status={connectionStatus}
            text={getStatusText()}
            className="[&>.ant-badge-status-dot]:w-[8px] [&>.ant-badge-status-dot]:h-[8px] [&>.ant-badge-status-text]:text-base [&>.ant-badge-status-text]:ml-2 [&>.ant-badge-status-text]:font-medium"
          />
          <Button
            icon={
              <RefreshCw
                className={isCheckingConnection ? "animate-spin" : ""}
              />
            }
            size="small"
            type="text"
            onClick={onCheckConnection}
            disabled={isCheckingConnection}
            className="ml-2"
          />
        </div>
      </div>
  );
}

=======
>>>>>>> 4d848f4c
// ================ Navigation ================
interface NavigationProps {
  onBack?: () => void;
  onNext?: () => void;
  onComplete?: () => void;
  isSaving?: boolean;
  showBack?: boolean;
  showNext?: boolean;
  showComplete?: boolean;
  nextText?: string;
  completeText?: string;
}

function Navigation({
  onBack,
  onNext,
  onComplete,
  isSaving = false,
  showBack = false,
  showNext = false,
  showComplete = false,
  nextText,
  completeText,
}: NavigationProps) {
  const { t } = useTranslation();

  const handleClick = () => {
    if (showComplete && onComplete) {
      onComplete();
    } else if (showNext && onNext) {
      onNext();
    }
  };

  const buttonText = () => {
    if (showComplete) {
      return isSaving
        ? t("setup.navigation.button.saving")
        : completeText || t("setup.navigation.button.complete");
    }
    if (showNext) {
      return nextText || t("setup.navigation.button.next");
    }
    return "";
  };

  return (
    <div className="mt-3 flex justify-between" style={{ padding: "0 16px" }}> 
      <div className="flex gap-2">
        {showBack && onBack && (
          <button
            onClick={onBack}
            className="px-6 py-2.5 rounded-md flex items-center text-sm font-medium bg-slate-100 dark:bg-slate-800 text-slate-700 dark:text-slate-300 hover:bg-slate-200 dark:hover:bg-slate-700 cursor-pointer transition-colors"
          >
            {t("setup.navigation.button.previous")}
          </button>
        )}
      </div>

      <div className="flex gap-2">
        {(showNext || showComplete) && (
          <button
            onClick={handleClick}
            disabled={isSaving}
            className="px-6 py-2.5 rounded-md flex items-center text-sm font-medium bg-blue-600 dark:bg-blue-600 text-white hover:bg-blue-700 dark:hover:bg-blue-700 disabled:opacity-50 disabled:cursor-not-allowed transition-colors"
            style={{
              border: "none",
              marginLeft: !showBack ? "auto" : undefined,
            }}
          >
            {buttonText()}
          </button>
        )}
      </div>
    </div>
  );
}

// ================ Layout ================
interface SetupLayoutProps {
  children: ReactNode;
  onBack?: () => void;
  onNext?: () => void;
  onComplete?: () => void;
  isSaving?: boolean;
  showBack?: boolean;
  showNext?: boolean;
  showComplete?: boolean;
  nextText?: string;
  completeText?: string;
}

/**
 * SetupLayout - Content wrapper for setup pages
 * This component should be wrapped by NavigationLayout
 */
export default function SetupLayout({
  children,
  onBack,
  onNext,
  onComplete,
  isSaving = false,
  showBack = false,
  showNext = false,
  showComplete = false,
  nextText,
  completeText,
}: SetupLayoutProps) {
  return (
    <div className="w-full h-full bg-slate-50 dark:bg-slate-900 font-sans overflow-hidden">
      {/* Main content with fixed size */}
      <div className="max-w-[1800px] mx-auto px-8 pb-6 pt-6 bg-transparent h-full flex flex-col">
        <div className="flex-1 w-full h-full flex items-center justify-center">
        {children}
        </div>
        <Navigation
          onBack={onBack}
          onNext={onNext}
          onComplete={onComplete}
          isSaving={isSaving}
          showBack={showBack}
          showNext={showNext}
          showComplete={showComplete}
          nextText={nextText}
          completeText={completeText}
        />
      </div>
    </div>
  );
}<|MERGE_RESOLUTION|>--- conflicted
+++ resolved
@@ -3,7 +3,6 @@
 import {ReactNode} from "react";
 import {useTranslation} from "react-i18next";
 
-<<<<<<< HEAD
 import {Badge, Button, Dropdown} from "antd";
 import {
   ChevronDown,
@@ -87,8 +86,6 @@
   );
 }
 
-=======
->>>>>>> 4d848f4c
 // ================ Navigation ================
 interface NavigationProps {
   onBack?: () => void;
@@ -136,7 +133,7 @@
   };
 
   return (
-    <div className="mt-3 flex justify-between" style={{ padding: "0 16px" }}> 
+    <div className="mt-3 flex justify-between" style={{ padding: "0 16px" }}>
       <div className="flex gap-2">
         {showBack && onBack && (
           <button

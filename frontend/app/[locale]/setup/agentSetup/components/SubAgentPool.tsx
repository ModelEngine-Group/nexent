--- conflicted
+++ resolved
@@ -5,12 +5,8 @@
 import { SettingOutlined, UploadOutlined, LinkOutlined } from '@ant-design/icons'
 import { useTranslation } from 'react-i18next'
 import { ScrollArea } from '@/components/ui/scrollArea'
-<<<<<<< HEAD
-import { Agent } from '../ConstInterface'
 import AgentCallRelationshipModal from './AgentCallRelationshipModal'
-=======
 import { Agent } from '@/types/agent'
->>>>>>> b8dd225c
 
 interface SubAgentPoolProps {
   onEditAgent: (agent: Agent) => void;

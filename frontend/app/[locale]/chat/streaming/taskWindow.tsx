import { useRef, useEffect, useState } from "react";
import { useTranslation } from "react-i18next";
import {
  Globe,
  Search,
  Zap,
  Bot,
  Code,
  FileText,
  ChevronRight,
  Wrench,
} from "lucide-react";

import { ScrollArea } from "@/components/ui/scrollArea";
import { Button } from "@/components/ui/button";
import { MarkdownRenderer } from "@/components/ui/markdownRenderer";
import { chatConfig } from "@/const/chatConfig";
import { ChatMessageType, TaskMessageType, CardItem, MessageHandler } from "@/types/chat";
import { useChatTaskMessage } from "@/hooks/useChatTaskMessage";

// Icon mapping dictionary - map strings to corresponding icon components
const iconMap: Record<string, React.ReactNode> = {
  search: <Search size={16} className="mr-2" color="#4b5563" />,
  bot: <Bot size={16} className="mr-2" color="#4b5563" />,
  code: <Code size={16} className="mr-2" color="#4b5563" />,
  file: <FileText size={16} className="mr-2" color="#4b5563" />,
  globe: <Globe size={16} className="mr-2" color="#4b5563" />,
  zap: <Zap size={16} className="mr-2" color="#4b5563" />,
  knowledge: <FileText size={16} className="mr-2" color="#4b5563" />,
  default: <Wrench size={16} className="mr-2" color="#4b5563" />, // Default icon
};

// Define the handlers for different types of messages to improve extensibility
const messageHandlers: MessageHandler[] = [
  // Preprocess type processor - handles contents array logic
  {
    canHandle: (message) => message.type === "preprocess",
    render: (message, _t) => {
      // For preprocess messages, display content from contents array if available
      let displayContent = message.content;
      if (message.contents && message.contents.length > 0) {
        // Find the latest preprocess content
        const preprocessContent = message.contents.find((content: any) => content.type === "preprocess");
        if (preprocessContent) {
          displayContent = preprocessContent.content;
        }
      }

      return (
        <div
          style={{
            fontFamily:
              "-apple-system, BlinkMacSystemFont, 'Segoe UI', Roboto, Helvetica, Arial, sans-serif",
            fontSize: "0.875rem",
            lineHeight: 1.5,
            color: "#6b7280",
            fontWeight: 500,
            borderRadius: "0.25rem",
            paddingTop: "0.5rem",
          }}
        >
          <span>{displayContent}</span>
        </div>
      );
    },
  },

  // Processing type processor - thinking, code generation, code execution
  {
    canHandle: (message) =>
<<<<<<< HEAD
      message.type === chatConfig.messageTypes.AGENT_NEW_RUN ||
      message.type === chatConfig.messageTypes.GENERATING_CODE ||
      message.type === chatConfig.messageTypes.EXECUTING ||
      message.type === chatConfig.messageTypes.MODEL_OUTPUT_THINKING ||
      message.type === chatConfig.messageTypes.MODEL_OUTPUT_DEEP_THINKING ,
    render: (message, _t) => (
      <div
        style={{
          fontFamily:
            "-apple-system, BlinkMacSystemFont, 'Segoe UI', Roboto, Helvetica, Arial, sans-serif",
          fontSize: "0.875rem",
          lineHeight: 1.5,
          color: "#6b7280",
          fontWeight: 500,
          borderRadius: "0.25rem",
          paddingTop: "0.5rem",
        }}
      >
        <span>{message.content}</span>
      </div>
    ),
=======
      message.type === "agent_new_run" ||
      message.type === "generating_code" ||
      message.type === "executing" ||
      message.type === "model_output_thinking" ||
      message.type === "model_output_deep_thinking",
    render: (message, _t) => {
      return (
        <div
          style={{
            fontFamily:
              "-apple-system, BlinkMacSystemFont, 'Segoe UI', Roboto, Helvetica, Arial, sans-serif",
            fontSize: "0.875rem",
            lineHeight: 1.5,
            color: "#6b7280",
            fontWeight: 500,
            borderRadius: "0.25rem",
            paddingTop: "0.5rem",
          }}
        >
          <span>{message.content}</span>
        </div>
      );
    },
>>>>>>> da73578d
  },

  // Add search_content_placeholder type processor - for history records
  {
    canHandle: (message) => message.type === chatConfig.messageTypes.SEARCH_CONTENT_PLACEHOLDER,
    render: (message, t) => {
      // Find search results in the message context
      const messageContainer = message._messageContainer;
      if (
        !messageContainer ||
        !messageContainer.search ||
        messageContainer.search.length === 0
      ) {
        return null;
      }

      // Build the content for displaying search results
      const searchResults = messageContainer.search;

      // deduplication logic - based on the combination of URL and filename
      const uniqueSearchResults = searchResults.filter(
        (result: any, index: number, array: any[]) => {
          const currentKey = `${result.url || ""}-${result.filename || ""}-${
            result.title || ""
          }`;
          return (
            array.findIndex((item: any) => {
              const itemKey = `${item.url || ""}-${item.filename || ""}-${
                item.title || ""
              }`;
              return itemKey === currentKey;
            }) === index
          );
        }
      );

      // Process website information for display
      const siteInfos = uniqueSearchResults.map((result: any) => {
        const pageUrl = result.url || "";
        const filename = result.filename || "";
        const sourceType = result.source_type || "";
        let domain = t("taskWindow.unknownSource");
        let displayName = t("taskWindow.unknownSource");
        let baseUrl = "";
        let faviconUrl = "";
        let useDefaultIcon = false;
        let isKnowledgeBase = false;
        let canClick = true; // whether to allow click to jump

        // first judge based on source_type
        if (sourceType === "file") {
          isKnowledgeBase = true;
          displayName =
            filename || result.title || t("taskWindow.knowledgeFile");
          useDefaultIcon = true;
          canClick = false; // file type does not allow jump
        }
        // if there is no source_type, judge based on filename (compatibility processing)
        else if (filename) {
          isKnowledgeBase = true;
          displayName = filename;
          useDefaultIcon = true;
          canClick = false; // file type does not allow jump
        }
        // handle webpage link
        else if (pageUrl && pageUrl !== "#") {
          try {
            const parsedUrl = new URL(pageUrl);
            baseUrl = `${parsedUrl.protocol}//${parsedUrl.host}`;
            domain = parsedUrl.hostname;

            // Process the domain, remove the www prefix and com/cn etc. suffix
            displayName = domain
              .replace(/^www\./, "") // Remove the www. prefix
              .replace(
                /\.(com|cn|org|net|io|gov|edu|co|info|biz|xyz)(\.[a-z]{2})?$/,
                ""
              ); // Remove common suffixes

            // If the processing is empty, use the original domain
            if (!displayName) {
              displayName = domain;
            }

            faviconUrl = `${baseUrl}/favicon.ico`;
            canClick = true;
          } catch (e) {
            console.error(t("taskWindow.urlParseError"), e);
            useDefaultIcon = true;
            canClick = false;
          }
        } else {
          useDefaultIcon = true;
          canClick = false;
        }

        return {
          domain,
          displayName,
          faviconUrl,
          url: pageUrl,
          useDefaultIcon,
          isKnowledgeBase,
          filename,
          canClick,
        };
      });

      // Render the search result information bar
      return (
        <div
          style={{
            fontFamily:
              "-apple-system, BlinkMacSystemFont, 'Segoe UI', Roboto, Helvetica, Arial, sans-serif",
            fontSize: "0.875rem",
            lineHeight: 1.5,
          }}
        >
          {/* Display multiple source websites in a single line */}
          <div
            style={{
              display: "flex",
              flexDirection: "column",
              gap: "0.5rem",
              marginBottom: "0.25rem",
            }}
          >
            {/* "Reading" label - a single line */}
            <div
              style={{
                fontSize: "0.875rem",
                color: "#6b7280",
                fontWeight: 500,
                paddingTop: "0.5rem",
              }}
            >
              {t("taskWindow.readingSearchResults")}
            </div>

            {/* Website icon and domain list - a new line */}
            <div
              style={{
                display: "flex",
                flexWrap: "wrap",
                gap: "0.5rem",
              }}
            >
              {siteInfos.map((site: any, index: number) => (
                <div
                  key={index}
                  style={{
                    display: "flex",
                    alignItems: "center",
                    padding: "0.25rem 0.5rem",
                    backgroundColor: "#f9fafb",
                    borderRadius: "0.25rem",
                    fontSize: "0.75rem",
                    color: "#4b5563",
                    border: "1px solid #e5e7eb",
                    cursor: site.canClick ? "pointer" : "default",
                    transition: site.canClick
                      ? "background-color 0.2s"
                      : "none",
                  }}
                  onClick={() => {
                    if (site.canClick && site.url) {
                      window.open(site.url, "_blank", "noopener,noreferrer");
                    }
                  }}
                  onMouseEnter={(e) => {
                    if (site.canClick) {
                      e.currentTarget.style.backgroundColor = "#f3f4f6";
                    }
                  }}
                  onMouseLeave={(e) => {
                    if (site.canClick) {
                      e.currentTarget.style.backgroundColor = "#f9fafb";
                    }
                  }}
                  title={
                    site.canClick
                      ? t("taskWindow.visit", { domain: site.domain })
                      : site.filename || site.displayName
                  }
                >
                  {site.isKnowledgeBase ? (
                    <FileText size={16} className="mr-2" color="#6b7280" />
                  ) : site.useDefaultIcon ? (
                    <Globe size={16} className="mr-2" color="#6b7280" />
                  ) : (
                    <img
                      src={site.faviconUrl}
                      alt={site.domain}
                      style={{
                        width: "16px",
                        height: "16px",
                        marginRight: "0.5rem",
                        borderRadius: "2px",
                      }}
                      onError={(e) => {
                        // If the icon fails to load, replace it with a React component
                        const imgElement = e.target as HTMLImageElement;
                        // Mark the element to prevent duplicate onError triggers
                        imgElement.style.display = "none";
                        // Get the parent element
                        const parent = imgElement.parentElement;
                        if (parent) {
                          // Create a placeholder div, as the container of the Globe component
                          const placeholder = document.createElement("div");
                          placeholder.style.marginRight = "0.5rem";
                          placeholder.style.display = "inline-flex";
                          placeholder.style.alignItems = "center";
                          placeholder.style.justifyContent = "center";
                          placeholder.style.width = "16px";
                          placeholder.style.height = "16px";
                          // Insert it before the img
                          parent.insertBefore(placeholder, imgElement);
                          // Render the Globe icon to this element (this can only be approximated using native methods)
                          placeholder.innerHTML =
                            '<svg xmlns="http://www.w3.org/2000/svg" width="16" height="16" viewBox="0 0 24 24" fill="none" stroke="#6b7280" stroke-width="2" stroke-linecap="round" stroke-linejoin="round"><circle cx="12" cy="12" r="10"></circle><line x1="2" y1="12" x2="22" y2="12"></line><path d="M12 2a15.3 15.3 0 0 1 4 10 15.3 15.3 0 0 1-4 10 15.3 15.3 0 0 1-4-10 15.3 15.3 0 0 1 4-10z"></path></svg>';
                        }
                      }}
                    />
                  )}
                  <span>{site.displayName}</span>
                </div>
              ))}
            </div>
          </div>
        </div>
      );
    },
  },

  // card type processor - display cards with icons
  {
    canHandle: (message) => message.type === "card",
    render: (message, t) => {
      let cardItems: CardItem[] = [];

      try {
        // Parse the card content
        if (typeof message.content === "string") {
          cardItems = JSON.parse(message.content);
        } else if (Array.isArray(message.content)) {
          cardItems = message.content;
        }
      } catch (error) {
        console.error(t("taskWindow.parseCardError"), error);
        return (
          <div style={{ color: "red", padding: "8px" }}>
            {t("taskWindow.cannotParseCard")}
          </div>
        );
      }

      if (!cardItems || cardItems.length === 0) {
        return null;
      }

      return (
        <div
          style={{
            display: "flex",
            flexWrap: "wrap",
            gap: "0.5rem",
            marginTop: "0.25rem",
          }}
        >
          {cardItems.map((card: CardItem, index: number) => (
            <div
              key={index}
              style={{
                display: "flex",
                alignItems: "center",
                padding: "0.25rem 0.5rem",
                backgroundColor: "#f9fafb",
                borderRadius: "0.25rem",
                fontSize: "0.7rem",
                color: "#4b5563",
                border: "1px solid #e5e7eb",
                fontWeight: 500,
              }}
            >
              {/* Get the corresponding icon component from the dictionary based on the icon name */}
              {card.icon && iconMap[card.icon]
                ? iconMap[card.icon]
                : iconMap["default"]}
              <span>{card.text}</span>
            </div>
          ))}
        </div>
      );
    },
  },

  // search_content type processor - search results
  {
    canHandle: (message) => {
      const isSearchContent = message.type === "search_content";
      return isSearchContent;
    },
    render: (message, t) => {
      // Extract search results from the content
      let searchResults = [];
      const content = message.content || "";

      try {
        // Try to parse the JSON content
        if (typeof content === "string") {
          // Parse the JSON string
          const parsedContent = JSON.parse(content);

          // Check if it is an array
          if (Array.isArray(parsedContent)) {
            searchResults = parsedContent;
          } else {
            // If it is not an array but an object, it may be a single result
            searchResults = [parsedContent];
          }
        } else if (Array.isArray(content)) {
          // If it is already an array, use it directly
          searchResults = content;
        }
      } catch (error: any) {
        console.error(t("taskWindow.parseSearchError"), error);
        return (
          <div style={{ color: "red", padding: "8px" }}>
            {t("taskWindow.cannotParseSearch", { message: error.message })}
          </div>
        );
      }

      // If there are no search results, display an empty message
      if (!searchResults || searchResults.length === 0) {
        return (
          <div style={{ padding: "8px", color: "#6b7280" }}>
            {t("taskWindow.noSearchResults")}
          </div>
        );
      }

      // deduplication logic - based on the combination of URL and filename
      const uniqueSearchResults = searchResults.filter(
        (result: any, index: number, array: any[]) => {
          const currentKey = `${result.url || ""}-${result.filename || ""}-${
            result.title || ""
          }`;
          return (
            array.findIndex((item: any) => {
              const itemKey = `${item.url || ""}-${item.filename || ""}-${
                item.title || ""
              }`;
              return itemKey === currentKey;
            }) === index
          );
        }
      );

      // Process website information for display
      const siteInfos = uniqueSearchResults.map((result: any) => {
        const pageUrl = result.url || "";
        const filename = result.filename || "";
        const sourceType = result.source_type || "";
        let domain = t("taskWindow.unknownSource");
        let displayName = t("taskWindow.unknownSource");
        let baseUrl = "";
        let faviconUrl = "";
        let useDefaultIcon = false;
        let isKnowledgeBase = false;
        let canClick = true; // whether to allow click to jump

        // first judge based on source_type
        if (sourceType === "file") {
          isKnowledgeBase = true;
          displayName =
            filename || result.title || t("taskWindow.knowledgeFile");
          useDefaultIcon = true;
          canClick = false; // file type does not allow jump
        }
        // if there is no source_type, judge based on filename (compatibility processing)
        else if (filename) {
          isKnowledgeBase = true;
          displayName = filename;
          useDefaultIcon = true;
          canClick = false; // file type does not allow jump
        }
        // handle webpage link
        else if (pageUrl && pageUrl !== "#") {
          try {
            const parsedUrl = new URL(pageUrl);
            baseUrl = `${parsedUrl.protocol}//${parsedUrl.host}`;
            domain = parsedUrl.hostname;

            // Process the domain, remove the www prefix and com/cn etc. suffix
            displayName = domain
              .replace(/^www\./, "") // Remove the www. prefix
              .replace(
                /\.(com|cn|org|net|io|gov|edu|co|info|biz|xyz)(\.[a-z]{2})?$/,
                ""
              ); // Remove common suffixes

            // If the processing is empty, use the original domain
            if (!displayName) {
              displayName = domain;
            }

            faviconUrl = `${baseUrl}/favicon.ico`;
            canClick = true;
          } catch (e) {
            console.error(t("taskWindow.urlParseError"), e);
            useDefaultIcon = true;
            canClick = false;
          }
        } else {
          useDefaultIcon = true;
          canClick = false;
        }

        return {
          domain,
          displayName,
          faviconUrl,
          url: pageUrl,
          useDefaultIcon,
          isKnowledgeBase,
          filename,
          canClick,
        };
      });

      // Render the search result information bar
      return (
        <div
          style={{
            fontFamily:
              "-apple-system, BlinkMacSystemFont, 'Segoe UI', Roboto, Helvetica, Arial, sans-serif",
            fontSize: "0.875rem",
            lineHeight: 1.5,
          }}
        >
          {/* Display multiple source websites in a single line */}
          <div
            style={{
              display: "flex",
              flexDirection: "column",
              gap: "0.5rem",
              marginBottom: "0.25rem",
            }}
          >
            {/* "Reading search results" label - a single line */}
            <div
              style={{
                fontSize: "0.875rem",
                color: "#6b7280",
                fontWeight: 500,
                paddingTop: "0.5rem",
              }}
            >
              {t("taskWindow.readingSearchResults")}
            </div>

            {/* Website icon and domain list - a new line */}
            <div
              style={{
                display: "flex",
                flexWrap: "wrap",
                gap: "0.5rem",
              }}
            >
              {siteInfos.map((site: any, index: number) => (
                <div
                  key={index}
                  style={{
                    display: "flex",
                    alignItems: "center",
                    padding: "0.25rem 0.5rem",
                    backgroundColor: "#f9fafb",
                    borderRadius: "0.25rem",
                    fontSize: "0.75rem",
                    color: "#4b5563",
                    border: "1px solid #e5e7eb",
                    cursor: site.canClick ? "pointer" : "default",
                    transition: site.canClick
                      ? "background-color 0.2s"
                      : "none",
                  }}
                  onClick={() => {
                    if (site.canClick && site.url) {
                      window.open(site.url, "_blank", "noopener,noreferrer");
                    }
                  }}
                  onMouseEnter={(e) => {
                    if (site.canClick) {
                      e.currentTarget.style.backgroundColor = "#f3f4f6";
                    }
                  }}
                  onMouseLeave={(e) => {
                    if (site.canClick) {
                      e.currentTarget.style.backgroundColor = "#f9fafb";
                    }
                  }}
                  title={
                    site.canClick
                      ? t("taskWindow.visit", { domain: site.domain })
                      : site.filename || site.displayName
                  }
                >
                  {site.isKnowledgeBase ? (
                    <FileText size={16} className="mr-2" color="#6b7280" />
                  ) : site.useDefaultIcon ? (
                    <Globe size={16} className="mr-2" color="#6b7280" />
                  ) : (
                    <img
                      src={site.faviconUrl}
                      alt={site.domain}
                      style={{
                        width: "16px",
                        height: "16px",
                        marginRight: "0.5rem",
                        borderRadius: "2px",
                      }}
                      onError={(e) => {
                        // If the icon fails to load, replace it with a React component
                        const imgElement = e.target as HTMLImageElement;
                        // Mark the element to prevent duplicate onError triggers
                        imgElement.style.display = "none";
                        // Get the parent element
                        const parent = imgElement.parentElement;
                        if (parent) {
                          // Create a placeholder div, as the container of the Globe component
                          const placeholder = document.createElement("div");
                          placeholder.style.marginRight = "0.5rem";
                          placeholder.style.display = "inline-flex";
                          placeholder.style.alignItems = "center";
                          placeholder.style.justifyContent = "center";
                          placeholder.style.width = "16px";
                          placeholder.style.height = "16px";
                          // Insert it before the img
                          parent.insertBefore(placeholder, imgElement);
                          // Render the Globe icon to this element (this can only be approximated using native methods)
                          placeholder.innerHTML =
                            '<svg xmlns="http://www.w3.org/2000/svg" width="16" height="16" viewBox="0 0 24 24" fill="none" stroke="#6b7280" stroke-width="2" stroke-linecap="round" stroke-linejoin="round"><circle cx="12" cy="12" r="10"></circle><line x1="2" y1="12" x2="22" y2="12"></line><path d="M12 2a15.3 15.3 0 0 1 4 10 15.3 15.3 0 0 1-4 10 15.3 15.3 0 0 1-4-10 15.3 15.3 0 0 1 4-10z"></path></svg>';
                        }
                      }}
                    />
                  )}
                  <span>{site.displayName}</span>
                </div>
              ))}
            </div>
          </div>
        </div>
      );
    },
  },

  // model_output type processor - model output
  {
    canHandle: (message) => message.type === "model_output",
    render: (message, _t) => (
      <div
        style={{
          fontFamily:
            "-apple-system, BlinkMacSystemFont, 'Segoe UI', Roboto, Helvetica, Arial, sans-serif",
          fontSize: "0.875rem",
          lineHeight: 1.5,
          color: message.subType === "deep_thinking" ? "#6b7280" : "#1f2937",
          fontWeight: 400,
        }}
      >
        <MarkdownRenderer
          content={message.content}
          className="task-message-content"
        />
      </div>
    ),
  },

  // execution type processor - execution result (not displayed)
  {
    canHandle: (message) => message.type === "execution",
    render: (_message, _t) => null, // Return null, do not render this type of message
  },

  // error type processor - error information
  {
    canHandle: (message) => message.type === "error",
    render: (message, _t) => (
      <div
        style={{
          fontFamily:
            "-apple-system, BlinkMacSystemFont, 'Segoe UI', Roboto, Helvetica, Arial, sans-serif",
          fontSize: "0.875rem",
          lineHeight: 1.5,
          color: "#dc2626",
          fontWeight: 500,
          borderRadius: "0.25rem",
          paddingTop: "0.5rem",
        }}
      >
        <span>{message.content}</span>
      </div>
    ),
  },

  // virtual type processor - virtual message (do not display content, only as a card container)
  {
    canHandle: (message) => message.type === "virtual",
    render: (_message, _t) => null,
  },

  // memory_search type processor - memory fetching status
  {
    canHandle: (message) => message.type === "memory_search",
    render: (message, t) => {
      let memoryData: any = {};
      
      try {
        // Parse the memory search content
        memoryData = JSON.parse(message.content);
      } catch (error) {
        console.error('Failed to parse memory search content:', error);
        return null;
      }
      
      let messageText = memoryData.message || '';
      // Map backend placeholders to translated text
      switch (messageText) {
        case '<MEM_START>':
          messageText = t('chatStreamHandler.memoryRetrieving');
          break;
        case '<MEM_DONE>':
          messageText = t('chatStreamHandler.memoryRetrieved');
          break;
        case '<MEM_FAILED>':
          messageText = t('chatStreamHandler.memoryFailed');
          break;
        default:
          break;
      }
      
      return (
        <div style={{
          fontFamily: "-apple-system, BlinkMacSystemFont, 'Segoe UI', Roboto, Helvetica, Arial, sans-serif",
          fontSize: "0.875rem",
          lineHeight: 1.5,
          color: "#6b7280",
          fontWeight: 500,
          paddingTop: "0.5rem"
        }}>
          <span>{messageText}</span>
        </div>
      );
    }
  },

  // default processor - should be placed at the end
  {
    canHandle: () => true,
    render: (message, t) => {
      const content = message.content;
      if (typeof content === "string") {
        return (
          <MarkdownRenderer
            content={content}
            className="task-message-content"
          />
        );
      } else {
        return (
          <pre
            style={{
              whiteSpace: "pre-wrap",
              fontSize: "0.75rem",
              fontFamily: "monospace",
            }}
          >
            {JSON.stringify(content, null, 2)}
          </pre>
        );
      }
    },
  },
];

interface TaskWindowProps {
  messages: TaskMessageType[];
  isStreaming?: boolean;
}

export function TaskWindow({ messages, isStreaming = false }: TaskWindowProps) {
  const { t } = useTranslation("common");
  const scrollAreaRef = useRef<HTMLDivElement>(null);
  const [autoScroll, setAutoScroll] = useState(true);
  const [isExpanded, setIsExpanded] = useState(true); // default expand task details interface
  const [contentHeight, setContentHeight] = useState(0);
  const contentRef = useRef<HTMLDivElement>(null);

  // Add new refs for dynamic threshold calculation
  const prevContentHeightRef = useRef(0);
  const lastScrollTimeRef = useRef(Date.now());

  const { hasMessages, hasVisibleMessages, groupedMessages } =
    useChatTaskMessage(messages as ChatMessageType[]);

  // The function of scrolling to the bottom - defined early to avoid hoisting issues
  const scrollToBottom = () => {
    const scrollAreaElement = scrollAreaRef.current?.querySelector(
      "[data-radix-scroll-area-viewport]"
    );
    if (!scrollAreaElement) return;

    // Use requestAnimationFrame to optimize performance
    requestAnimationFrame(() => {
      (scrollAreaElement as HTMLElement).scrollTop = (
        scrollAreaElement as HTMLElement
      ).scrollHeight;
    });
  };

  // calculate the content height
  useEffect(() => {
    if (isExpanded && contentRef.current) {
      const height = contentRef.current.scrollHeight;
      setContentHeight(height);
    }
  }, [isExpanded, groupedMessages, messages]);

  // Dynamic threshold calculation based on content growth
  const calculateDynamicThreshold = (baseThreshold: number) => {
    const contentGrowth = contentHeight - prevContentHeightRef.current;
    const currentTime = Date.now();
    const timeDiff = currentTime - lastScrollTimeRef.current;

    // If content grew significantly (more than 200px) in a short time (less than 1 second)
    if (contentGrowth > 200 && timeDiff < 1000) {
      // Increase threshold proportionally to content growth, but cap it at reasonable limits
      const dynamicThreshold = Math.min(
        baseThreshold + contentGrowth * 0.8,
        400
      );
      return dynamicThreshold;
    }

    // If content grew moderately (50-200px)
    if (contentGrowth > 50) {
      const dynamicThreshold = Math.min(
        baseThreshold + contentGrowth * 0.5,
        250
      );
      return dynamicThreshold;
    }

    return baseThreshold;
  };

  // Listen for message changes and automatically scroll to the bottom (only when user allows it)
  useEffect(() => {
    if (isExpanded && autoScroll) {
      const scrollAreaElement = scrollAreaRef.current?.querySelector(
        "[data-radix-scroll-area-viewport]"
      );
      if (!scrollAreaElement) return;

      const { scrollTop, scrollHeight, clientHeight } =
        scrollAreaElement as HTMLElement;
      const distanceToBottom = scrollHeight - scrollTop - clientHeight;

      // Use dynamic threshold for auto-scroll
      const dynamicThreshold = calculateDynamicThreshold(150);

      // Only auto-scroll if user is near the bottom (within dynamic threshold)
      if (distanceToBottom < dynamicThreshold) {
        // Use requestAnimationFrame to avoid too frequent updates
        requestAnimationFrame(() => {
          scrollToBottom();
        });
      }

      // Update tracking refs after scroll decision
      prevContentHeightRef.current = contentHeight;
      lastScrollTimeRef.current = Date.now();
    }
  }, [messages.length, isExpanded, autoScroll, contentHeight]);

  // Auto-scroll during streaming when user allows it
  useEffect(() => {
    if (autoScroll && isStreaming && isExpanded) {
      const scrollAreaElement = scrollAreaRef.current?.querySelector(
        "[data-radix-scroll-area-viewport]"
      );
      if (!scrollAreaElement) return;

      const { scrollTop, scrollHeight, clientHeight } =
        scrollAreaElement as HTMLElement;
      const distanceToBottom = scrollHeight - scrollTop - clientHeight;

      // Use dynamic threshold for streaming auto-scroll (more sensitive base threshold)
      const dynamicThreshold = calculateDynamicThreshold(50);

      // Only auto-scroll during streaming if user is near the bottom (within dynamic threshold)
      if (distanceToBottom < dynamicThreshold) {
        scrollToBottom();
      }

      // Update tracking refs after scroll decision
      prevContentHeightRef.current = contentHeight;
      lastScrollTimeRef.current = Date.now();
    }
  }, [messages, autoScroll, isStreaming, isExpanded, contentHeight]);

  // Handle the scrolling event of the scroll area
  useEffect(() => {
    const scrollAreaElement = scrollAreaRef.current?.querySelector(
      "[data-radix-scroll-area-viewport]"
    );

    if (!scrollAreaElement) return;

    const handleScroll = () => {
      const { scrollTop, scrollHeight, clientHeight } =
        scrollAreaElement as HTMLElement;
      const distanceToBottom = scrollHeight - scrollTop - clientHeight;

      // If the distance to the bottom is less than 50px, it is considered that the user has scrolled to the bottom, and enable automatic scrolling
      if (distanceToBottom < 50) {
        setAutoScroll(true);
      } else if (distanceToBottom > 80) {
        // If the distance to the bottom is greater than 80px, and it is user-initiated scrolling, disable automatic scrolling
        setAutoScroll(false);
      }
    };

    scrollAreaElement.addEventListener("scroll", handleScroll);

    return () => {
      scrollAreaElement.removeEventListener("scroll", handleScroll);
    };
  }, []);

  // The logic of automatically folding when the message changes
  useEffect(() => {
    if (!isStreaming && messages.length > 0) {
      const lastMessage = messages[messages.length - 1];
      // Check if the last message contains finalAnswer
      if (lastMessage.finalAnswer) {
        const timer = setTimeout(() => {
          setIsExpanded(false);
        }, 1000); // 1秒后折叠
        return () => clearTimeout(timer);
      }
    }
  }, [messages, isStreaming]);

  // Use the processor to render the message content
  const renderMessageContent = (message: any) => {
    // Find the first processor that can handle this message type

    const handler = messageHandlers.find((h) => h.canHandle(message));
    if (handler) {
      return handler.render(message, t);
    }

    // Fallback processing, normally not executed here

    return (
      <div className="text-sm text-gray-500">
        {t("taskWindow.unknownMessageType", { type: message.type })}
      </div>
    );
  };

  // Check if it is the last message
  const isLastMessage = (index: number, messages: any[]) => {
    return index === messages.length - 1;
  };

  // Check if a message should display a blinking dot
  const shouldBlinkDot = (index: number, messages: any[]) => {
    // As long as it is the last message and is streaming, it should blink, regardless of the message type
    return isStreaming && isLastMessage(index, messages);
  };

  // Render the message list
  const renderMessages = () => {
    if (!hasMessages) {
      return (
        <div className="text-center text-sm text-gray-400 mt-8">
          {t("taskWindow.noTaskMessages")}
        </div>
      );
    }

    if (!hasVisibleMessages) {
      return (
        <div className="text-center text-sm text-gray-400 mt-8">
          {t("taskWindow.noTaskMessages")}
        </div>
      );
    }

    return (
      <div className="relative">
        <div className="absolute left-[0.2rem] top-[1.25rem] bottom-0 w-0.5 bg-gray-200"></div>

        {groupedMessages.map((group, groupIndex) => {
          const message = group.message;
          const isBlinking = shouldBlinkDot(
            groupIndex,
            groupedMessages.map((g) => g.message)
          );

          return (
            <div key={message.id || groupIndex} className="relative mb-5">
              {/* 使用flex布局确保圆点与文本内容对齐 */}
              <div className="flex items-start">
                {/* 圆点容器 */}
                <div
                  className="flex-shrink-0 mr-3"
                  style={{ position: "relative", top: "0.95rem" }}
                >
                  <div
                    className={isBlinking ? "blinkingDot" : ""}
                    style={
                      isBlinking
                        ? {
                            width: "0.5rem",
                            height: "0.5rem",
                            borderRadius: "9999px",
                          }
                        : {
                            width: "0.5rem",
                            height: "0.5rem",
                            borderRadius: "9999px",
                            backgroundColor:
                              message.type === "virtual"
                                ? "transparent"
                                : "#9ca3af",
                          }
                    }
                  ></div>
                </div>

                {/* 消息内容 */}
                <div className="flex-1 text-sm break-words min-w-0">
                  {renderMessageContent(message)}

                  {/* Render card messages */}
                  {group.cards.length > 0 && (
                    <div className="mt-2">
                      {group.cards.map((card, cardIndex) => (
                        <div key={`card-${cardIndex}`} className="ml-0">
                          {renderMessageContent(card)}
                        </div>
                      ))}
                    </div>
                  )}
                </div>
              </div>
            </div>
          );
        })}
      </div>
    );
  };

  // 计算容器高度：内容高度 + header高度，但不超过最大高度
  const maxHeight = 300;
  const headerHeight = 55;
  const availableHeight = maxHeight - headerHeight;
  const actualContentHeight = Math.min(contentHeight + 16, availableHeight);
  const containerHeight = isExpanded
    ? headerHeight + actualContentHeight
    : "auto";
  const needsScroll = contentHeight + 16 > availableHeight;

  return (
    <>
      <div
        className="relative rounded-lg mb-4 overflow-hidden border border-gray-200 bg-gray-50"
        style={{
          height: containerHeight,
          minHeight: isExpanded ? `${headerHeight}px` : "auto",
        }}
      >
        <div className="px-1 py-2">
          <div className="flex items-center">
            <Button
              variant="ghost"
              size="sm"
              className="h-6 w-6 p-0 hover:bg-gray-100 rounded-full mr-2"
              onClick={() => setIsExpanded(!isExpanded)}
            >
              <ChevronRight
                className={`h-4 w-4 ${isExpanded ? "rotate-90" : "-rotate-90"}`}
              />
            </Button>
            <span className="text-xs font-medium text-gray-500">
              {t("taskWindow.taskDetails")}
            </span>
          </div>
          {isExpanded && <div className="h-px bg-gray-200 mt-2" />}
        </div>

        {isExpanded && (
          <div className="px-4" style={{ height: `${actualContentHeight}px` }}>
            {needsScroll ? (
              <ScrollArea className="h-full" ref={scrollAreaRef}>
                <div className="" ref={contentRef}>
                  {renderMessages()}
                </div>
              </ScrollArea>
            ) : (
              <div className="" ref={contentRef}>
                {renderMessages()}
              </div>
            )}
          </div>
        )}
      </div>

      {/* Add necessary CSS animations */}
      <style jsx global>{`
        @keyframes blinkingDot {
          0% {
            background-color: rgba(59, 130, 246, 0.5);
          }
          50% {
            background-color: rgba(79, 70, 229, 1);
          }
          100% {
            background-color: rgba(59, 130, 246, 0.5);
          }
        }
        .blinkingDot {
          animation: blinkingDot 1.5s infinite ease-in-out;
          background-color: rgba(79, 70, 229, 1);
          box-shadow: 0 0 5px rgba(79, 70, 229, 0.5);
        }

        /* For the code block style in task-message-content */
        .task-message-content pre {
          white-space: pre-wrap !important;
          word-wrap: break-word !important;
          word-break: break-word !important;
          overflow-wrap: break-word !important;
          overflow: auto !important;
          max-width: 100% !important;
          box-sizing: border-box !important;
          padding: 6px 10px !important;
          margin: 2px 0 !important;
        }

        .task-message-content code {
          white-space: pre-wrap !important;
          word-wrap: break-word !important;
          word-break: break-word !important;
          overflow-wrap: break-word !important;
          max-width: 100% !important;
          padding: 0 !important;
        }

        .task-message-content div[class*="language-"] {
          white-space: pre-wrap !important;
          word-wrap: break-word !important;
          word-break: break-word !important;
          overflow-wrap: break-word !important;
          overflow: auto !important;
          max-width: 100% !important;
          box-sizing: border-box !important;
          padding: 6px 10px !important;
          margin: 2px 0 !important;
        }

        /* Ensure the content of the SyntaxHighlighter component wraps correctly */
        .task-message-content .react-syntax-highlighter-line-number {
          white-space: nowrap !important;
        }

        /* Make sure the entire container is not stretched by the content */
        .task-message-content {
          overflow: hidden !important;
          max-width: 100% !important;
          word-wrap: break-word !important;
          word-break: break-word !important;
        }

        .task-message-content * {
          max-width: 100% !important;
          box-sizing: border-box !important;
        }

        /* Paragraph spacing adjustment */
        .task-message-content p {
          margin-bottom: 0.5rem !important;
          margin-top: 0.25rem !important;
        }

        .task-message-content .markdown-body p {
          margin-bottom: 0.5rem !important;
          margin-top: 0.25rem !important;
        }
      `}</style>
    </>
  );
}<|MERGE_RESOLUTION|>--- conflicted
+++ resolved
@@ -68,7 +68,6 @@
   // Processing type processor - thinking, code generation, code execution
   {
     canHandle: (message) =>
-<<<<<<< HEAD
       message.type === chatConfig.messageTypes.AGENT_NEW_RUN ||
       message.type === chatConfig.messageTypes.GENERATING_CODE ||
       message.type === chatConfig.messageTypes.EXECUTING ||
@@ -90,31 +89,6 @@
         <span>{message.content}</span>
       </div>
     ),
-=======
-      message.type === "agent_new_run" ||
-      message.type === "generating_code" ||
-      message.type === "executing" ||
-      message.type === "model_output_thinking" ||
-      message.type === "model_output_deep_thinking",
-    render: (message, _t) => {
-      return (
-        <div
-          style={{
-            fontFamily:
-              "-apple-system, BlinkMacSystemFont, 'Segoe UI', Roboto, Helvetica, Arial, sans-serif",
-            fontSize: "0.875rem",
-            lineHeight: 1.5,
-            color: "#6b7280",
-            fontWeight: 500,
-            borderRadius: "0.25rem",
-            paddingTop: "0.5rem",
-          }}
-        >
-          <span>{message.content}</span>
-        </div>
-      );
-    },
->>>>>>> da73578d
   },
 
   // Add search_content_placeholder type processor - for history records

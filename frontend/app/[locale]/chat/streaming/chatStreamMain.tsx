--- conflicted
+++ resolved
@@ -73,17 +73,6 @@
   // 处理消息分类
   useEffect(() => {
     const finalMsgs: ChatMessageType[] = [];
-<<<<<<< HEAD
-    const taskMsgs: any[] = [];
-    const conversationGroups = new Map<string, any[]>();
-
-    // First preprocess, find all user message IDs and initialize task groups
-    messages.forEach((message) => {
-      if (message.role === USER_ROLES.USER && message.id) {
-        conversationGroups.set(message.id, []);
-      }
-    });
-=======
       const taskMsgs: any[] = [];
       const conversationGroups = new Map<string, any[]>();
       const truncationBuffer = new Map<string, any[]>(); // Buffer for truncation messages by user message ID
@@ -91,12 +80,11 @@
 
       // First preprocess, find all user message IDs and initialize task groups
       messages.forEach((message) => {
-        if (message.role === "user" && message.id) {
+        if (message.role === USER_ROLES.USER && message.id) {
           conversationGroups.set(message.id, []);
           truncationBuffer.set(message.id, []); // Initialize truncation buffer for each user message
         }
       });
->>>>>>> da73578d
 
     let currentUserMsgId: string | null = null;
 
@@ -142,7 +130,7 @@
                 if (content.type === "truncation") {
                   // Create a unique ID for this truncation message to avoid duplicates
                   const truncationId = `${content.filename || 'unknown'}_${content.message || ''}_${currentUserMsgId || 'no_user'}`;
-                  
+
                   // Only add if not already processed
                   if (!processedTruncationIds.has(truncationId) && currentUserMsgId && truncationBuffer.has(currentUserMsgId)) {
                     const buffer = truncationBuffer.get(currentUserMsgId) || [];
@@ -267,7 +255,7 @@
               if (content.type === "complete") {
                 // Find the related user message ID for this complete message
                 let relatedUserMsgId: string | null = null;
-                
+
                 // Find the user message that this assistant message is responding to
                 const messageIndex = messages.indexOf(message);
                 for (let i = messageIndex - 1; i >= 0; i--) {
@@ -276,7 +264,7 @@
                     break;
                   }
                 }
-                
+
                 if (relatedUserMsgId && truncationBuffer.has(relatedUserMsgId)) {
                   // Clear the buffer for this user message
                   truncationBuffer.delete(relatedUserMsgId);

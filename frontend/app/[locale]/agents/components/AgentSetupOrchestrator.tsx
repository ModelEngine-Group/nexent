--- conflicted
+++ resolved
@@ -26,11 +26,8 @@
 } from "@/types/agentConfig";
 import AgentImportWizard from "@/components/agent/AgentImportWizard";
 import log from "@/lib/logger";
-<<<<<<< HEAD
+import { useConfirmModal } from "@/hooks/useConfirmModal";
 import { useAuth } from "@/hooks/useAuth";
-=======
-import { useConfirmModal } from "@/hooks/useConfirmModal";
->>>>>>> ed72b99c
 
 import SubAgentPool from "./agent/SubAgentPool";
 import CollaborativeAgentDisplay from "./agent/CollaborativeAgentDisplay";
@@ -1906,7 +1903,7 @@
             tool?.display_name || tool?.name || tool?.tool_name || ""
         )
         .filter((name: string) => Boolean(name));
-      
+
       const enabledToolIds = tools
         .filter((tool: any) => tool && tool.is_available !== false)
         .map((tool: any) => Number(tool.id))

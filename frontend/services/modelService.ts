--- conflicted
+++ resolved
@@ -29,16 +29,11 @@
   }
 }
 
-<<<<<<< HEAD
-// 获取授权头的辅助函数
+// Helper function to get authorization headers
 const getAuthHeaders = () => {
   const session = typeof window !== "undefined" ? localStorage.getItem("session") : null;
   const sessionObj = session ? JSON.parse(session) : null;
-  
-=======
-// Helper function to get authorization headers
-const getHeaders = () => {
->>>>>>> a51cafa2
+
   return {
     'Content-Type': 'application/json',
     ...(sessionObj?.access_token && { "Authorization": `Bearer ${sessionObj.access_token}` }),
@@ -228,13 +223,8 @@
       // Call the health check API
       const response = await fetch(API_ENDPOINTS.modelEngine.customModelHealthcheck(modelName), {
         method: "GET",
-<<<<<<< HEAD
         headers: getAuthHeaders(),
-        signal // 使用AbortSignal，如果提供的话
-=======
-        headers: getHeaders(),
         signal // Use AbortSignal if provided
->>>>>>> a51cafa2
       })
       
       const result: ApiResponse<{connectivity: boolean}> = await response.json()

"use client"

import { ModelOption, ModelType, ModelConnectStatus } from '../types/config'
import { API_ENDPOINTS } from './api'

// API响应类型
interface ApiResponse<T = any> {
  code: number
  message?: string
  data?: T
}

// 错误类
export class ModelError extends Error {
  constructor(message: string, public code?: number) {
    super(message)
    this.name = 'ModelError'
    // Override the stack property to only return the message
    Object.defineProperty(this, 'stack', {
      get: function() {
        return this.message
      }
    })
  }

  // Override the toString method to only return the message
  toString() {
    return this.message
  }
}

// Helper function to get authorization headers
const getAuthHeaders = () => {
  const session = typeof window !== "undefined" ? localStorage.getItem("session") : null;
  const sessionObj = session ? JSON.parse(session) : null;

  return {
    'Content-Type': 'application/json',
    ...(sessionObj?.access_token && { "Authorization": `Bearer ${sessionObj.access_token}` }),
  };
};

// Model service
export const modelService = {
  // Get official model list
  getOfficialModels: async (): Promise<ModelOption[]> => {
    try {
      const response = await fetch(API_ENDPOINTS.model.officialModelList, {
        headers: getAuthHeaders()
      })
      const result: ApiResponse<any[]> = await response.json()
      
      if (result.code === 200 && result.data) {
        const modelOptions: ModelOption[] = []
        const typeMap: Record<string, ModelType> = {
          embed: "embedding",
          chat: "llm",
          asr: "stt",
          tts: "tts",
          rerank: "rerank",
          vlm: "vlm"
        }

        for (const model of result.data) {
          if (typeMap[model.type]) {
            modelOptions.push({
              name: model.id,
              type: typeMap[model.type],
              maxTokens: 0,
              source: "official",
              apiKey: model.api_key,
              apiUrl: model.base_url,
              displayName: model.id
            })
          }
        }

        return modelOptions
      }
      // If API call was not successful, return empty array
      return []
    } catch (error) {
      // In case of any error, return empty array
      console.warn('Failed to load official models:', error)
      return []
    }
  },

  // Get custom model list
  getCustomModels: async (): Promise<ModelOption[]> => {
    try {
      const response = await fetch(API_ENDPOINTS.model.customModelList, {
        headers: getAuthHeaders()
      })
      const result: ApiResponse<any[]> = await response.json()
      
      if (result.code === 200 && result.data) {
        return result.data.map(model => ({
          name: model.model_name,
          type: model.model_type as ModelType,
          maxTokens: model.max_tokens || 0,
          source: "custom",
          apiKey: model.api_key,
          apiUrl: model.base_url,
          displayName: model.display_name || model.model_name,
          connect_status: model.connect_status as ModelConnectStatus || "未检测"
        }))
      }
      // If API call was not successful, return empty array
      console.warn('Failed to load custom models:', result.message || 'Unknown error')
      return []
    } catch (error) {
      // In case of any error, return empty array
      console.warn('Failed to load custom models:', error)
      return []
    }
  },

  // Add custom model
  addCustomModel: async (model: {
    name: string
    type: ModelType
    url: string
    apiKey: string
    maxTokens: number
    displayName?: string
  }): Promise<void> => {
    try {
      const response = await fetch(API_ENDPOINTS.model.customModelCreate, {
        method: 'POST',
        headers: getAuthHeaders(),
        body: JSON.stringify({
          model_repo: "",
          model_name: model.name,
          model_type: model.type,
          base_url: model.url,
          api_key: model.apiKey,
          max_tokens: model.maxTokens,
          display_name: model.displayName
        })
      })
      
      const result: ApiResponse = await response.json()
      
      if (result.code !== 200) {
        throw new ModelError(result.message || '添加自定义模型失败', result.code)
      }
    } catch (error) {
      if (error instanceof ModelError) throw error
      throw new ModelError('添加自定义模型失败', 500)
    }
  },

  // Delete custom model
  deleteCustomModel: async (displayName: string): Promise<void> => {
    try {
      const response = await fetch(API_ENDPOINTS.model.customModelDelete(displayName), {
        method: 'POST',
        headers: getAuthHeaders(),
      })
      const result: ApiResponse = await response.json()
      if (result.code !== 200) {
        throw new ModelError(result.message || '删除自定义模型失败', result.code)
      }
    } catch (error) {
      if (error instanceof ModelError) throw error
      throw new ModelError('删除自定义模型失败', 500)
    }
  },

  // Verify model connection status
  verifyModel: async (modelConfig: SingleModelConfig): Promise<boolean> => {
    try {
      if (!modelConfig.modelName) return false

      // Get official and custom model lists first
      const [officialModels, customModels] = await Promise.all([
        modelService.getOfficialModels(),
        modelService.getCustomModels()
      ])

      // Determine if the model is in the official model list
      const isOfficialModel = officialModels.some(model => model.name === modelConfig.modelName)

      // Select different verification interfaces based on the model source
      const endpoint = isOfficialModel 
        ? API_ENDPOINTS.model.officialModelHealthcheck(modelConfig.modelName, 2)
        : API_ENDPOINTS.model.customModelHealthcheck(modelConfig.modelName)

      const response = await fetch(endpoint, {
        method: 'POST',
        headers: {
          ...getAuthHeaders(),
          ...(modelConfig.apiConfig?.apiKey && { 'X-API-KEY': modelConfig.apiConfig.apiKey })
        },
        body: modelConfig.apiConfig ? JSON.stringify({
          model_url: modelConfig.apiConfig.modelUrl
        }) : undefined
      })
      
      const result: ApiResponse<{connectivity: boolean}> = await response.json()
      
      if (result.code === 200 && result.data) {
        return result.data.connectivity
      }
      return false
    } catch (error) {
      return false
    }
  },

  // Verify custom model connection
  verifyCustomModel: async (displayName: string, signal?: AbortSignal): Promise<boolean> => {
    try {
      if (!displayName) return false
      const response = await fetch(API_ENDPOINTS.model.customModelHealthcheck(displayName), {
        method: "POST",
        headers: getAuthHeaders(),
        signal
      })
      const result: ApiResponse<{connectivity: boolean}> = await response.json()
      if (result.code === 200 && result.data) {
        return result.data.connectivity
      }
      return false
    } catch (error) {
      if (error instanceof Error && error.name === 'AbortError') {
        console.warn(`验证模型 ${displayName} 连接被取消`);
        throw error;
      }
      console.error(`验证模型 ${displayName} 连接失败:`, error)
      return false
    }
  },
<<<<<<< HEAD

  // Update model status to backend
  updateModelStatus: async (modelName: string, status: string): Promise<boolean> => {
    try {
      if (!modelName) {
        console.error('尝试更新状态时模型名为空');
        return false;
      }
      
      const response = await fetch(API_ENDPOINTS.model.updateConnectStatus, {
        method: 'POST',
        headers: getAuthHeaders(),
        body: JSON.stringify({
          model_name: modelName,
          connect_status: status
        })
      });
      
      // Check HTTP status code
      if (!response.ok) {
        console.error(`更新模型状态HTTP错误，状态码: ${response.status}`);
        return false;
      }
      
      const result: ApiResponse = await response.json();
      
      if (result.code !== 200) {
        console.error('同步模型状态到数据库失败:', result.message);
        return false;
      } else {
        return true;
      }
    } catch (error) {
      console.error('同步模型状态到数据库出错:', error);
      return false;
    }
  },

  // Sync model list
  syncModels: async (): Promise<void> => {
    try {
      // Try to sync official models, but do not interrupt the process if it fails
      try {
        const officialResponse = await fetch(API_ENDPOINTS.model.officialModelList, {
          method: 'GET',
          headers: getAuthHeaders()
        });
        
        const officialResult: ApiResponse = await officialResponse.json();
        
        if (officialResult.code !== 200) {
          console.error('同步ModelEngine模型失败:', officialResult.message || '未知错误');
        }
      } catch (officialError) {
        console.error('同步ModelEngine模型时发生错误:', officialError);
      }
      
      // Sync custom models, must succeed, otherwise throw an error
      const customResponse = await fetch(API_ENDPOINTS.model.customModelList, {
        method: 'GET',
        headers: getAuthHeaders()
      });
      
      const customResult: ApiResponse = await customResponse.json();
      
      if (customResult.code !== 200) {
        throw new ModelError(customResult.message || '同步自定义模型失败', customResult.code);
      }
      
    } catch (error) {
      if (error instanceof ModelError) throw error;
      throw new ModelError('同步模型失败', 500);
    }
  },

  // Convert ModelOption to SingleModelConfig
  convertToSingleModelConfig: (modelOption: ModelOption): SingleModelConfig => {
    const config: SingleModelConfig = {
      modelName: modelOption.name,
      displayName: modelOption.displayName || modelOption.name,
      apiConfig: modelOption.apiKey ? {
        apiKey: modelOption.apiKey,
        modelUrl: modelOption.apiUrl || '',
      } : undefined
    };
    
    // For embedding models, copy maxTokens to dimension
    if (modelOption.type === 'embedding' || modelOption.type === 'multi_embedding') {
      config.dimension = modelOption.maxTokens;
    }
    
    return config;
  }
=======
>>>>>>> 847576dc
} <|MERGE_RESOLUTION|>--- conflicted
+++ resolved
@@ -168,47 +168,6 @@
     }
   },
 
-  // Verify model connection status
-  verifyModel: async (modelConfig: SingleModelConfig): Promise<boolean> => {
-    try {
-      if (!modelConfig.modelName) return false
-
-      // Get official and custom model lists first
-      const [officialModels, customModels] = await Promise.all([
-        modelService.getOfficialModels(),
-        modelService.getCustomModels()
-      ])
-
-      // Determine if the model is in the official model list
-      const isOfficialModel = officialModels.some(model => model.name === modelConfig.modelName)
-
-      // Select different verification interfaces based on the model source
-      const endpoint = isOfficialModel 
-        ? API_ENDPOINTS.model.officialModelHealthcheck(modelConfig.modelName, 2)
-        : API_ENDPOINTS.model.customModelHealthcheck(modelConfig.modelName)
-
-      const response = await fetch(endpoint, {
-        method: 'POST',
-        headers: {
-          ...getAuthHeaders(),
-          ...(modelConfig.apiConfig?.apiKey && { 'X-API-KEY': modelConfig.apiConfig.apiKey })
-        },
-        body: modelConfig.apiConfig ? JSON.stringify({
-          model_url: modelConfig.apiConfig.modelUrl
-        }) : undefined
-      })
-      
-      const result: ApiResponse<{connectivity: boolean}> = await response.json()
-      
-      if (result.code === 200 && result.data) {
-        return result.data.connectivity
-      }
-      return false
-    } catch (error) {
-      return false
-    }
-  },
-
   // Verify custom model connection
   verifyCustomModel: async (displayName: string, signal?: AbortSignal): Promise<boolean> => {
     try {
@@ -232,100 +191,4 @@
       return false
     }
   },
-<<<<<<< HEAD
-
-  // Update model status to backend
-  updateModelStatus: async (modelName: string, status: string): Promise<boolean> => {
-    try {
-      if (!modelName) {
-        console.error('尝试更新状态时模型名为空');
-        return false;
-      }
-      
-      const response = await fetch(API_ENDPOINTS.model.updateConnectStatus, {
-        method: 'POST',
-        headers: getAuthHeaders(),
-        body: JSON.stringify({
-          model_name: modelName,
-          connect_status: status
-        })
-      });
-      
-      // Check HTTP status code
-      if (!response.ok) {
-        console.error(`更新模型状态HTTP错误，状态码: ${response.status}`);
-        return false;
-      }
-      
-      const result: ApiResponse = await response.json();
-      
-      if (result.code !== 200) {
-        console.error('同步模型状态到数据库失败:', result.message);
-        return false;
-      } else {
-        return true;
-      }
-    } catch (error) {
-      console.error('同步模型状态到数据库出错:', error);
-      return false;
-    }
-  },
-
-  // Sync model list
-  syncModels: async (): Promise<void> => {
-    try {
-      // Try to sync official models, but do not interrupt the process if it fails
-      try {
-        const officialResponse = await fetch(API_ENDPOINTS.model.officialModelList, {
-          method: 'GET',
-          headers: getAuthHeaders()
-        });
-        
-        const officialResult: ApiResponse = await officialResponse.json();
-        
-        if (officialResult.code !== 200) {
-          console.error('同步ModelEngine模型失败:', officialResult.message || '未知错误');
-        }
-      } catch (officialError) {
-        console.error('同步ModelEngine模型时发生错误:', officialError);
-      }
-      
-      // Sync custom models, must succeed, otherwise throw an error
-      const customResponse = await fetch(API_ENDPOINTS.model.customModelList, {
-        method: 'GET',
-        headers: getAuthHeaders()
-      });
-      
-      const customResult: ApiResponse = await customResponse.json();
-      
-      if (customResult.code !== 200) {
-        throw new ModelError(customResult.message || '同步自定义模型失败', customResult.code);
-      }
-      
-    } catch (error) {
-      if (error instanceof ModelError) throw error;
-      throw new ModelError('同步模型失败', 500);
-    }
-  },
-
-  // Convert ModelOption to SingleModelConfig
-  convertToSingleModelConfig: (modelOption: ModelOption): SingleModelConfig => {
-    const config: SingleModelConfig = {
-      modelName: modelOption.name,
-      displayName: modelOption.displayName || modelOption.name,
-      apiConfig: modelOption.apiKey ? {
-        apiKey: modelOption.apiKey,
-        modelUrl: modelOption.apiUrl || '',
-      } : undefined
-    };
-    
-    // For embedding models, copy maxTokens to dimension
-    if (modelOption.type === 'embedding' || modelOption.type === 'multi_embedding') {
-      config.dimension = modelOption.maxTokens;
-    }
-    
-    return config;
-  }
-=======
->>>>>>> 847576dc
 } 
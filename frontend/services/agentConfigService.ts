--- conflicted
+++ resolved
@@ -1,12 +1,6 @@
-<<<<<<< HEAD
-import { Tool, convertParamType } from '@/types/agentAndToolConst';
-import { API_ENDPOINTS } from './api';
-import { getAuthHeaders } from '@/lib/auth';
-=======
 import { convertParamType } from "@/lib/utils";
 import { API_ENDPOINTS } from "./api";
 import { getAuthHeaders } from "@/lib/auth";
->>>>>>> b8dd225c
 
 /**
  * get tool list from backend
@@ -656,16 +650,10 @@
     const data = await response.json();
 
     // Check if agent field value already exists, excluding the specified agent if provided
-<<<<<<< HEAD
-    const existingAgent = data.find((agent: any) =>
-      agent[fieldName] === fieldValue &&
-      (!excludeAgentId || agent.agent_id !== excludeAgentId)
-=======
     const existingAgent = data.find(
       (agent: any) =>
         agent[fieldName] === fieldValue &&
         (!excludeAgentId || agent.agent_id !== excludeAgentId)
->>>>>>> b8dd225c
     );
 
     if (existingAgent) {

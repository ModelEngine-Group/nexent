--- conflicted
+++ resolved
@@ -1,7 +1,5 @@
-<<<<<<< HEAD
 import { Tool } from '@/types/agentAndToolConst';
-=======
->>>>>>> 8e1b705d
+import { convertParamType } from '@/lib/utils';
 import { convertParamType } from '@/lib/utils';
 import { API_ENDPOINTS } from './api';
 import { getAuthHeaders } from '@/lib/auth';

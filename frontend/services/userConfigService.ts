--- conflicted
+++ resolved
@@ -5,16 +5,6 @@
 // @ts-ignore
 const fetch = fetchWithAuth;
 
-<<<<<<< HEAD
-// User selected knowledge base configuration type
-export interface UserKnowledgeConfig {
-  selectedKbNames: string[];
-  selectedKbModels: string[];
-  selectedKbSources: string[];
-}
-
-=======
->>>>>>> b783b24a
 export class UserConfigService {
   // Get user selected knowledge base list
   async loadKnowledgeList(): Promise<UserKnowledgeConfig | null> {

// Agent Configuration Types
import { ChatMessageType } from "./chat";
<<<<<<< HEAD
import { OpenAIModel } from "./modelConfig";
import { GENERATE_PROMPT_STREAM_TYPES } from "../const/agentConfig";
=======
import { ModelOption } from "@/types/modelConfig";
import { GENERATE_PROMPT_STREAM_TYPES, TOOL_SOURCE_TYPES } from "../const/agentConfig";
>>>>>>> 87bf4fae

// ========== Core Interfaces ==========

export interface Agent {
  id: string;
  name: string;
  display_name?: string;
  description: string;
  model: string;
  max_step: number;
  provide_run_summary: boolean;
  tools: Tool[];
  duty_prompt?: string;
  constraint_prompt?: string;
  few_shots_prompt?: string;
  business_description?: string;
  is_available?: boolean;
  sub_agent_id_list?: number[];
}

export interface Tool {
  id: string;
  name: string;
  description: string;
  source: "local" | "mcp" | "langchain";
  initParams: ToolParam[];
  is_available?: boolean;
  create_time?: string;
  usage?: string;
}

export interface ToolParam {
  name: string;
  type:
    | "string"
    | "number"
    | "boolean"
    | "array"
    | "object"
    | "Optional";
  required: boolean;
  value?: any;
  description?: string;
}

// ========== Data Interfaces ==========

// Agent configuration data response interface
export interface AgentConfigDataResponse {
  businessLogic: string;
  systemPrompt: string;
}

// Tool group interface
export interface ToolGroup {
  key: string;
  label: string;
  tools: Tool[];
}

// Tree structure node type
export interface TreeNodeDatum {
  name: string;
  type?: string;
  color?: string;
  count?: string;
  children?: TreeNodeDatum[];
  depth?: number;
  attributes?: { toolType?: string };
}

// ========== Component Props Interfaces ==========

// Main component props interface for AgentSetupOrchestrator
export interface AgentSetupOrchestratorProps {
  businessLogic: string;
  setBusinessLogic: (value: string) => void;
  selectedTools: Tool[];
  setSelectedTools: (tools: Tool[]) => void;
  isCreatingNewAgent: boolean;
  setIsCreatingNewAgent: (value: boolean) => void;
  mainAgentModel: string | null;
  setMainAgentModel: (value: string | null) => void;
  mainAgentMaxStep: number;
  setMainAgentMaxStep: (value: number) => void;
  tools: Tool[];
  subAgentList?: Agent[];
  loadingAgents?: boolean;
  mainAgentId: string | null;
  setMainAgentId: (value: string | null) => void;
  setSubAgentList: (agents: Agent[]) => void;
  enabledAgentIds: number[];
  setEnabledAgentIds: (ids: number[]) => void;
  onEditingStateChange?: (isEditing: boolean, agent: any) => void;
  onToolsRefresh: () => void;
  dutyContent: string;
  setDutyContent: (value: string) => void;
  constraintContent: string;
  setConstraintContent: (value: string) => void;
  fewShotsContent: string;
  setFewShotsContent: (value: string) => void;
  agentName?: string;
  setAgentName?: (value: string) => void;
  agentDescription?: string;
  setAgentDescription?: (value: string) => void;
  agentDisplayName?: string;
  setAgentDisplayName?: (value: string) => void;
  isGeneratingAgent?: boolean;
  onDebug?: () => void;
  getCurrentAgentId?: () => number | undefined;
  onGenerateAgent?: (selectedModel?: ModelOption) => void;
  onExportAgent?: () => void;
  onDeleteAgent?: () => void;
  editingAgent?: any;
  onExitCreation?: () => void;
}

// SubAgentPool component props interface
export interface SubAgentPoolProps {
  onEditAgent: (agent: Agent) => void;
  onCreateNewAgent: () => void;
  onImportAgent: () => void;
  onExitEditMode?: () => void;
  subAgentList?: Agent[];
  loadingAgents?: boolean;
  isImporting?: boolean;
  isGeneratingAgent?: boolean;
  editingAgent?: Agent | null;
  isCreatingNewAgent?: boolean;
}

// ToolPool component props interface
export interface ToolPoolProps {
  selectedTools: Tool[];
  onSelectTool: (tool: Tool, isSelected: boolean) => void;
  tools?: Tool[];
  loadingTools?: boolean;
  mainAgentId?: string | null;
  localIsGenerating?: boolean;
  onToolsRefresh?: () => void;
  isEditingMode?: boolean;
  isGeneratingAgent?: boolean;
}

// Simple prompt editor props interface
export interface SimplePromptEditorProps {
  value: string;
  onChange: (value: string) => void;
  height?: string | number;
  bordered?: boolean;
}

// CollaborativeAgentDisplay component props interface
export interface CollaborativeAgentDisplayProps {
  availableAgents: Agent[];
  selectedAgentIds: number[];
  parentAgentId?: number;
  onAgentIdsChange: (newAgentIds: number[]) => void;
  isEditingMode: boolean;
  isGeneratingAgent: boolean;
  className?: string;
  style?: React.CSSProperties;
}

// ToolConfigModal component props interface
export interface ToolConfigModalProps {
  isOpen: boolean;
  onCancel: () => void;
  onSave: (tool: Tool) => void;
  tool: Tool | null;
  mainAgentId: number;
  selectedTools?: Tool[];
}

// ExpandEditModal component props interface
export interface ExpandEditModalProps {
  open: boolean;
  title: string;
  content: string;
  index: number;
  onClose: () => void;
  onSave: (content: string) => void;
}

// AgentDebugging component props interface
export interface AgentDebuggingProps {
  onAskQuestion: (question: string) => void;
  onStop: () => void;
  isStreaming: boolean;
  messages: ChatMessageType[];
}

// DebugConfig component props interface
export interface DebugConfigProps {
  agentId?: number; // Make agentId an optional prop
}

// McpConfigModal component props interface
export interface McpConfigModalProps {
  visible: boolean;
  onCancel: () => void;
}

// ========== Agent Call Relationship Interfaces ==========

// Agent call relationship related types
export interface AgentCallRelationshipTool {
  tool_id: string;
  name: string;
  type: string;
}

export interface AgentCallRelationshipSubAgent {
  agent_id: string;
  name: string;
  tools: AgentCallRelationshipTool[];
  sub_agents: AgentCallRelationshipSubAgent[];
  depth?: number;
}

export interface AgentCallRelationship {
  agent_id: string;
  name: string;
  tools: AgentCallRelationshipTool[];
  sub_agents: AgentCallRelationshipSubAgent[];
}

export interface AgentCallRelationshipModalProps {
  visible: boolean;
  onClose: () => void;
  agentId: number;
  agentName: string;
}

// Agent call relationship tree node data
export interface AgentCallRelationshipTreeNodeDatum {
  name: string;
  type?: string;
  color?: string;
  count?: string;
  children?: AgentCallRelationshipTreeNodeDatum[];
  depth?: number;
  attributes?: { toolType?: string };
}

// ========== Layout and Configuration Interfaces ==========

// Layout configuration interface
export interface LayoutConfig {
  CARD_HEADER_PADDING: string;
  CARD_BODY_PADDING: string;
  DRAWER_WIDTH: string;
}

// ========== Event Interfaces ==========

// Custom event types for agent configuration
export interface AgentConfigCustomEvent extends CustomEvent {
  detail: AgentConfigDataResponse;
}

// Agent refresh event
export interface AgentRefreshEvent extends CustomEvent {
  detail: any;
}

// ========== MCP Interfaces ==========

// MCP server interface definition
export interface McpServer {
  service_name: string;
  mcp_url: string;
  status: boolean;
  remote_mcp_server_name?: string;
  remote_mcp_server?: string;
}

// MCP tool interface definition
export interface McpTool {
  name: string;
  description: string;
  parameters?: any;
}

// ========== Prompt Service Interfaces ==========

/**
 * Prompt Generation Request Parameters
 */
export interface GeneratePromptParams {
  agent_id: number;
  task_description: string;
  model_id: string;
}

/**
 * Stream Response Data Structure
 */
export interface StreamResponseData {
  type: (typeof GENERATE_PROMPT_STREAM_TYPES)[keyof typeof GENERATE_PROMPT_STREAM_TYPES];
  content: string;
  is_complete: boolean;
}<|MERGE_RESOLUTION|>--- conflicted
+++ resolved
@@ -1,12 +1,7 @@
 // Agent Configuration Types
 import { ChatMessageType } from "./chat";
-<<<<<<< HEAD
-import { OpenAIModel } from "./modelConfig";
+import { ModelOption } from "@/types/modelConfig";
 import { GENERATE_PROMPT_STREAM_TYPES } from "../const/agentConfig";
-=======
-import { ModelOption } from "@/types/modelConfig";
-import { GENERATE_PROMPT_STREAM_TYPES, TOOL_SOURCE_TYPES } from "../const/agentConfig";
->>>>>>> 87bf4fae
 
 // ========== Core Interfaces ==========
 

--- conflicted
+++ resolved
@@ -8,7 +8,6 @@
 // Get status priority
 function getStatusPriority(status: string): number {
   switch (status) {
-<<<<<<< HEAD
     case 'WAIT_FOR_PROCESSING': // 等待解析
       return 1;
     case 'PROCESSING': // 解析中
@@ -18,17 +17,6 @@
     case 'FORWARDING': // 入库中
       return 4;
     case 'COMPLETED': // 解析完成
-=======
-    case 'FORWARDING':  // In the library
-      return 1;
-    case 'PROCESSING':  // Parsing
-      return 2;
-    case 'WAITING':     // Waiting for parsing
-      return 3;
-    case 'COMPLETED':   // Parsing completed
-      return 4;
-    case 'FAILED':      // Parsing failed
->>>>>>> b79160d8
       return 5;
     case 'PROCESS_FAILED': // 解析失败
       return 6;

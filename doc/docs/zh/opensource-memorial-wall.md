--- conflicted
+++ resolved
@@ -163,19 +163,17 @@
 ::: info jjcc6 - 2025-10-15
 希望能参加ict大赛长长见识，提高水平~
 :::
-<<<<<<< HEAD
+
+::: info Nebula-11 - 2025-10-22
+第一次用Mexent参加华为ict大赛，希望发展越来越好。
+:::
+
+::: info nobody - 2025-10-15
 参加ICT大赛来了解 Nexent，这真的是个很好的平台，未来一起前行吧
 
 ::: tip wulong - 2025-10-22
 出发华为！感谢 Nexent 一起赋能！
-=======
-
-::: info Nebula-11 - 2025-10-22
-第一次用Mexent参加华为ict大赛，希望发展越来越好。
-:::
-
-::: info nobody - 2025-10-15
-参加ICT大赛来了解 Nexent，这真的是个很好的平台，未来一起前行吧
+:::
 
 ::: tip 开源新手 - 2025-10-22
 感谢 Nexent 让我踏上了开源之旅！这个项目的文档真的很棒，帮助我快速上手。
@@ -207,5 +205,4 @@
 
 ::: tip shiou - 2025-10-17
 感谢nexent让我了解了开源项目，帮助我快速上手
->>>>>>> befd479e
 :::
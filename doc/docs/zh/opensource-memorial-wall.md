--- conflicted
+++ resolved
@@ -162,13 +162,15 @@
 ::: info jjcc6 - 2025-10-15
 希望能参加ict大赛长长见识，提高水平~
 :::
-<<<<<<< HEAD
+
+::: info nobody - 2025-10-15
 就是来留个脚印 👍 项目不错，给个star~
-=======
+:::
+
 ::: info jjcc6 - 2025-10-15
 希望能参加ict大赛长长见识，提高水平~
+:::
 
 ::: tip shiou - 2025-10-17
 感谢nexent让我了解了开源项目，帮助我快速上手
-:::
->>>>>>> f4759efa
+:::
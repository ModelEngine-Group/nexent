# 开源纪念墙

欢迎来到 Nexent 开源纪念墙！🎉

这里是我们社区成员留下印记的特殊地方，大家可以分享故事、经验，庆祝对开源世界的贡献。

参与纪念墙非常简单！详细说明请查看我们的[贡献指南](./contributing#🌟-开源纪念墙快速贡献)。

## 🌟 社区留言

*这里是其他朋友的故事和留言的地方。欢迎在下方添加您的想法！*

<!-- 
👇 请在此行下方使用上面显示的提示框格式添加您的消息。
每条消息应包含您的姓名/昵称和日期。
请保持消息的礼貌和尊重，符合我们的行为准则。
-->

::: tip aibito - 某创业公司后端开发 - 2025-05-18
我们是一家只有 15 人的小公司，之前一直想做智能客服但技术门槛太高。发现 Nexent 后如获至宝！20+ 文件格式支持让我们轻松处理用户上传的各种文档，多模态对话功能完美解决了语音客服需求。最重要的是，我们的产品经理现在也能直接用自然语言调整智能体逻辑，开发效率提升了好几倍！
:::

::: info codingcat99 - 2025-05-15
第一次玩开源项目，nexent真的挺好用的！用自然语言就能搞智能体，比我想象的简单多了
:::

::: tip xingkongF001 - 2025-10-30
来参加华为ICT的，希望一切顺利！！！
:::

::: tip bytedancer2023 - 2025-05-18
我们小公司想做客服机器人，之前技术门槛太高了。nexent的多文件格式支持真的帮了大忙，产品经理现在也能自己调智能体了哈哈
:::

::: Ottwo - 2025-10-27
nexent真是中国学生的Agent启蒙老师！在校大学生充分学习了很多，感谢有这么好的项目！
:::

::: info 小刘 - 前端转全栈的独立开发者 - 2025-06-22
说来惭愧，做了 3 年前端，第一次参与开源项目竟然是通过给文档修 typo 开始的😅。但 Nexent 的社区真的很友好，群里耐心回答我的每个问题。现在我不仅学会了 FastAPI 后端开发，还用 Nexent 做了个人知识管理系统。实时文件导入和自动摘要功能简直是我的第二大脑！感谢开源让我成长这么多。
:::

::: warning researcher_anon - 2025-06-20
搞多智能体研究的，看到知识溯源功能眼前一亮。做了个论文审查系统，还挺有用的
:::

::: tip 前端小白刘 - 2025-06-22
第一次贡献开源是改了个typo...社区很友好，现在用nexent做知识管理，感觉像有了第二个大脑！
:::

::: info saladjay - 清华大学计算机系 - 2025-06-15
第一次接触开源项目就是 Nexent！作为 AI 专业的研究生，看到"零代码生成智能体"的概念就被吸引了。用自然语言就能创建智能体，这对我做自定义的学术研究挺方便的。现在我用 Nexent 搭建了一个论文总结助手，MCP 工具生态系统让集成各种学术数据库变得超级简单。
:::

::: info ai_lover - 2025-07-28  
零代码真的做到了！我就说了句话就做出来智能体，pdf word都能处理，太强了
:::

::: tip 产品汪 - 2025-07-01
终于不用写prd了哈哈，直接用自然语言描述需求，开发同事都说清楚多了
:::

::: danger DTAstack - 无名氏 - 2025-07-20
研究多智能体协作方向，Nexent 的多智能体协同功能让我眼前一亮。特别是知识溯源和引用验证，这在学术研究中太重要了。我用 Nexent 搭建了一个学术论文自动审查系统，能够自动验证引用来源、检查逻辑一致性。开源的力量真的很强大，希望更多研究者能加入进来！
:::

::: info 划水摸鱼王 - 2025-07-26
就是来留个脚印 👍 项目不错，给个star~
:::

::: info cokefish - 2025-08-05
Nexent的自然语言生成Agent以及多智能体协同是我一直在研究的方向，AI的护城河，个人一直认为是提示词和上下文，AI如同有霸王之力的幼儿，提示词教会他如何使用力量，而上下文让他能记住，Agent是包裹三者的容器，Nexent则赋予Agent更多的可能性
:::

::: info focus - AI应用开发工程师 - 2025-08-07
零代码开发Agent的想法太有趣了，同时这个开源社区的氛围很好，希望能贡献自己的一份力量。
:::

::: info Puppet - 2025-08-08
🌟来尝试使用论文阅读工具，项目很不错！
:::

::: info plus - 2025-08-18
在公众号看到可以自己做一个论文助手的文章，后面又跟着学习了MCP服务的使用等智能体开发知识，是智能体学习路上的一次有意义的实践，
:::

::: info  yhwj19800201 - 2025-08-18
在github上找ai agent发现了这款开源项目，设计的产品理念很独到，希望能应用到自己的项目上。
:::

::: info CSJSAJA - 2025-09-12
在网站上搜AI Agent看到了开源项目，帮了很大忙，是智能体学习路上的一次有意义的实践！
:::

::: info EXUAN0312 - 2024-01-15
我要参加华为ICT大赛了！！！
:::

::: info TypeABC - 2025-09-16
在华为官网上看到的开源项目，简洁好用，对我学习智能体有很大帮助！
:::

::: info wcq23 - 2025-09-18
之前就有接触过dify等国外的智能体设计平台，终于可以用上我们自己国产的平台啦！
:::

::: tip Johnny-zbb - 2025-09-19
感谢 Nexent 让我踏上了开源之旅！文档很棒，可以快速上手。
:::

::: tip fy-create - 2025-09-22
遇到一个搞不懂的问题, Phinéase 帮忙连线解决问题, 非常棒的体验.
:::

::: info blxh - 2025-09-25
参加华为ICT大赛来的！希望有个美好的体验！
:::

::: tip fy-create - 2025-09-22
很有意思的项目~
:::

::: info fc6657 - 2025-09-27
希望借助参加ict大赛的机会，提高自己的技术
:::

::: info lyc0502 - 2025-09-29
很好的项目 希望可以借此机会学到很多技术
:::

::: info JSH - 2025-09-30
从ICT认识Nexent，希望可以从开源中学到更多
:::

:::info nowindbird - 2025-10-04
从ict认识的nexent，希望可以学习到更多知识
:::

:::info Zhang21901 - 2025-10-06
感谢 Nexent 让我踏上了开源之旅！这个项目的文档真的很棒，帮助我快速上手。
:::

:::info chenDW - 2025-10-09
我希望借助Nexent这个平台开发出的作品能在华为创新赛中获奖。
:::

:::info tingkaiZhang611 - 2025-10-12
愿Ai赋能共创新时代。
:::

:::info D chaojun - 2025-10-13
感叹科技的跃迁，大大降低我学习的难度。
:::

::: info ysugarr - 2025-10-14
感谢 Nexent 让我踏上了开源之旅！
:::

::: tip yblu - 2025-10-14
第一次接触智能体编排，是为了参加华为ICT大赛而了解 Nexent 的。  没想到入门比想象中容易，文档也写得很清晰。  
:::

::: tip xiaomi250 - 2025-10-18
打算冲一波 ICT 大赛！正好借着这个机会多捣鼓捣鼓，把我的技术再升个级，想想还挺有意思的～
:::

::: tip YuXiaoLoong - 2025-10-27
Nexent是一个十分便利的开发平台，文档清晰，工具齐全，有幸能用上这么好用的平台，希望能在这个平台上学到更多技术和思想。
:::

::: tip hud0567 - 2025-10-17
第一次接触这个平台 入门超级艰难 很智能化
:::

::: info jjcc6 - 2025-10-15
希望能参加ict大赛长长见识，提高水平~
:::

::: info niceman - 2025-10-27 
希望能参加ict大赛可以学习到更多知识，感谢 Nexent 让我踏上了开源之旅~

::: info violet-dq - 2025-10-28 
想要自己尝试搭建智能体，感叹Nexent的功能如此强大！
:::

::: info 龙城三少 - 2025-10-29
中华有为
:::

::: info zhouyin2516 - 2025-10-24
希望能借助 Nexent 开发一个智能问答助手！
:::

::: info tanzitong - 2025-10-24
通过ict大赛接触到的这个平台，之前用过dify,coze,n8n等智能体平台，对比之下Nexent显得更加简洁和高效
:::

::: info Nebula-11 - 2025-10-22
第一次用Mexent参加华为ict大赛，希望发展越来越好。
:::

::: info feixin - 2025-10-24
希望能一直好好做下去，有机会的话，我也会试着提交pr，加油！！
:::

::: info 916443155@qq.com - 2025-10-25
希望能参加ict大赛长长见识，提高水平~
:::

::: info nobody - 2025-10-15
参加ICT大赛来了解 Nexent，这真的是个很好的平台，未来一起前行吧
参加ICT大赛来了解 Nexent，好难弄啊啊啊,电脑硬盘容量不够了,然而硬盘价格还没下跌,该死的贩子
通过ict大赛了解到了Nexent平台，很惊讶居然还有这么方便的平台，希望以后可以一起努力
参加华为ICT，学习Nexent，AI改变你和我，赋能未来！
就是来留个脚印 👍 项目不错，给个star~
感叹科技的跃迁，大大降低我学习的难度，是我进步飞快
:::

::: info yang 2025-11-02
Nexent功能如此之强大，给我很多帮助，感谢开发者！厉害
:::

::: info y-dq - 2025-10-28 
想要自己尝试搭建智能体，感叹Nexent的功能如此强大！
::: tip cai7777 - 2025-10 23
参加ICT大赛来了解 Nexent
:::

::: tip wulong - 2025-10-22
出发华为！感谢 Nexent 一起赋能！
:::

::: tip 开源新手 - 2025-10-22
感谢 Nexent 让我踏上了开源之旅！这个项目的文档真的很棒，帮助我快速上手。
:::

::: tip xiongmiao - 2025-10-22
参加ict大赛希望能有一个很好的启发
:::

::: info xiongmiao -2025-10-22
参加ICT进一步了解智能体
:::

:::info Nebula-11 - 2025-10-22
第一次用Mexent参加华为ict大赛，希望发展越来越好。
:::

::: tip ROBOT-PZY - 2025-10-23
小白勇闯华为ICT大赛，感谢nexent平台支持
:::

::: info jjcc6 - 2025-10-15
希望能参加ict大赛长长见识，提高水平~
:::

::: tip shiou - 2025-10-17
感谢nexent让我了解了开源项目，帮助我快速上手
:::

::: tip shev - 2025-10-25
感谢nexent我开始来了解开源项目，第一次参加华为ict大赛
:::

::: tip iocion - 2025-10-24
第一次在了解到nexent平台，看到现在ai发展对智能化的影响巨大，以往对于ai入门就是复杂的算法逻辑，现在可以更快的入门，文档写的也很清晰，希望model engine社区可以不断完善和壮大。
:::

::: tip iocion - 2025-11-05
本地快速搭建，离不开大家开源的贡献，希望model engine社区可以不断完善和壮大。
:::

::: info zhangwt0601 - 2025-11-1
希望借助开源大赛以及Nexent平台提高自己的技术
:::

::: info  - 2025-11-01
来参加ict大赛培训大会，努力学习:)
:::

::: info kisskisszhou - 2025-10-31
感谢 Nexent 让我踏上了开源之旅！希望参加ict大赛来提高自己的能力
:::

::: Pharaoh-C - 2025-11-2
研究多智能体协作方向，Nexent 的多智能体协同功能让我眼前一亮，这在学术研究中太重要了。我用 Nexent 搭建了一个AI赛博医生，能够自动索引中西医文献、给一些症状做出解答。开源的力量真的很强大，希望更多研究者能加入进来！
:::

::: info xUxIAOrUI -2025-10-28
“零代码生成智能体”的概念非常吸引我.作为在校大学生，这是我第一次接触开源项目。通过初步的了解，发现Nexent是一个很好的平台，之后也会在使用的过程中尝试提出一些有用的意见。期待Nexent越来越好！
:::

::: info niceman - 2025-10-29
希望能参加ict大赛可以学习到更多知识，感谢 Nexent 让我踏上了开源之旅~
:::

::: info niceman - 2025-10-29
感谢 Nexent 让我踏上了开源之旅!希望能参加ict大赛长长见识。项目不错，给个star~ 
:::

::: info fishcat - 2025-10-31
很好的项目，希望蒸蒸日上
:::

::：info XxHosxX - 2025-11-5
希望参与ICT大赛以及Nexent平台提升自己的能力:)
:::

::: tip Zwer1 - 2025-11-04
感谢 Nexent 让我踏上了开源之旅！平台开发智能体的能力十分强大，希望能够学习到更多东西！
:::

::: tip Zwer1 - 2025-11-04
想参加ICT创新赛
:::

::: tip Jackie - 2025-11-07
期待能使用Nexent成为智能体开发大佬
:::

::: info lzysleep - 2025-11-7
非常不错的项目，很适合快速上手搭建自己的Agent，赞赞赞！
:::

::: info xiaochenIpter - 2025-11-08
希望能参加ict大赛可以学习到更多知识,感谢 Nexent 让我踏上了开源之旅！平台开发智能体的能力十分强大，希望能够学习到更多东西！
:::

::: info user - 2025-11-08
"🎉 很高兴加入Nexent社区！作为新贡献者，我期待在代码优化、文档完善或测试反馈中尽一份力。#NexentCommunity 让我们一起构建更棒的项目！🚀"
:::

::: pxqn-xing - 2025-11-08
感谢Nexent让我参与ICT大赛以提升自己的能力
:::

:::  QIYAN - 2025-11-09
体验华为AI技术的一天
:::

::: tip qiyan111 - 2025-11-10
想试下华为的智能体
:::

::：info XxHosxX - 2025-11-10
自动创建agent的功能挺创新的，试过其他很多平台基本上都是只能通过一句描述语言优化提示词，很少有可以通过一句描述语言直接生成agent的功能，赞！
:::

::: tip muxin - 2025-11-11
感谢 Nexent 让我踏上了开源之旅！也希望参加ict大赛时能够学到更多知识，能够做出好的项目！研究完这个项目之后觉得真的不错，赞！
:::

::: info user - 2025-11-11
感谢 Nexent 让我踏上了开源之旅！平台开发智能体的能力十分强大，希望能够学习到更多东西！
:::

::: info wilson-hash - 2025-11-12
今年参加了华为ICT大赛期待借助Nexent平台学到更多东西，也感谢Nexent这么好的平台的支持，赞！
:::

::: info grc - 2025-11-12
通过ICT大赛了解到Nexent开源智能体，又可以学习新知识了！🥰🥰🥰
:::

::: tip jeery1 - 2025-11-12
来参加华为ICT的，希望一切顺利！！！
:::

::: tip 开源新手 - 2025-11-12
感谢 Nexent 让我踏上了开源之旅！这个项目的文档真的很棒，帮助我快速上手。
:::

:::  tip user - 2025-11-12
感谢 Nexent 让我第一次感受到智能体 希望参加ICT比赛过程中可以学到更多知识 能够对该领域有更多的了解和认识！
:::

:::  tip QYF - 2025-11-12
期待在ICT大赛闪闪发光
:::

::: info user - 2025-11-12
哇塞！好棒哇！很神奇哈哈哈哈，这个自动创建agent功能挺好用的！
:::

::: info user - 2025-11-12
参加ict大赛，感谢nexent平台提供很多学习机会
:::

::: info chengliuxiang2002 - 2025-11-13
我又来了，通过华为ICT了解到nexent，正在学习中...
:::

::: info happyzhang - 2025-11-13
也许我们正见证着未来的“后起之秀”😀
:::

::: info KevinLeeNJ - 2025-11-13
来参加华为ICT大赛的，nexent很不错，希望后续能有更多功能！
:::

::: info user - 2025-11-14
我要参加华为ICT
:::

::: tip Locker - 2025-11-15
感谢 Nexent 让我踏上了开源之旅！我们将在华为ICT大赛中使用 Nexent 构建智能体，期待能深入学习和贡献。
:::

::: info xlp888 - 2025-11-16
通过华为ICT大赛了解到nexent，希望能在智能体之路上更进一步
:::

::: info user - 2025-11-16
第一次参加，加油
:::

:::  info user - 2025-11-17
感谢 Nexent 让我第一次接触到智能体，希望参加ICT比赛过程中可以学到更多知识！
:::

::: tip kon-do - 2025-11-17
感谢 Nexent 让我踏上了开源之旅！这个项目的文档真的很棒，帮助我快速上手。
:::

:::  tip user - 2025-11-19
感谢 Nexent 让我第一次感受到智能体 希望参加ICT比赛过程中可以学到更多知识 能够对该领域有更多的了解和认识！
:::

::: info 开源小白 - 2025-11-19
感谢 Nexent 让我踏上了开源之旅！这个项目的文档真的很棒，帮助我快速上手。
:::

::: tip qinjavermo - 2025-11-19
感谢 Nexent 让我踏上了开源之旅！给我一个机会制作智能体
:::

::: info 开源小白 - 2025-11-19
感谢 Nexent 让我踏上了开源之旅！这个项目的文档真的很棒，帮助我快速上手。
:::

::: info chengyudan - 2025-10-20 
感谢 Nexent 让我踏上了开源之旅！ 
:::

::: info user - 2025-11-20
学习ai - agent非常好的项目，后面会持续输出贡献！
:::

<<<<<<< HEAD
::: williamllk from SJTU - 2025-11-23
感谢 Nexent 让我第一次制作智能体，尝试将AI4Science的理念付诸实践
=======
::: china-king-hs - 2025-11-20
希望能正常使用nexent
:::

::: info user - 2025-11-22
感谢nexent这个开源项目
:::

::: tip xiaofu-2025-11-23
xiaofu到此一游，感谢 Nexent 让我踏上了开源之旅！
:::

::: info DUTBenjamin - 2025-11-23
来参加华为ICT大赛的,正好借着这个机会多捣鼓捣鼓,学到更多东西，加油！
:::

::: dean-stock - 2025-11-23
感谢nexent让我第一次接触到了智能体，让我从使用到创作智能体的转变。
:::

::: user - 2025-11-23
学习到ai了，很好用
:::

::: info chao - 2025-11-23
使用 Nexent 开发了项目，MCP 工具集成特别强大，节省了大量开发时间！
:::

::: adasibi - 2025-11-23
学习ai很好用，感谢 Nexent 让我踏上了开源之旅！
:::

::: info aurorahashcat - 2025-11-23
nexent看起来超棒的自动化智能体构建平台，祝越来越好😀
>>>>>>> 21262d3b
:::<|MERGE_RESOLUTION|>--- conflicted
+++ resolved
@@ -446,43 +446,42 @@
 学习ai - agent非常好的项目，后面会持续输出贡献！
 :::
 
-<<<<<<< HEAD
+::: china-king-hs - 2025-11-20
+希望能正常使用nexent
+:::
+
+::: info user - 2025-11-22
+感谢nexent这个开源项目
+:::
+
+::: tip xiaofu-2025-11-23
+xiaofu到此一游，感谢 Nexent 让我踏上了开源之旅！
+:::
+
+::: info DUTBenjamin - 2025-11-23
+来参加华为ICT大赛的,正好借着这个机会多捣鼓捣鼓,学到更多东西，加油！
+:::
+
+::: dean-stock - 2025-11-23
+感谢nexent让我第一次接触到了智能体，让我从使用到创作智能体的转变。
+:::
+
+::: user - 2025-11-23
+学习到ai了，很好用
+:::
+
+::: info chao - 2025-11-23
+使用 Nexent 开发了项目，MCP 工具集成特别强大，节省了大量开发时间！
+:::
+
+::: adasibi - 2025-11-23
+学习ai很好用，感谢 Nexent 让我踏上了开源之旅！
+:::
+
+::: info aurorahashcat - 2025-11-23
+nexent看起来超棒的自动化智能体构建平台，祝越来越好😀
+:::
+
 ::: williamllk from SJTU - 2025-11-23
 感谢 Nexent 让我第一次制作智能体，尝试将AI4Science的理念付诸实践
-=======
-::: china-king-hs - 2025-11-20
-希望能正常使用nexent
-:::
-
-::: info user - 2025-11-22
-感谢nexent这个开源项目
-:::
-
-::: tip xiaofu-2025-11-23
-xiaofu到此一游，感谢 Nexent 让我踏上了开源之旅！
-:::
-
-::: info DUTBenjamin - 2025-11-23
-来参加华为ICT大赛的,正好借着这个机会多捣鼓捣鼓,学到更多东西，加油！
-:::
-
-::: dean-stock - 2025-11-23
-感谢nexent让我第一次接触到了智能体，让我从使用到创作智能体的转变。
-:::
-
-::: user - 2025-11-23
-学习到ai了，很好用
-:::
-
-::: info chao - 2025-11-23
-使用 Nexent 开发了项目，MCP 工具集成特别强大，节省了大量开发时间！
-:::
-
-::: adasibi - 2025-11-23
-学习ai很好用，感谢 Nexent 让我踏上了开源之旅！
-:::
-
-::: info aurorahashcat - 2025-11-23
-nexent看起来超棒的自动化智能体构建平台，祝越来越好😀
->>>>>>> 21262d3b
 :::
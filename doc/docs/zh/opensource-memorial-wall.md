# 开源纪念墙

欢迎来到 Nexent 开源纪念墙！🎉

这里是我们社区成员留下印记的特殊地方，大家可以分享故事、经验，庆祝对开源世界的贡献。

参与纪念墙非常简单！详细说明请查看我们的[贡献指南](./contributing#🌟-开源纪念墙快速贡献)。

## 🌟 社区留言

*这里是其他朋友的故事和留言的地方。欢迎在下方添加您的想法！*

<!-- 
👇 请在此行下方使用上面显示的提示框格式添加您的消息。
每条消息应包含您的姓名/昵称和日期。
请保持消息的礼貌和尊重，符合我们的行为准则。
-->

::: tip aibito - 某创业公司后端开发 - 2025-05-18
我们是一家只有 15 人的小公司，之前一直想做智能客服但技术门槛太高。发现 Nexent 后如获至宝！20+ 文件格式支持让我们轻松处理用户上传的各种文档，多模态对话功能完美解决了语音客服需求。最重要的是，我们的产品经理现在也能直接用自然语言调整智能体逻辑，开发效率提升了好几倍！
:::

::: info codingcat99 - 2025-05-15
第一次玩开源项目，nexent真的挺好用的！用自然语言就能搞智能体，比我想象的简单多了
:::

::: tip xingkongF001 - 2025-10-30
来参加华为ICT的，希望一切顺利！！！
:::

::: tip bytedancer2023 - 2025-05-18
我们小公司想做客服机器人，之前技术门槛太高了。nexent的多文件格式支持真的帮了大忙，产品经理现在也能自己调智能体了哈哈
:::

::: Ottwo - 2025-10-27
nexent真是中国学生的Agent启蒙老师！在校大学生充分学习了很多，感谢有这么好的项目！
:::

::: SkyWalker - 2025-11-26
第一次使用nexent，想借此更快入手ai应用开发呀！
:::

::: info 小刘 - 前端转全栈的独立开发者 - 2025-06-22
说来惭愧，做了 3 年前端，第一次参与开源项目竟然是通过给文档修 typo 开始的😅。但 Nexent 的社区真的很友好，群里耐心回答我的每个问题。现在我不仅学会了 FastAPI 后端开发，还用 Nexent 做了个人知识管理系统。实时文件导入和自动摘要功能简直是我的第二大脑！感谢开源让我成长这么多。
:::

::: warning researcher_anon - 2025-06-20
搞多智能体研究的，看到知识溯源功能眼前一亮。做了个论文审查系统，还挺有用的
:::

::: tip 前端小白刘 - 2025-06-22
第一次贡献开源是改了个typo...社区很友好，现在用nexent做知识管理，感觉像有了第二个大脑！
:::

::: info saladjay - 清华大学计算机系 - 2025-06-15
第一次接触开源项目就是 Nexent！作为 AI 专业的研究生，看到"零代码生成智能体"的概念就被吸引了。用自然语言就能创建智能体，这对我做自定义的学术研究挺方便的。现在我用 Nexent 搭建了一个论文总结助手，MCP 工具生态系统让集成各种学术数据库变得超级简单。
:::

::: info ai_lover - 2025-07-28  
零代码真的做到了！我就说了句话就做出来智能体，pdf word都能处理，太强了
:::

::: tip 产品汪 - 2025-07-01
终于不用写prd了哈哈，直接用自然语言描述需求，开发同事都说清楚多了
:::

::: danger DTAstack - 无名氏 - 2025-07-20
研究多智能体协作方向，Nexent 的多智能体协同功能让我眼前一亮。特别是知识溯源和引用验证，这在学术研究中太重要了。我用 Nexent 搭建了一个学术论文自动审查系统，能够自动验证引用来源、检查逻辑一致性。开源的力量真的很强大，希望更多研究者能加入进来！
:::

::: info 划水摸鱼王 - 2025-07-26
就是来留个脚印 👍 项目不错，给个star~
:::

::: info cokefish - 2025-08-05
Nexent的自然语言生成Agent以及多智能体协同是我一直在研究的方向，AI的护城河，个人一直认为是提示词和上下文，AI如同有霸王之力的幼儿，提示词教会他如何使用力量，而上下文让他能记住，Agent是包裹三者的容器，Nexent则赋予Agent更多的可能性
:::

::: info focus - AI应用开发工程师 - 2025-08-07
零代码开发Agent的想法太有趣了，同时这个开源社区的氛围很好，希望能贡献自己的一份力量。
:::

::: info Puppet - 2025-08-08
🌟来尝试使用论文阅读工具，项目很不错！
:::

::: info plus - 2025-08-18
在公众号看到可以自己做一个论文助手的文章，后面又跟着学习了MCP服务的使用等智能体开发知识，是智能体学习路上的一次有意义的实践，
:::

::: info  yhwj19800201 - 2025-08-18
在github上找ai agent发现了这款开源项目，设计的产品理念很独到，希望能应用到自己的项目上。
:::

::: info CSJSAJA - 2025-09-12
在网站上搜AI Agent看到了开源项目，帮了很大忙，是智能体学习路上的一次有意义的实践！
:::

::: info EXUAN0312 - 2024-01-15
我要参加华为ICT大赛了！！！
:::

::: info TypeABC - 2025-09-16
在华为官网上看到的开源项目，简洁好用，对我学习智能体有很大帮助！
:::

::: info wcq23 - 2025-09-18
之前就有接触过dify等国外的智能体设计平台，终于可以用上我们自己国产的平台啦！
:::

::: tip Johnny-zbb - 2025-09-19
感谢 Nexent 让我踏上了开源之旅！文档很棒，可以快速上手。
:::

::: tip fy-create - 2025-09-22
遇到一个搞不懂的问题, Phinéase 帮忙连线解决问题, 非常棒的体验.
:::

::: info blxh - 2025-09-25
参加华为ICT大赛来的！希望有个美好的体验！
:::

::: tip fy-create - 2025-09-22
很有意思的项目~
:::

::: info fc6657 - 2025-09-27
希望借助参加ict大赛的机会，提高自己的技术
:::

::: info lyc0502 - 2025-09-29
很好的项目 希望可以借此机会学到很多技术
:::

::: info JSH - 2025-09-30
从ICT认识Nexent，希望可以从开源中学到更多
:::

:::info nowindbird - 2025-10-04
从ict认识的nexent，希望可以学习到更多知识
:::

:::info Zhang21901 - 2025-10-06
感谢 Nexent 让我踏上了开源之旅！这个项目的文档真的很棒，帮助我快速上手。
:::

:::info chenDW - 2025-10-09
我希望借助Nexent这个平台开发出的作品能在华为创新赛中获奖。
:::

:::info tingkaiZhang611 - 2025-10-12
愿Ai赋能共创新时代。
:::

:::info D chaojun - 2025-10-13
感叹科技的跃迁，大大降低我学习的难度。
:::

::: info ysugarr - 2025-10-14
感谢 Nexent 让我踏上了开源之旅！
:::

::: tip yblu - 2025-10-14
第一次接触智能体编排，是为了参加华为ICT大赛而了解 Nexent 的。  没想到入门比想象中容易，文档也写得很清晰。  
:::

::: tip xiaomi250 - 2025-10-18
打算冲一波 ICT 大赛！正好借着这个机会多捣鼓捣鼓，把我的技术再升个级，想想还挺有意思的～
:::

::: tip YuXiaoLoong - 2025-10-27
Nexent是一个十分便利的开发平台，文档清晰，工具齐全，有幸能用上这么好用的平台，希望能在这个平台上学到更多技术和思想。
:::

::: tip hud0567 - 2025-10-17
第一次接触这个平台 入门超级艰难 很智能化
:::

::: info jjcc6 - 2025-10-15
希望能参加ict大赛长长见识，提高水平~
:::

::: info niceman - 2025-10-27 
希望能参加ict大赛可以学习到更多知识，感谢 Nexent 让我踏上了开源之旅~

::: info violet-dq - 2025-10-28 
想要自己尝试搭建智能体，感叹Nexent的功能如此强大！
:::

::: info 龙城三少 - 2025-10-29
中华有为
:::

::: info zhouyin2516 - 2025-10-24
希望能借助 Nexent 开发一个智能问答助手！
:::

::: info tanzitong - 2025-10-24
通过ict大赛接触到的这个平台，之前用过dify,coze,n8n等智能体平台，对比之下Nexent显得更加简洁和高效
:::

::: info Nebula-11 - 2025-10-22
第一次用Mexent参加华为ict大赛，希望发展越来越好。
:::

::: info feixin - 2025-10-24
希望能一直好好做下去，有机会的话，我也会试着提交pr，加油！！
:::

::: info 916443155@qq.com - 2025-10-25
希望能参加ict大赛长长见识，提高水平~
:::

::: info nobody - 2025-10-15
参加ICT大赛来了解 Nexent，这真的是个很好的平台，未来一起前行吧
参加ICT大赛来了解 Nexent，好难弄啊啊啊,电脑硬盘容量不够了,然而硬盘价格还没下跌,该死的贩子
通过ict大赛了解到了Nexent平台，很惊讶居然还有这么方便的平台，希望以后可以一起努力
参加华为ICT，学习Nexent，AI改变你和我，赋能未来！
就是来留个脚印 👍 项目不错，给个star~
感叹科技的跃迁，大大降低我学习的难度，是我进步飞快
:::

::: info yang 2025-11-02
Nexent功能如此之强大，给我很多帮助，感谢开发者！厉害
:::

::: info y-dq - 2025-10-28 
想要自己尝试搭建智能体，感叹Nexent的功能如此强大！
:::

::: tip cai7777 - 2025-10 23
参加ICT大赛来了解 Nexent
:::

::: tip wulong - 2025-10-22
出发华为！感谢 Nexent 一起赋能！
:::

::: tip 开源新手 - 2025-10-22
感谢 Nexent 让我踏上了开源之旅！这个项目的文档真的很棒，帮助我快速上手。
:::

::: tip xiongmiao - 2025-10-22
参加ict大赛希望能有一个很好的启发
:::

::: info xiongmiao -2025-10-22
参加ICT进一步了解智能体
:::

:::info Nebula-11 - 2025-10-22
第一次用Mexent参加华为ict大赛，希望发展越来越好。
:::

::: tip ROBOT-PZY - 2025-10-23
小白勇闯华为ICT大赛，感谢nexent平台支持
:::

::: info jjcc6 - 2025-10-15
希望能参加ict大赛长长见识，提高水平~
:::

::: tip shiou - 2025-10-17
感谢nexent让我了解了开源项目，帮助我快速上手
:::

::: tip shev - 2025-10-25
感谢nexent我开始来了解开源项目，第一次参加华为ict大赛
:::

::: tip iocion - 2025-10-24
第一次在了解到nexent平台，看到现在ai发展对智能化的影响巨大，以往对于ai入门就是复杂的算法逻辑，现在可以更快的入门，文档写的也很清晰，希望model engine社区可以不断完善和壮大。
:::

::: tip iocion - 2025-11-05
本地快速搭建，离不开大家开源的贡献，希望model engine社区可以不断完善和壮大。
:::

::: info zhangwt0601 - 2025-11-1
希望借助开源大赛以及Nexent平台提高自己的技术
:::

::: info  - 2025-11-01
来参加ict大赛培训大会，努力学习:)
:::

::: info kisskisszhou - 2025-10-31
感谢 Nexent 让我踏上了开源之旅！希望参加ict大赛来提高自己的能力
:::

::: Pharaoh-C - 2025-11-2
研究多智能体协作方向，Nexent 的多智能体协同功能让我眼前一亮，这在学术研究中太重要了。我用 Nexent 搭建了一个AI赛博医生，能够自动索引中西医文献、给一些症状做出解答。开源的力量真的很强大，希望更多研究者能加入进来！
:::

::: info xUxIAOrUI -2025-10-28
“零代码生成智能体”的概念非常吸引我.作为在校大学生，这是我第一次接触开源项目。通过初步的了解，发现Nexent是一个很好的平台，之后也会在使用的过程中尝试提出一些有用的意见。期待Nexent越来越好！
:::

::: info niceman - 2025-10-29
希望能参加ict大赛可以学习到更多知识，感谢 Nexent 让我踏上了开源之旅~
:::

::: info niceman - 2025-10-29
感谢 Nexent 让我踏上了开源之旅!希望能参加ict大赛长长见识。项目不错，给个star~ 
:::

::: info fishcat - 2025-10-31
很好的项目，希望蒸蒸日上
:::

::：info XxHosxX - 2025-11-5
希望参与ICT大赛以及Nexent平台提升自己的能力:)
:::

::: tip Zwer1 - 2025-11-04
感谢 Nexent 让我踏上了开源之旅！平台开发智能体的能力十分强大，希望能够学习到更多东西！
:::

::: tip Zwer1 - 2025-11-04
想参加ICT创新赛
:::

::: tip Jackie - 2025-11-07
期待能使用Nexent成为智能体开发大佬
:::

::: info lzysleep - 2025-11-7
非常不错的项目，很适合快速上手搭建自己的Agent，赞赞赞！
:::

::: info xiaochenIpter - 2025-11-08
希望能参加ict大赛可以学习到更多知识,感谢 Nexent 让我踏上了开源之旅！平台开发智能体的能力十分强大，希望能够学习到更多东西！
:::

::: info user - 2025-11-08
"🎉 很高兴加入Nexent社区！作为新贡献者，我期待在代码优化、文档完善或测试反馈中尽一份力。#NexentCommunity 让我们一起构建更棒的项目！🚀"
:::

::: pxqn-xing - 2025-11-08
感谢Nexent让我参与ICT大赛以提升自己的能力
:::

:::  QIYAN - 2025-11-09
体验华为AI技术的一天
:::

::: tip qiyan111 - 2025-11-10
想试下华为的智能体
:::

::：info XxHosxX - 2025-11-10
自动创建agent的功能挺创新的，试过其他很多平台基本上都是只能通过一句描述语言优化提示词，很少有可以通过一句描述语言直接生成agent的功能，赞！
:::

::: tip muxin - 2025-11-11
感谢 Nexent 让我踏上了开源之旅！也希望参加ict大赛时能够学到更多知识，能够做出好的项目！研究完这个项目之后觉得真的不错，赞！
:::

::: info user - 2025-11-11
感谢 Nexent 让我踏上了开源之旅！平台开发智能体的能力十分强大，希望能够学习到更多东西！
:::

::: info wilson-hash - 2025-11-12
今年参加了华为ICT大赛期待借助Nexent平台学到更多东西，也感谢Nexent这么好的平台的支持，赞！
:::

::: info grc - 2025-11-12
通过ICT大赛了解到Nexent开源智能体，又可以学习新知识了！🥰🥰🥰
:::

::: tip jeery1 - 2025-11-12
来参加华为ICT的，希望一切顺利！！！
:::

::: tip 开源新手 - 2025-11-12
感谢 Nexent 让我踏上了开源之旅！这个项目的文档真的很棒，帮助我快速上手。
:::

:::  tip user - 2025-11-12
感谢 Nexent 让我第一次感受到智能体 希望参加ICT比赛过程中可以学到更多知识 能够对该领域有更多的了解和认识！
:::

:::  tip QYF - 2025-11-12
期待在ICT大赛闪闪发光
:::

::: info user - 2025-11-12
哇塞！好棒哇！很神奇哈哈哈哈，这个自动创建agent功能挺好用的！
:::

::: info user - 2025-11-12
参加ict大赛，感谢nexent平台提供很多学习机会
:::

::: info chengliuxiang2002 - 2025-11-13
我又来了，通过华为ICT了解到nexent，正在学习中...
:::

::: info happyzhang - 2025-11-13
也许我们正见证着未来的“后起之秀”😀
:::

::: info KevinLeeNJ - 2025-11-13
来参加华为ICT大赛的，nexent很不错，希望后续能有更多功能！
:::

::: info user - 2025-11-14
我要参加华为ICT
:::

::: tip Locker - 2025-11-15
感谢 Nexent 让我踏上了开源之旅！我们将在华为ICT大赛中使用 Nexent 构建智能体，期待能深入学习和贡献。
:::

::: info xlp888 - 2025-11-16
通过华为ICT大赛了解到nexent，希望能在智能体之路上更进一步
:::

::: info user - 2025-11-16
第一次参加，加油
:::

:::  info user - 2025-11-17
感谢 Nexent 让我第一次接触到智能体，希望参加ICT比赛过程中可以学到更多知识！
:::

::: tip kon-do - 2025-11-17
感谢 Nexent 让我踏上了开源之旅！这个项目的文档真的很棒，帮助我快速上手。
:::

:::  tip user - 2025-11-19
感谢 Nexent 让我第一次感受到智能体 希望参加ICT比赛过程中可以学到更多知识 能够对该领域有更多的了解和认识！
:::

::: info 开源小白 - 2025-11-19
感谢 Nexent 让我踏上了开源之旅！这个项目的文档真的很棒，帮助我快速上手。
:::

::: tip qinjavermo - 2025-11-19
感谢 Nexent 让我踏上了开源之旅！给我一个机会制作智能体
:::

::: info 开源小白 - 2025-11-19
感谢 Nexent 让我踏上了开源之旅！这个项目的文档真的很棒，帮助我快速上手。
:::

::: info chengyudan - 2025-10-20 
感谢 Nexent 让我踏上了开源之旅！ 
:::

::: info user - 2025-11-20
学习ai - agent非常好的项目，后面会持续输出贡献！
:::

::: china-king-hs - 2025-11-20
希望能正常使用nexent
:::

::: info user - 2025-11-22
感谢nexent这个开源项目
:::

::: tip xiaofu-2025-11-23
xiaofu到此一游，感谢 Nexent 让我踏上了开源之旅！
:::

::: info DUTBenjamin - 2025-11-23
来参加华为ICT大赛的,正好借着这个机会多捣鼓捣鼓,学到更多东西，加油！
:::

::: dean-stock - 2025-11-23
感谢nexent让我第一次接触到了智能体，让我从使用到创作智能体的转变。
:::

::: user - 2025-11-23
学习到ai了，很好用
:::

::: info chao - 2025-11-23
使用 Nexent 开发了项目，MCP 工具集成特别强大，节省了大量开发时间！
:::

::: adasibi - 2025-11-23
学习ai很好用，感谢 Nexent 让我踏上了开源之旅！
:::

::: user - 2025-11-23
Nexent越来越好！
:::

::: info DUTBenjamin - 2025-11-23
来参加华为ICT大赛的,正好借着这个机会学到更多东西，加油！
:::

::: info aurorahashcat - 2025-11-23
nexent看起来超棒的自动化智能体构建平台，祝越来越好😀
:::

::: williamllk from SJTU - 2025-11-23
感谢 Nexent 让我第一次制作智能体，尝试将AI4Science的理念付诸实践
:::

::: tip lostlight530 - 2025-11-24
通过 Nexent 实现了 Router-Worker 架构的完美落地。无论是构建高情商的拟人化伴侣，还是处理严苛的结构化数据约束，这套框架都游刃有余。多智能体编排体验极佳！
:::

::: info jackliu631 - 2025-11-25
通过 Nexent 实现了AI产品的完美落地。智能体的编排使用体验非常好
:::

<<<<<<< HEAD
::: info June - 2025-11-26
nexent智能体帮助我学到更多的东西，赞！
=======
:::info sharkkk - 2025-11-26
越来越好！
>>>>>>> 2827c474
:::<|MERGE_RESOLUTION|>--- conflicted
+++ resolved
@@ -508,11 +508,10 @@
 通过 Nexent 实现了AI产品的完美落地。智能体的编排使用体验非常好
 :::
 
-<<<<<<< HEAD
 ::: info June - 2025-11-26
 nexent智能体帮助我学到更多的东西，赞！
-=======
+:::
+
 :::info sharkkk - 2025-11-26
 越来越好！
->>>>>>> 2827c474
 :::
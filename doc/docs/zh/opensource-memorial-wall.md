--- conflicted
+++ resolved
@@ -222,6 +222,8 @@
 
 ::: info y-dq - 2025-10-28 
 想要自己尝试搭建智能体，感叹Nexent的功能如此强大！
+:::
+
 ::: tip cai7777 - 2025-10 23
 参加ICT大赛来了解 Nexent
 :::
@@ -472,16 +474,16 @@
 
 ::: info chao - 2025-11-23
 使用 Nexent 开发了项目，MCP 工具集成特别强大，节省了大量开发时间！
-:::初学，加油！未来可期！
+:::
 
 ::: adasibi - 2025-11-23
 学习ai很好用，感谢 Nexent 让我踏上了开源之旅！
 :::
 
-<<<<<<< HEAD
 ::: info DUTBenjamin - 2025-11-23
 来参加华为ICT大赛的,正好借着这个机会学到更多东西，加油！
-=======
+:::
+
 ::: info aurorahashcat - 2025-11-23
 nexent看起来超棒的自动化智能体构建平台，祝越来越好😀
 :::
@@ -492,5 +494,4 @@
 
 ::: tip lostlight530 - 2025-11-24
 通过 Nexent 实现了 Router-Worker 架构的完美落地。无论是构建高情商的拟人化伴侣，还是处理严苛的结构化数据约束，这套框架都游刃有余。多智能体编排体验极佳！
->>>>>>> 8a1f810c
 :::
--- conflicted
+++ resolved
@@ -5,24 +5,19 @@
 USER root
 COPY backend /opt/backend
 COPY sdk /opt/sdk
-<<<<<<< HEAD
-RUN pip config --user set global.progress_bar off
-=======
 COPY backend/assets/clip-vit-base-patch32 /opt/models/clip-vit-base-patch32
->>>>>>> cdfd5e2e
 RUN chown -R notebook-user:notebook-user /opt/backend
 RUN chown -R notebook-user:notebook-user /opt/sdk
 RUN chown -R notebook-user:notebook-user /opt/models
 RUN chmod +x /opt/backend/data_process_service.py
 
-
 WORKDIR /opt
 
+USER notebook-user
+RUN pip config --user set global.progress_bar off
 RUN pip install --user --no-cache-dir -r backend/requirements.txt -i https://mirrors.aliyun.com/pypi/simple
 RUN cd /opt/sdk && pip install . -i https://mirrors.aliyun.com/pypi/simple
 RUN pip install --user --no-cache-dir "unstructured[all-docs]" -i https://mirrors.aliyun.com/pypi/simple
-
-USER notebook-user
 
 # Expose the service port
 EXPOSE 5012

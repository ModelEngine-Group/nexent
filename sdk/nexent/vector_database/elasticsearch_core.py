import time
import json
import logging
import threading
from typing import List, Dict, Any, Optional, Tuple
from contextlib import contextmanager
from dataclasses import dataclass
from datetime import datetime, timedelta
from ..core.models.embedding_model import JinaEmbedding
from .utils import format_size, format_timestamp, build_weighted_query
from elasticsearch import Elasticsearch, exceptions

from urllib.request import urlopen

from ..core.nlp.tokenizer import calculate_term_weights

# Configure logging level
logging.getLogger('nexent.elasticsearch_core').setLevel(logging.WARNING)

@dataclass
class BulkOperation:
    """Bulk operation status tracking"""
    index_name: str
    operation_id: str
    start_time: datetime
    expected_duration: timedelta

class ElasticSearchCore:
    """
    Core class for Elasticsearch operations including:
    - Index management
    - Document insertion with embeddings
    - Document deletion
    - Accurate text search
    - Semantic vector search
    - Hybrid search
    - Index statistics
    """
    
    def __init__(
        self, 
        host: Optional[str],
        api_key: Optional[str],
        embedding_model: Optional[JinaEmbedding],
        verify_certs: bool = False,
        ssl_show_warn: bool = False,
    ):
        """
        Initialize ElasticSearchCore with Elasticsearch client and JinaEmbedding model.
        
        Args:
            host: Elasticsearch host URL (defaults to env variable)
            api_key: Elasticsearch API key (defaults to env variable)
            verify_certs: Whether to verify SSL certificates
            ssl_show_warn: Whether to show SSL warnings
            embedding_model: Optional embedding model instance
        """
        # Get credentials from environment if not provided
        self.host = host
        self.api_key = api_key
        
        # Initialize Elasticsearch client with HTTPS support
        self.client = Elasticsearch(
            self.host,
            api_key=self.api_key,
            verify_certs=verify_certs,
            ssl_show_warn=ssl_show_warn,
            timeout=20,
            max_retries=3,  # Reduce retries for faster failure detection
            retry_on_timeout=True,
            retry_on_status=[502, 503, 504],  # Retry on these status codes,
        )
        
        # Initialize embedding model
        self.embedding_model = embedding_model
<<<<<<< HEAD
        
        # 🚀 Add bulk operation management
        self._bulk_operations: Dict[str, List[BulkOperation]] = {}
        self._settings_lock = threading.Lock()
        self._operation_counter = 0
    
=======


>>>>>>> b79160d8
    @property
    def embedding_dim(self) -> int:
        """
        Get embedding dimension from the embedding model.
        
        Returns:
            int: Dimension of the embedding vectors
        """
        # Get embedding dimension from the model if available
        if hasattr(self.embedding_model, 'embedding_dim'):
            # Check if it's a string (from env var) and convert to int if needed
            dim = self.embedding_model.embedding_dim
            if isinstance(dim, str):
                return int(dim)
            return dim
        
        # Default dimension if not available from model
        return 1024
    
    # ---- INDEX MANAGEMENT ----
    
    def create_vector_index(self, index_name: str, embedding_dim: Optional[int] = None) -> bool:
        """
        Create a new vector search index with appropriate mappings in a celery-friendly way.
        
        Args:
            index_name: Name of the index to create
            embedding_dim: Dimension of the embedding vectors (optional, will use model's dim if not provided)
            
        Returns:
            bool: True if creation was successful
        """
        try:
            # Use provided embedding_dim or get from model
            actual_embedding_dim = embedding_dim or self.embedding_dim
            
            # Use balanced fixed settings to avoid dynamic adjustment
            settings = {
                "number_of_shards": 1,
                "number_of_replicas": 0,
                "refresh_interval": "5s",  # not too fast, not too slow
                "index": {
                    "max_result_window": 50000,
                    "translog": {
                        "durability": "async",
                        "sync_interval": "5s"
                    },
                    "write": {
                        "wait_for_active_shards": "1"
                    },
                    # Memory optimization for bulk operations
                    "merge": {
                        "policy": {
                            "max_merge_at_once": 5,
                            "segments_per_tier": 5
                        }
                    }
                }
            }
            
            # Check if index already exists
            if self.client.indices.exists(index=index_name):
                logging.info(f"Index {index_name} already exists, skipping creation")
                self._ensure_index_ready(index_name)
                return True
                
            # Define the mapping with vector field
            mappings = {
                "properties": {
                    "id": {"type": "keyword"},
                    "title": {"type": "text"},
                    "filename": {"type": "keyword"},
                    "path_or_url": {"type": "keyword"},
                    "language": {"type": "keyword"},
                    "author": {"type": "keyword"},
                    "date": {"type": "date"},
                    "content": {"type": "text"},
                    "process_source": {"type": "keyword"},
                    "embedding_model_name": {"type": "keyword"},
                    "file_size": {"type": "long"},
                    "create_time": {"type": "date"},
                    "embedding": {
                        "type": "dense_vector",
                        "dims": actual_embedding_dim,
                        "index": "true",
                        "similarity": "cosine",
                    },
                }
            }
            
            # Create the index with the defined mappings
            self.client.indices.create(
                index=index_name,
                mappings=mappings,
                settings=settings,
                wait_for_active_shards="1"
            )
            
            # Force refresh to ensure visibility
            self._force_refresh_with_retry(index_name)
            self._ensure_index_ready(index_name)
            
            logging.info(f"Successfully created index: {index_name}")
            return True
            
        except exceptions.RequestError as e:
            # Handle the case where index already exists (error 400)
            if "resource_already_exists_exception" in str(e):
                logging.info(f"Index {index_name} already exists, skipping creation")
                self._ensure_index_ready(index_name)
                return True
            logging.error(f"Error creating index: {str(e)}")
            return False
        except Exception as e:
            logging.error(f"Error creating index: {str(e)}")
            return False
    
    def _force_refresh_with_retry(self, index_name: str, max_retries: int = 3) -> bool:
        """
        Force refresh with retry - synchronous version
        """
        for attempt in range(max_retries):
            try:
                self.client.indices.refresh(index=index_name)
                return True
            except Exception as e:
                if attempt < max_retries - 1:
                    time.sleep(0.5 * (attempt + 1))
                    continue
                logging.error(f"Failed to refresh index {index_name}: {e}")
                return False
        return False
    
    def _ensure_index_ready(self, index_name: str, timeout: int = 10) -> bool:
        """
        Ensure index is ready, avoid 503 error - synchronous version
        """
        start_time = time.time()
        
        while time.time() - start_time < timeout:
            try:
                # Check cluster health
                health = self.client.cluster.health(
                    index=index_name,
                    wait_for_status="yellow",
                    timeout="1s"
                )
                
                if health["status"] in ["green", "yellow"]:
                    # Double check: try simple query
                    self.client.search(
                        index=index_name,
                        body={"query": {"match_all": {}}, "size": 0}
                    )
                    return True
                    
            except Exception as e:
                logging.debug(f"Index {index_name} not ready yet: {e}")
                time.sleep(0.1)
        
        logging.warning(f"Index {index_name} may not be fully ready after {timeout}s")
        return False
    
    @contextmanager
    def bulk_operation_context(self, index_name: str, estimated_duration: int = 60):
        """
        Celery-friendly context manager - using threading.Lock
        """
        operation_id = f"bulk_{self._operation_counter}_{threading.current_thread().name}"
        self._operation_counter += 1
        
        operation = BulkOperation(
            index_name=index_name,
            operation_id=operation_id,
            start_time=datetime.now(),
            expected_duration=timedelta(seconds=estimated_duration)
        )
        
        with self._settings_lock:
            # Record current operation
            if index_name not in self._bulk_operations:
                self._bulk_operations[index_name] = []
            self._bulk_operations[index_name].append(operation)
            
            # If this is the first bulk operation, adjust settings
            if len(self._bulk_operations[index_name]) == 1:
                self._apply_bulk_settings(index_name)
        
        try:
            yield operation_id
        finally:
            with self._settings_lock:
                # Remove operation record
                self._bulk_operations[index_name] = [
                    op for op in self._bulk_operations[index_name] 
                    if op.operation_id != operation_id
                ]
                
                # If there are no other bulk operations, restore settings
                if not self._bulk_operations[index_name]:
                    self._restore_normal_settings(index_name)
                    del self._bulk_operations[index_name]
    
    def _apply_bulk_settings(self, index_name: str):
        """Apply bulk operation optimization settings"""
        try:
            self.client.indices.put_settings(
                index=index_name,
                body={
                    "refresh_interval": "30s",
                    "translog.durability": "async",
                    "translog.sync_interval": "10s"
                }
            )
            logging.info(f"Applied bulk settings to {index_name}")
        except Exception as e:
            logging.warning(f"Failed to apply bulk settings: {e}")
    
    def _restore_normal_settings(self, index_name: str):
        """Restore normal settings"""
        try:
            self.client.indices.put_settings(
                index=index_name,
                body={
                    "refresh_interval": "5s",
                    "translog.durability": "request"
                }
            )
            # Refresh after restoration
            self._force_refresh_with_retry(index_name)
            logging.info(f"Restored normal settings for {index_name}")
        except Exception as e:
            logging.warning(f"Failed to restore settings: {e}")
    
    def delete_index(self, index_name: str) -> bool:
        """
        Delete an entire index
        
        Args:
            index_name: Name of the index to delete
            
        Returns:
            bool: True if deletion was successful
        """
        try:
            self.client.indices.delete(index=index_name)
            logging.info(f"Successfully deleted the index: {index_name}")
            return True
        except exceptions.NotFoundError:
            logging.info(f"Index {index_name} not found")
            return False
        except Exception as e:
            logging.error(f"Error deleting index: {str(e)}")
            return False
    
    def get_user_indices(self, index_pattern: str = "*") -> List[str]:
        """
        Get list of user created indices (excluding system indices)
        
        Args:
            index_pattern: Pattern to match index names
            
        Returns:
            List of index names
        """
        try:
            indices = self.client.indices.get_alias(index=index_pattern)
            # Filter out system indices (starting with '.')
            return [index_name for index_name in indices.keys() if not index_name.startswith('.')]
        except Exception as e:
            logging.error(f"Error getting user indices: {str(e)}")
            return []
    
    # ---- DOCUMENT OPERATIONS ----
    
    def index_documents(
        self, 
        index_name: str, 
        documents: List[Dict[str, Any]], 
        batch_size: int = 3000,
        content_field: str = "content"
    ) -> int:
        """
        Smart batch insertion - automatically selecting strategy based on data size
        
        Args:
            index_name: Name of the index to add documents to
            documents: List of document dictionaries
            batch_size: Number of documents to process at once
            content_field: Field to use for generating embeddings
            
        Returns:
            int: Number of documents successfully indexed
        """
        logging.info(f"Indexing {len(documents)} documents to {index_name}")
        
        # Handle empty documents list
        if not documents:
            return 0
        
        # Smart strategy selection
        total_docs = len(documents)
        if total_docs < 100:
            # Small data: direct insertion, using wait_for refresh
            return self._small_batch_insert(index_name, documents, content_field)
        else:
            # Large data: using context manager
            estimated_duration = max(60, total_docs // 100)
            with self.bulk_operation_context(index_name, estimated_duration):
                return self._large_batch_insert(index_name, documents, batch_size, content_field)
    
    def _small_batch_insert(self, index_name: str, documents: List[Dict[str, Any]], content_field: str) -> int:
        """Small batch insertion: real-time"""
        try:
            # Preprocess documents
            processed_docs = self._preprocess_documents(documents, content_field)
            
            # Get embeddings
            inputs = [{"text": doc[content_field]} for doc in processed_docs]
            embeddings = self.embedding_model.get_embeddings(inputs)
            
            # Prepare bulk operations
            operations = []
            for doc, embedding in zip(processed_docs, embeddings):
                operations.append({"index": {"_index": index_name}})
                doc["embedding"] = embedding
                if "embedding_model_name" not in doc:
                    doc["embedding_model_name"] = self.embedding_model.embedding_model_name
                operations.append(doc)
            
            # Execute bulk insertion, wait for refresh to complete
            response = self.client.bulk(
                index=index_name,
                operations=operations,
                refresh='wait_for'
            )
            
            # Handle errors
            self._handle_bulk_errors(response)
            
            logging.info(f"Small batch insert completed: {len(documents)} docs")
            return len(documents)
            
        except Exception as e:
            logging.error(f"Small batch insert failed: {e}")
            return 0
    
    def _large_batch_insert(self, index_name: str, documents: List[Dict[str, Any]], batch_size: int, content_field: str) -> int:
        """Large batch insertion: performance"""
        try:
            # Preprocess all documents
            processed_docs = self._preprocess_documents(documents, content_field)
            
            total_indexed = 0
            total_batches = (len(processed_docs) + batch_size - 1) // batch_size
            
            for i in range(0, len(processed_docs), batch_size):
                batch = processed_docs[i:i + batch_size]
                batch_num = i // batch_size + 1
                
                # Prepare input and get embeddings
                inputs = [{"text": doc[content_field]} for doc in batch]
                embeddings = self.embedding_model.get_embeddings(inputs)
                
                # Prepare bulk operations
                operations = []
                for doc, embedding in zip(batch, embeddings):
                    operations.append({"index": {"_index": index_name}})
                    doc["embedding"] = embedding
                    if "embedding_model_name" not in doc:
                        doc["embedding_model_name"] = self.embedding_model.embedding_model_name
                    operations.append(doc)
                
                # Execute bulk insertion (no immediate refresh)
                response = self.client.bulk(
                    index=index_name,
                    operations=operations,
                    refresh=False
                )
                
                # Handle errors
                self._handle_bulk_errors(response)
                
                total_indexed += len(batch)
                logging.info(f"Processed batch {batch_num}/{total_batches}, documents {i} to {min(i+batch_size, len(processed_docs))}")
                
                # Take a break after every few batches to avoid overwhelming ES
                if batch_num % 10 == 0:
                    time.sleep(0.1)
            
            # Finally, manually refresh once
            self._force_refresh_with_retry(index_name)
            logging.info(f"Large batch insert completed: {len(documents)} docs in {total_batches} batches")
            return total_indexed
            
        except Exception as e:
            logging.error(f"Large batch insert failed: {e}")
            return 0
    
    def _preprocess_documents(self, documents: List[Dict[str, Any]], content_field: str) -> List[Dict[str, Any]]:
        """Ensure all documents have the required fields and set default values"""
        current_time = time.strftime("%Y-%m-%dT%H:%M:%S", time.localtime())
        current_date = time.strftime('%Y-%m-%d', time.localtime())
        
        processed_docs = []
        for doc in documents:
            # Create a copy of the document to avoid modifying the original data
            doc_copy = doc.copy()
            
            # Set create_time if not present
            if not doc_copy.get("create_time"):
                doc_copy["create_time"] = current_time
            
            if not doc_copy.get("date"):
                doc_copy["date"] = current_date
            
            # Convert create_time to ISO string if it's a number
            if isinstance(doc_copy.get("create_time"), (int, float)):
                import datetime
                doc_copy["create_time"] = datetime.datetime.fromtimestamp(doc_copy["create_time"]).isoformat()
                
            # Ensure file_size is present (default to 0 if not provided)
            if not doc_copy.get("file_size"):
                logging.warning(f"File size not found in {doc_copy}")
                doc_copy["file_size"] = 0
                
            # Ensure process_source is present
            if not doc_copy.get("process_source"):
                doc_copy["process_source"] = "Unstructured"
                
            # Ensure all documents have an ID
            if not doc_copy.get("id"):
                doc_copy["id"] = f"{int(time.time())}_{hash(doc_copy[content_field])}"[:20]
            
            processed_docs.append(doc_copy)
        
        return processed_docs
    
    def _handle_bulk_errors(self, response: Dict[str, Any]) -> None:
        """Handle bulk operation errors"""
        if response.get('errors'):
            for item in response['items']:
                if 'error' in item.get('index', {}):
                    error_info = item['index']['error']
                    error_type = error_info.get('type')
                    error_reason = error_info.get('reason')
                    error_cause = error_info.get('caused_by', {})
                    
                    if error_type == 'version_conflict_engine_exception':
                        # ignore version conflict
                        continue
                    else:
                        logging.error(f"FATAL ERROR {error_type}: {error_reason}")
                        if error_cause:
                            logging.error(f"Caused By: {error_cause.get('type')}: {error_cause.get('reason')}")
    
    def delete_documents_by_path_or_url(self, index_name: str, path_or_url: str) -> int:
        """
        Delete documents based on their path_or_url field
        
        Args:
            index_name: Name of the index to delete documents from
            path_or_url: The URL or path of the documents to delete
            
        Returns:
            int: Number of documents deleted
        """
        try:
            result = self.client.delete_by_query(
                index=index_name,
                body={
                    "query": {
                        "term": {
                            "path_or_url": path_or_url
                        }
                    }
                }
            )
            logging.info(f"Successfully deleted {result['deleted']} documents with path_or_url: {path_or_url} from index: {index_name}")
            return result['deleted']
        except Exception as e:
            logging.error(f"Error deleting documents: {str(e)}")
            return 0
    
    # ---- SEARCH OPERATIONS ----
    
    def accurate_search(self, index_names: List[str], query_text: str, top_k: int = 5) -> List[Dict[str, Any]]:
        """
        Search for documents using fuzzy text matching across multiple indices.

        Args:
            index_name: Name of the index to search in
            query_text: The text query to search for
            top_k: Number of results to return
            
        Returns:
            List of search results with scores and document content
        """
        # Join index names for multi-index search
        index_pattern = ",".join(index_names)

        weights = calculate_term_weights(query_text)

        # Prepare the search query using match query for fuzzy matching
        search_query = build_weighted_query(query_text, weights) | {
            "size": top_k,
            "_source": {
                "excludes": ["embedding"]
            }
        }

        # Execute the search across multiple indices
        return self.exec_query(index_pattern, search_query)

    def exec_query(self, index_pattern, search_query):
        response = self.client.search(
            index=index_pattern,
            body=search_query
        )
        # Process and return results
        results = []
        for hit in response["hits"]["hits"]:
            results.append({
                "score": hit["_score"],
                "document": hit["_source"],
                "index": hit["_index"]  # Include source index in results
            })
        return results

    def semantic_search(self, index_names: List[str], query_text: str, top_k: int = 5) -> List[Dict[str, Any]]:
        """
        Search for similar documents using vector similarity across multiple indices.
        
        Args:
            index_names: List of index names to search in
            query_text: The text query to search for
            top_k: Number of results to return
            
        Returns:
            List of search results with scores and document content
        """
        # Join index names for multi-index search
        index_pattern = ",".join(index_names)

        # Get query embedding
        query_embedding = self.embedding_model.get_embeddings([{"text": query_text}])[0]
        
        # Prepare the search query
        search_query = {
            "knn": {
                "field": "embedding",
                "query_vector": query_embedding,
                "k": top_k,
                "num_candidates": top_k * 2,
            },
            "size": top_k,
            "_source": {
                "excludes": ["embedding"]
            }
        }
        
        # Execute the search across multiple indices
        return self.exec_query(index_pattern, search_query)

    def hybrid_search(
        self,
        index_names: List[str],
        query_text: str,
        top_k: int = 5,
        weight_accurate: float = 0.3
    ) -> List[Dict[str, Any]]:
        """
        Hybrid search method, combining accurate matching and semantic search results across multiple indices.
        
        Args:
            index_names: List of index names to search in
            query_text: The text query to search for
            top_k: Number of results to return
            weight_accurate: The weight of the accurate matching score (0-1), the semantic search weight is 1-weight_accurate

        Returns:
            List of search results sorted by combined score
        """
        # Get results from both searches
        accurate_results = self.accurate_search(index_names, query_text, top_k=top_k)
        semantic_results = self.semantic_search(index_names, query_text, top_k=top_k)

        # Create a mapping from document ID to results
        combined_results = {}

        # Process accurate matching results
        for result in accurate_results:
            try:
                doc_id = result['document']['id']
                combined_results[doc_id] = {
                    'document': result['document'],
                    'accurate_score': result.get('score', 0),
                    'semantic_score': 0,
                    'index': result['index']  # Keep track of source index
                }
            except KeyError as e:
                logging.warning(f"Warning: Missing required field in accurate result: {e}")
                continue

        # Process semantic search results
        for result in semantic_results:
            try:
                doc_id = result['document']['id']
                if doc_id in combined_results:
                    combined_results[doc_id]['semantic_score'] = result.get('score', 0)
                else:
                    combined_results[doc_id] = {
                        'document': result['document'],
                        'accurate_score': 0,
                        'semantic_score': result.get('score', 0),
                        'index': result['index']  # Keep track of source index
                    }
            except KeyError as e:
                logging.warning(f"Warning: Missing required field in semantic result: {e}")
                continue

        # Calculate maximum scores
        max_accurate = max([r.get('score', 0) for r in accurate_results]) if accurate_results else 1
        max_semantic = max([r.get('score', 0) for r in semantic_results]) if semantic_results else 1

        # Calculate combined scores and sort
        results = []
        for doc_id, result in combined_results.items():
            try:
                # Get scores safely
                accurate_score = result.get('accurate_score', 0)
                semantic_score = result.get('semantic_score', 0)

                # Normalize scores
                normalized_accurate = accurate_score / max_accurate if max_accurate > 0 else 0
                normalized_semantic = semantic_score / max_semantic if max_semantic > 0 else 0

                # Calculate weighted combined score
                combined_score = (weight_accurate * normalized_accurate +
                                (1 - weight_accurate) * normalized_semantic)

                results.append({
                    'score': combined_score,
                    'document': result['document'],
                    'index': result['index'],  # Include source index in results
                    'scores': {
                        'accurate': normalized_accurate,
                        'semantic': normalized_semantic
                    }
                })
            except KeyError as e:
                logging.warning(f"Warning: Error processing result for doc_id {doc_id}: {e}")
                continue

        # Sort by combined score and return top k results
        results.sort(key=lambda x: x['score'], reverse=True)
        return results[:top_k]

    # ---- STATISTICS AND MONITORING ----
    def get_file_list_with_details(self, index_name: str) -> List[Dict[str, Any]]:
        """
        Get a list of unique path_or_url values with their file_size and create_time
        
        Args:
            index_name: Name of the index to query
            
        Returns:
            List of dictionaries with path_or_url, file_size, and create_time
        """
        agg_query = {
            "size": 0,
            "aggs": {
                "unique_sources": {
                    "terms": {
                        "field": "path_or_url",
                        "size": 1000  # Limit to 1000 files for performance
                    },
                    "aggs": {
                        "file_sample": {
                            "top_hits": {
                                "size": 1,
                                "_source": ["path_or_url", "file_size", "create_time", "filename"]
                            }
                        }
                    }
                }
            }
        }
        
        try:
            result = self.client.search(
                index=index_name,
                body=agg_query
            )
            
            file_list = []
            for bucket in result['aggregations']['unique_sources']['buckets']:
                source = bucket['file_sample']['hits']['hits'][0]['_source']
                file_info = {
                    "path_or_url": source["path_or_url"],
                    "filename": source.get("filename", ""),
                    "file_size": source.get("file_size", 0),
                    "create_time": source.get("create_time", None)
                }
                file_list.append(file_info)
            
            return file_list
        except Exception as e:
            logging.error(f"Error getting file list: {str(e)}")
            return []
            
    def get_index_mapping(self, index_names: List[str]) -> Dict[str, List[str]]:
        """Get field mappings for multiple indices"""
        mappings = {}
        for index_name in index_names:
            try:
                mapping = self.client.indices.get_mapping(index=index_name)
                if mapping[index_name].get('mappings') and mapping[index_name]['mappings'].get('properties'):
                    mappings[index_name] = list(mapping[index_name]['mappings']['properties'].keys())
                else:
                    mappings[index_name] = []
            except Exception as e:
                logging.error(f"Error getting mapping for index {index_name}: {str(e)}")
                mappings[index_name] = []
        return mappings
            
    def get_index_stats(self, index_names: List[str]) -> Dict[str, Dict[str, Dict[str, Any]]]:
        """Get formatted statistics for multiple indices"""
        all_stats = {}
        for index_name in index_names:
            try:
                stats = self.client.indices.stats(index=index_name)
                settings = self.client.indices.get_settings(index=index_name)

                # Merge query
                agg_query = {
                    "size": 0,
                    "aggs": {
                        "unique_path_or_url_count": {
                            "cardinality": {
                                "field": "path_or_url"
                            }
                        },
                        "process_sources": {
                            "terms": {
                                "field": "process_source",
                                "size": 10
                            }
                        },
                        "embedding_models": {
                            "terms": {
                                "field": "embedding_model_name",
                                "size": 10
                            }
                        }
                    }
                }

                # Execute query
                agg_result = self.client.search(
                    index=index_name,
                    body=agg_query
                )

                unique_sources_count = agg_result['aggregations']['unique_path_or_url_count']['value']
                process_source = agg_result['aggregations']['process_sources']['buckets'][0]['key'] if agg_result['aggregations']['process_sources']['buckets'] else ""
                embedding_model = agg_result['aggregations']['embedding_models']['buckets'][0]['key'] if agg_result['aggregations']['embedding_models']['buckets'] else ""

                index_stats = stats["indices"][index_name]["primaries"]

                # Get creation and update timestamps from settings
                creation_date = int(settings[index_name]['settings']['index']['creation_date'])
                # Update time defaults to creation time if not modified
                update_time = creation_date

                all_stats[index_name] = {
                    "base_info": {
                        "doc_count": unique_sources_count,
                        "chunk_count": index_stats["docs"]["count"],
                        "store_size": format_size(index_stats["store"]["size_in_bytes"]),
                        "process_source": process_source,
                        "embedding_model": embedding_model,
                        "embedding_dim": self.embedding_dim,
                        "creation_date": format_timestamp(creation_date),
                        "update_date": format_timestamp(update_time)
                    },
                    "search_performance": {
                        "total_search_count": index_stats["search"]["query_total"],
                        "hit_count": index_stats["request_cache"]["hit_count"],
                    }
                }
            except Exception as e:
                logging.error(f"Error getting stats for index {index_name}: {str(e)}")
                all_stats[index_name] = {"error": str(e)}

        return all_stats
        
    def print_all_indices_info(self, index_pattern: str = "*") -> None:
        """Print information for all user indices"""
        user_indices = self.get_user_indices(index_pattern)
        
        if not user_indices:
            logging.info("No user indices found")
            return
        
        logging.info("=== User Index List ===")
        for index_name in user_indices:
            logging.info(f"Index Name: {index_name}")
        
        logging.info("\n=== Knowledge Base Core Statistics ===")
        try:
            stats = self.get_index_stats(user_indices)
            logging.info(stats)
        except Exception as e:
            logging.error(f"Error getting index statistics: {str(e)}")

    def get_all_indices_stats(self, index_pattern: str = "*") -> Dict[str, Dict[str, Dict[str, Any]]]:
        """
        Get statistics for all user indices.
        
        Args:
            index_pattern: Pattern to match index names
            
        Returns:
            Dictionary of index names to statistics
        """
        user_indices = self.get_user_indices(index_pattern)
        
        if not user_indices:
            return {}
        
        try:
            return self.get_index_stats(user_indices)
        except Exception as e:
            logging.error(f"Error getting all indices statistics: {str(e)}")
            return {}

    def get_index_count(self, index_name: str):
        # use count API to get total document count
        count_query = {"query": {"match_all": {}}}

        try:
            # Execute count query
            count_response = self.client.count(index=index_name, body=count_query)
            total_docs = count_response['count']
            logging.info(f"Index {index_name} contains {total_docs} documents")
            return total_docs
        except Exception as e:
            logging.error(f"Error getting document count: {e}")
            return 0

    def diagnose_yellow_status(self, index_name):
        print(f"=== Diagnosing Yellow status for index {index_name} ===\n")
        
        try:
            # 1. Basic information
            health = self.client.cluster.health(index=index_name)
            print(f"Index health status: {health['status']}")
            print(f"Unassigned shards: {health['unassigned_shards']}")
            print(f"Active shards: {health['active_shards']}")
            print(f"Replica shards: {health['active_shards'] - health['active_primary_shards']}")
            
            # 2. Node information
            nodes = self.client.cat.nodes(format='json')
            print(f"Number of nodes: {len(nodes)}")
            
            # 3. Index settings
            settings = self.client.indices.get_settings(index=index_name)
            replicas = int(settings[index_name]['settings']['index']['number_of_replicas'])
            print(f"Configured replicas: {replicas}")
            
            # 4. Shard status
            shards = self.client.cat.shards(index=index_name, format='json')
            unassigned_shards = [s for s in shards if s['state'] == 'UNASSIGNED']
            
            print(f"Unassigned shards:")
            for shard in unassigned_shards:
                print(f"  - Shard {shard['shard']}, type: {shard['prirep']}")
            
            # 5. Given advice
            if len(nodes) == 1 and replicas > 0:
                print("\n📋 Advice: For single-node cluster, set replicas to 0")
                print("   Execute: PUT /{}/_settings".format(index_name))
                print('   {"settings": {"number_of_replicas": 0}}')
                
            # 6. Allocation explanation (for the first unassigned shard)
            if unassigned_shards:
                first_unassigned = unassigned_shards[0]
                explain = self.client.cluster.allocation_explain(
                    body={
                        "index": index_name,
                        "shard": int(first_unassigned['shard']),
                        "primary": first_unassigned['prirep'] == 'p'
                    }
                )
                print(f"\nShard allocation failure reason:")
                print(f"  {explain.get('allocate_explanation', 'Unknown reason')}")
                
        except Exception as e:
            print(f"Error during diagnosis: {e}")<|MERGE_RESOLUTION|>--- conflicted
+++ resolved
@@ -73,17 +73,12 @@
         
         # Initialize embedding model
         self.embedding_model = embedding_model
-<<<<<<< HEAD
-        
+
         # 🚀 Add bulk operation management
         self._bulk_operations: Dict[str, List[BulkOperation]] = {}
         self._settings_lock = threading.Lock()
         self._operation_counter = 0
-    
-=======
-
-
->>>>>>> b79160d8
+
     @property
     def embedding_dim(self) -> int:
         """
@@ -143,7 +138,7 @@
                     }
                 }
             }
-            
+
             # Check if index already exists
             if self.client.indices.exists(index=index_name):
                 logging.info(f"Index {index_name} already exists, skipping creation")
@@ -181,11 +176,11 @@
                 settings=settings,
                 wait_for_active_shards="1"
             )
-            
+
             # Force refresh to ensure visibility
             self._force_refresh_with_retry(index_name)
             self._ensure_index_ready(index_name)
-            
+
             logging.info(f"Successfully created index: {index_name}")
             return True
             
@@ -200,7 +195,7 @@
         except Exception as e:
             logging.error(f"Error creating index: {str(e)}")
             return False
-    
+
     def _force_refresh_with_retry(self, index_name: str, max_retries: int = 3) -> bool:
         """
         Force refresh with retry - synchronous version
@@ -216,13 +211,13 @@
                 logging.error(f"Failed to refresh index {index_name}: {e}")
                 return False
         return False
-    
+
     def _ensure_index_ready(self, index_name: str, timeout: int = 10) -> bool:
         """
         Ensure index is ready, avoid 503 error - synchronous version
         """
         start_time = time.time()
-        
+
         while time.time() - start_time < timeout:
             try:
                 # Check cluster health
@@ -231,7 +226,7 @@
                     wait_for_status="yellow",
                     timeout="1s"
                 )
-                
+
                 if health["status"] in ["green", "yellow"]:
                     # Double check: try simple query
                     self.client.search(
@@ -239,14 +234,14 @@
                         body={"query": {"match_all": {}}, "size": 0}
                     )
                     return True
-                    
+
             except Exception as e:
                 logging.debug(f"Index {index_name} not ready yet: {e}")
                 time.sleep(0.1)
-        
+
         logging.warning(f"Index {index_name} may not be fully ready after {timeout}s")
         return False
-    
+
     @contextmanager
     def bulk_operation_context(self, index_name: str, estimated_duration: int = 60):
         """
@@ -254,39 +249,39 @@
         """
         operation_id = f"bulk_{self._operation_counter}_{threading.current_thread().name}"
         self._operation_counter += 1
-        
+
         operation = BulkOperation(
             index_name=index_name,
             operation_id=operation_id,
             start_time=datetime.now(),
             expected_duration=timedelta(seconds=estimated_duration)
         )
-        
+
         with self._settings_lock:
             # Record current operation
             if index_name not in self._bulk_operations:
                 self._bulk_operations[index_name] = []
             self._bulk_operations[index_name].append(operation)
-            
+
             # If this is the first bulk operation, adjust settings
             if len(self._bulk_operations[index_name]) == 1:
                 self._apply_bulk_settings(index_name)
-        
+
         try:
             yield operation_id
         finally:
             with self._settings_lock:
                 # Remove operation record
                 self._bulk_operations[index_name] = [
-                    op for op in self._bulk_operations[index_name] 
+                    op for op in self._bulk_operations[index_name]
                     if op.operation_id != operation_id
                 ]
-                
+
                 # If there are no other bulk operations, restore settings
                 if not self._bulk_operations[index_name]:
                     self._restore_normal_settings(index_name)
                     del self._bulk_operations[index_name]
-    
+
     def _apply_bulk_settings(self, index_name: str):
         """Apply bulk operation optimization settings"""
         try:
@@ -301,7 +296,7 @@
             logging.info(f"Applied bulk settings to {index_name}")
         except Exception as e:
             logging.warning(f"Failed to apply bulk settings: {e}")
-    
+
     def _restore_normal_settings(self, index_name: str):
         """Restore normal settings"""
         try:
@@ -317,7 +312,7 @@
             logging.info(f"Restored normal settings for {index_name}")
         except Exception as e:
             logging.warning(f"Failed to restore settings: {e}")
-    
+
     def delete_index(self, index_name: str) -> bool:
         """
         Delete an entire index
@@ -379,11 +374,11 @@
             int: Number of documents successfully indexed
         """
         logging.info(f"Indexing {len(documents)} documents to {index_name}")
-        
+
         # Handle empty documents list
         if not documents:
             return 0
-        
+
         # Smart strategy selection
         total_docs = len(documents)
         if total_docs < 100:
@@ -394,7 +389,7 @@
             estimated_duration = max(60, total_docs // 100)
             with self.bulk_operation_context(index_name, estimated_duration):
                 return self._large_batch_insert(index_name, documents, batch_size, content_field)
-    
+
     def _small_batch_insert(self, index_name: str, documents: List[Dict[str, Any]], content_field: str) -> int:
         """Small batch insertion: real-time"""
         try:
@@ -404,7 +399,7 @@
             # Get embeddings
             inputs = [{"text": doc[content_field]} for doc in processed_docs]
             embeddings = self.embedding_model.get_embeddings(inputs)
-            
+
             # Prepare bulk operations
             operations = []
             for doc, embedding in zip(processed_docs, embeddings):
@@ -413,37 +408,37 @@
                 if "embedding_model_name" not in doc:
                     doc["embedding_model_name"] = self.embedding_model.embedding_model_name
                 operations.append(doc)
-            
+
             # Execute bulk insertion, wait for refresh to complete
             response = self.client.bulk(
                 index=index_name,
                 operations=operations,
                 refresh='wait_for'
             )
-            
+
             # Handle errors
             self._handle_bulk_errors(response)
-            
+
             logging.info(f"Small batch insert completed: {len(documents)} docs")
             return len(documents)
             
         except Exception as e:
             logging.error(f"Small batch insert failed: {e}")
             return 0
-    
+
     def _large_batch_insert(self, index_name: str, documents: List[Dict[str, Any]], batch_size: int, content_field: str) -> int:
         """Large batch insertion: performance"""
         try:
             # Preprocess all documents
             processed_docs = self._preprocess_documents(documents, content_field)
-            
+
             total_indexed = 0
             total_batches = (len(processed_docs) + batch_size - 1) // batch_size
-            
+
             for i in range(0, len(processed_docs), batch_size):
                 batch = processed_docs[i:i + batch_size]
                 batch_num = i // batch_size + 1
-                
+
                 # Prepare input and get embeddings
                 inputs = [{"text": doc[content_field]} for doc in batch]
                 embeddings = self.embedding_model.get_embeddings(inputs)
@@ -456,7 +451,7 @@
                     if "embedding_model_name" not in doc:
                         doc["embedding_model_name"] = self.embedding_model.embedding_model_name
                     operations.append(doc)
-                
+
                 # Execute bulk insertion (no immediate refresh)
                 response = self.client.bulk(
                     index=index_name,
@@ -466,62 +461,62 @@
                 
                 # Handle errors
                 self._handle_bulk_errors(response)
-                
+
                 total_indexed += len(batch)
                 logging.info(f"Processed batch {batch_num}/{total_batches}, documents {i} to {min(i+batch_size, len(processed_docs))}")
                 
                 # Take a break after every few batches to avoid overwhelming ES
                 if batch_num % 10 == 0:
                     time.sleep(0.1)
-            
+
             # Finally, manually refresh once
             self._force_refresh_with_retry(index_name)
             logging.info(f"Large batch insert completed: {len(documents)} docs in {total_batches} batches")
             return total_indexed
-            
+
         except Exception as e:
             logging.error(f"Large batch insert failed: {e}")
             return 0
-    
+
     def _preprocess_documents(self, documents: List[Dict[str, Any]], content_field: str) -> List[Dict[str, Any]]:
         """Ensure all documents have the required fields and set default values"""
         current_time = time.strftime("%Y-%m-%dT%H:%M:%S", time.localtime())
         current_date = time.strftime('%Y-%m-%d', time.localtime())
-        
+
         processed_docs = []
         for doc in documents:
             # Create a copy of the document to avoid modifying the original data
             doc_copy = doc.copy()
-            
+
             # Set create_time if not present
             if not doc_copy.get("create_time"):
                 doc_copy["create_time"] = current_time
-            
+
             if not doc_copy.get("date"):
                 doc_copy["date"] = current_date
-            
+
             # Convert create_time to ISO string if it's a number
             if isinstance(doc_copy.get("create_time"), (int, float)):
                 import datetime
                 doc_copy["create_time"] = datetime.datetime.fromtimestamp(doc_copy["create_time"]).isoformat()
-                
+
             # Ensure file_size is present (default to 0 if not provided)
             if not doc_copy.get("file_size"):
                 logging.warning(f"File size not found in {doc_copy}")
                 doc_copy["file_size"] = 0
-                
+
             # Ensure process_source is present
             if not doc_copy.get("process_source"):
                 doc_copy["process_source"] = "Unstructured"
-                
+
             # Ensure all documents have an ID
             if not doc_copy.get("id"):
                 doc_copy["id"] = f"{int(time.time())}_{hash(doc_copy[content_field])}"[:20]
-            
+
             processed_docs.append(doc_copy)
-        
+
         return processed_docs
-    
+
     def _handle_bulk_errors(self, response: Dict[str, Any]) -> None:
         """Handle bulk operation errors"""
         if response.get('errors'):
@@ -531,7 +526,7 @@
                     error_type = error_info.get('type')
                     error_reason = error_info.get('reason')
                     error_cause = error_info.get('caused_by', {})
-                    
+
                     if error_type == 'version_conflict_engine_exception':
                         # ignore version conflict
                         continue
@@ -937,7 +932,7 @@
 
     def diagnose_yellow_status(self, index_name):
         print(f"=== Diagnosing Yellow status for index {index_name} ===\n")
-        
+
         try:
             # 1. Basic information
             health = self.client.cluster.health(index=index_name)
@@ -945,30 +940,30 @@
             print(f"Unassigned shards: {health['unassigned_shards']}")
             print(f"Active shards: {health['active_shards']}")
             print(f"Replica shards: {health['active_shards'] - health['active_primary_shards']}")
-            
+
             # 2. Node information
             nodes = self.client.cat.nodes(format='json')
             print(f"Number of nodes: {len(nodes)}")
-            
+
             # 3. Index settings
             settings = self.client.indices.get_settings(index=index_name)
             replicas = int(settings[index_name]['settings']['index']['number_of_replicas'])
             print(f"Configured replicas: {replicas}")
-            
+
             # 4. Shard status
             shards = self.client.cat.shards(index=index_name, format='json')
             unassigned_shards = [s for s in shards if s['state'] == 'UNASSIGNED']
-            
+
             print(f"Unassigned shards:")
             for shard in unassigned_shards:
                 print(f"  - Shard {shard['shard']}, type: {shard['prirep']}")
-            
+
             # 5. Given advice
             if len(nodes) == 1 and replicas > 0:
                 print("\n📋 Advice: For single-node cluster, set replicas to 0")
                 print("   Execute: PUT /{}/_settings".format(index_name))
                 print('   {"settings": {"number_of_replicas": 0}}')
-                
+
             # 6. Allocation explanation (for the first unassigned shard)
             if unassigned_shards:
                 first_unassigned = unassigned_shards[0]
@@ -981,6 +976,6 @@
                 )
                 print(f"\nShard allocation failure reason:")
                 print(f"  {explain.get('allocate_explanation', 'Unknown reason')}")
-                
+
         except Exception as e:
             print(f"Error during diagnosis: {e}")
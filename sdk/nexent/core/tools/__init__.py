--- conflicted
+++ resolved
@@ -17,11 +17,7 @@
 from .analyze_image_tool import AnalyzeImageTool
 
 __all__ = [
-<<<<<<< HEAD
-    "ExaSearchTool", 
-=======
     "ExaSearchTool",
->>>>>>> 133ea44f
     "KnowledgeBaseSearchTool",
     "DataMateSearchTool",
     "SendEmailTool", 

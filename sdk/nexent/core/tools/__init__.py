--- conflicted
+++ resolved
@@ -12,11 +12,8 @@
 from .move_item_tool import MoveItemTool
 from .list_directory_tool import ListDirectoryTool
 from .terminal_tool import TerminalTool
-<<<<<<< HEAD
 from .analyze_text_file_tool import AnalyzeTextFileTool
-=======
 from .analyze_image_tool import AnalyzeImageTool
->>>>>>> bef9329d
 
 __all__ = [
     "ExaSearchTool", 
@@ -33,9 +30,6 @@
     "MoveItemTool",
     "ListDirectoryTool",
     "TerminalTool",
-<<<<<<< HEAD
-    "AnalyzeTextFileTool"
-=======
+    "AnalyzeTextFileTool",
     "AnalyzeImageTool"
->>>>>>> bef9329d
 ]
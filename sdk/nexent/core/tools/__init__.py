--- conflicted
+++ resolved
@@ -12,11 +12,8 @@
 from .move_item_tool import MoveItemTool
 from .list_directory_tool import ListDirectoryTool
 from .terminal_tool import TerminalTool
-<<<<<<< HEAD
 from .analyze_image_tool import AnalyzeImageTool
-=======
 from .analyze_text_file_tool import AnalyzeTextFileTool
->>>>>>> 7b739fc1
 
 __all__ = [
     "ExaSearchTool", 
@@ -33,9 +30,6 @@
     "MoveItemTool",
     "ListDirectoryTool",
     "TerminalTool",
-<<<<<<< HEAD
-    "AnalyzeImageTool"
-=======
+    "AnalyzeImageTool",
     "AnalyzeTextFileTool"
->>>>>>> 7b739fc1
 ]
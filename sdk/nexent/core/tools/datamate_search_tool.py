import json
import logging
from typing import Optional

from pydantic import Field
from smolagents.tools import Tool

from ...datamate import DataMateClient
from ..utils.observer import MessageObserver, ProcessType
from ..utils.tools_common_message import SearchResultTextMessage, ToolCategory, ToolSign

# Get logger instance
logger = logging.getLogger("datamate_search_tool")


class DataMateSearchTool(Tool):
    """DataMate knowledge base search tool"""
    name = "datamate_search_tool"
    description = (
        "Performs a DataMate knowledge base search based on your query then returns the top search results. "
        "A tool for retrieving domain-specific knowledge, documents, and information stored in the DataMate knowledge base. "
        "Use this tool when users ask questions related to specialized knowledge, technical documentation, "
        "domain expertise, or any information that has been indexed in the DataMate knowledge base. "
        "Suitable for queries requiring access to stored knowledge that may not be publicly available."
    )
    inputs = {
        "query": {
            "type": "string",
            "description": "The search query to perform.",
        },
        "top_k": {
            "type": "integer",
            "description": "Maximum number of search results to return.",
            "default": 10,
            "nullable": True,
        },
        "threshold": {
            "type": "number",
            "description": "Similarity threshold for search results.",
            "default": 0.2,
            "nullable": True,
        },
        "kb_page": {
            "type": "integer",
            "description": "Page index when listing knowledge bases from DataMate.",
            "default": 0,
            "nullable": True,
        },
        "kb_page_size": {
            "type": "integer",
            "description": "Page size when listing knowledge bases from DataMate.",
            "default": 20,
            "nullable": True,
        },
    }
    output_type = "string"
    category = ToolCategory.SEARCH.value

    # Used to distinguish different index sources for summaries
    tool_sign = ToolSign.DATAMATE_KNOWLEDGE_BASE.value

    def __init__(
            self,
            server_ip: str = Field(description="DataMate server IP or hostname"),
            server_port: int = Field(description="DataMate server port"),
            observer: MessageObserver = Field(description="Message observer", default=None, exclude=True),
    ):
        """Initialize the DataMateSearchTool.

        Args:
            server_ip (str): DataMate server IP or hostname (without scheme).
            server_port (int): DataMate server port (1-65535).
            observer (MessageObserver, optional): Message observer instance. Defaults to None.
        """
        super().__init__()

        if not server_ip:
            raise ValueError("server_ip is required for DataMateSearchTool")

        if not isinstance(server_port, int) or not (1 <= server_port <= 65535):
            raise ValueError("server_port must be an integer between 1 and 65535")

        # Store raw host and port
        self.server_ip = server_ip.strip()
        self.server_port = server_port

        # Build base URL: http://host:port
        self.server_base_url = f"http://{self.server_ip}:{self.server_port}".rstrip("/")

        # Initialize DataMate SDK client
        self.datamate_client = DataMateClient(base_url=self.server_base_url)

        self.kb_page = 0
        self.kb_page_size = 20
        self.observer = observer

        self.record_ops = 1  # To record serial number
        self.running_prompt_zh = "DataMate知识库检索中..."
        self.running_prompt_en = "Searching the DataMate knowledge base..."

    def forward(
            self,
            query: str,
            top_k: int = 10,
            threshold: float = 0.2,
            kb_page: int = 0,
            kb_page_size: int = 20,
    ) -> str:
        """Execute DataMate search.

        Args:
            query: Search query text.
            top_k: Optional override for maximum number of search results.
            threshold: Optional override for similarity threshold.
            kb_page: Optional override for knowledge base list page index.
            kb_page_size: Optional override for knowledge base list page size.
        """

        self.kb_page = kb_page
        self.kb_page_size = kb_page_size

        # Send tool run message
        if self.observer:
            running_prompt = self.running_prompt_zh if self.observer.lang == "zh" else self.running_prompt_en
            self.observer.add_message("", ProcessType.TOOL, running_prompt)
            card_content = [{"icon": "search", "text": query}]
            self.observer.add_message("", ProcessType.CARD, json.dumps(card_content, ensure_ascii=False))

        logger.info(
            f"DataMateSearchTool called with query: '{query}', base_url: '{self.server_base_url}', "
            f"top_k: {top_k}, threshold: {threshold}"
        )

        try:
            # Step 1: Get knowledge base list using SDK
            knowledge_bases = self.datamate_client.list_knowledge_bases(
                page=self.kb_page,
                size=self.kb_page_size
            )

            # Extract knowledge base IDs
            knowledge_base_ids = []
            for kb in knowledge_bases:
                kb_id = kb.get("id")
                chunk_count = kb.get("chunkCount")
                if kb_id and chunk_count:
                    knowledge_base_ids.append(str(kb_id))

            if not knowledge_base_ids:
                return json.dumps("No knowledge base found. No relevant information found.", ensure_ascii=False)

            # Step 2: Retrieve knowledge base content using SDK
            kb_search_results = []
            for knowledge_base_id in knowledge_base_ids:

                kb_search = self.datamate_client.retrieve_knowledge_base(
                    query=query,
                    knowledge_base_ids=[knowledge_base_id],
                    top_k=top_k,
                    threshold=threshold
                )

                if not kb_search:
                    raise Exception("No results found! Try a less restrictive/shorter query.")
                kb_search_results.extend(kb_search)

            # Format search results
            search_results_json = []  # Organize search results into a unified format
            search_results_return = []  # Format for input to the large model
            for index, single_search_result in enumerate(kb_search_results):
                # Extract fields from DataMate API response
                entity_data = single_search_result.get("entity", {})
                metadata = self._parse_metadata(entity_data.get("metadata"))
                dataset_id = self._extract_dataset_id(metadata.get("absolute_directory_path", ""))
                file_id = metadata.get("original_file_id")
<<<<<<< HEAD
                download_url = self.datamate_client.build_file_download_url(dataset_id, file_id)
=======
                download_url = self._build_file_download_url(dataset_id, file_id)
>>>>>>> 3aad19d8

                score_details = entity_data.get("scoreDetails", {}) or {}
                score_details.update({
                    "datamate_dataset_id": dataset_id,
                    "datamate_file_id": file_id,
                    "datamate_download_url": download_url,
                    "datamate_base_url": self.server_base_url.rstrip("/")
                })

                search_result_message = SearchResultTextMessage(
                    title=metadata.get("file_name", ""),
                    text=entity_data.get("text", ""),
                    source_type="datamate",
                    url=download_url,
                    filename=metadata.get("file_name", ""),
                    published_date=entity_data.get("createTime", ""),
                    score=entity_data.get("score", "0"),
                    score_details=score_details,
                    cite_index=self.record_ops + index,
                    search_type=self.name,
                    tool_sign=self.tool_sign,
                )

                search_results_json.append(search_result_message.to_dict())
                search_results_return.append(search_result_message.to_model_dict())

            self.record_ops += len(search_results_return)

            # Record the detailed content of this search
            if self.observer:
                search_results_data = json.dumps(search_results_json, ensure_ascii=False)
                self.observer.add_message("", ProcessType.SEARCH_CONTENT, search_results_data)
            return json.dumps(search_results_return, ensure_ascii=False)

        except Exception as e:
            error_msg = f"Error during DataMate knowledge base search: {str(e)}"
            logger.error(error_msg)
            raise Exception(error_msg)

    @staticmethod
    def _parse_metadata(metadata_raw: Optional[str]) -> dict:
        """Parse metadata payload safely."""
        if not metadata_raw:
            return {}
        if isinstance(metadata_raw, dict):
            return metadata_raw
        try:
            return json.loads(metadata_raw)
        except (json.JSONDecodeError, TypeError):
            logger.warning("Failed to parse metadata payload, falling back to empty metadata.")
            return {}

    @staticmethod
    def _extract_dataset_id(absolute_path: str) -> str:
        """Extract dataset identifier from an absolute directory path."""
        if not absolute_path:
            return ""
        segments = [segment for segment in absolute_path.strip("/").split("/") if segment]
<<<<<<< HEAD
        return segments[-1] if segments else ""
=======
        return segments[-1] if segments else ""

    def _build_file_download_url(self, dataset_id: str, file_id: str) -> str:
        """Build the download URL for a dataset file."""
        if not (self.server_base_url and dataset_id and file_id):
            return ""
        return f"{self.server_base_url}/api/data-management/datasets/{dataset_id}/files/{file_id}/download"
>>>>>>> 3aad19d8
<|MERGE_RESOLUTION|>--- conflicted
+++ resolved
@@ -60,10 +60,10 @@
     tool_sign = ToolSign.DATAMATE_KNOWLEDGE_BASE.value
 
     def __init__(
-            self,
-            server_ip: str = Field(description="DataMate server IP or hostname"),
-            server_port: int = Field(description="DataMate server port"),
-            observer: MessageObserver = Field(description="Message observer", default=None, exclude=True),
+        self,
+        server_ip: str = Field(description="DataMate server IP or hostname"),
+        server_port: int = Field(description="DataMate server port"),
+        observer: MessageObserver = Field(description="Message observer", default=None, exclude=True),
     ):
         """Initialize the DataMateSearchTool.
 
@@ -99,12 +99,12 @@
         self.running_prompt_en = "Searching the DataMate knowledge base..."
 
     def forward(
-            self,
-            query: str,
-            top_k: int = 10,
-            threshold: float = 0.2,
-            kb_page: int = 0,
-            kb_page_size: int = 20,
+        self,
+        query: str,
+        top_k: int = 10,
+        threshold: float = 0.2,
+        kb_page: int = 0,
+        kb_page_size: int = 20,
     ) -> str:
         """Execute DataMate search.
 
@@ -173,11 +173,7 @@
                 metadata = self._parse_metadata(entity_data.get("metadata"))
                 dataset_id = self._extract_dataset_id(metadata.get("absolute_directory_path", ""))
                 file_id = metadata.get("original_file_id")
-<<<<<<< HEAD
                 download_url = self.datamate_client.build_file_download_url(dataset_id, file_id)
-=======
-                download_url = self._build_file_download_url(dataset_id, file_id)
->>>>>>> 3aad19d8
 
                 score_details = entity_data.get("scoreDetails", {}) or {}
                 score_details.update({
@@ -236,14 +232,4 @@
         if not absolute_path:
             return ""
         segments = [segment for segment in absolute_path.strip("/").split("/") if segment]
-<<<<<<< HEAD
-        return segments[-1] if segments else ""
-=======
-        return segments[-1] if segments else ""
-
-    def _build_file_download_url(self, dataset_id: str, file_id: str) -> str:
-        """Build the download URL for a dataset file."""
-        if not (self.server_base_url and dataset_id and file_id):
-            return ""
-        return f"{self.server_base_url}/api/data-management/datasets/{dataset_id}/files/{file_id}/download"
->>>>>>> 3aad19d8
+        return segments[-1] if segments else ""
--- conflicted
+++ resolved
@@ -4,20 +4,12 @@
 
 import yaml
 
-<<<<<<< HEAD
-=======
 LANGUAGE = {
     "ZH": "zh",
     "EN": "en"
 }
->>>>>>> bb8bbdbc
 
 logger = logging.getLogger("prompt_template_utils")
-
-LANGUAGE = {
-    "ZH": "zh",
-    "EN": "en"
-}
 
 # Define template path mapping
 template_paths = {
@@ -34,14 +26,12 @@
 def get_prompt_template(template_type: str, language: str = LANGUAGE["ZH"], **kwargs) -> Dict[str, Any]:
     """
     Get prompt template
-
     Args:
         template_type: Template type, supports the following values:
             - 'analyze_image': Analyze image template
             - 'analyze_file': Analyze file template (for text files)
         language: Language code ('zh' or 'en')
         **kwargs: Additional parameters, for agent type need to pass is_manager parameter
-
     Returns:
         dict: Loaded prompt template
     """

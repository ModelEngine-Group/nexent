--- conflicted
+++ resolved
@@ -11,11 +11,7 @@
     TAVILY_SEARCH = "d"  # Tavily search tool identifier
     FILE_OPERATION = "f"      # File operation tool identifier
     TERMINAL_OPERATION = "t"  # Terminal operation tool identifier
-<<<<<<< HEAD
-    MULTIMODAL_OPERATION = "m"  # Multimodal operation tool identifier
-=======
     MULTIMODAL_OPERATION = "m" # Multimodal operation tool identifier
->>>>>>> bef9329d
 
 
 # Tool sign mapping for backward compatibility

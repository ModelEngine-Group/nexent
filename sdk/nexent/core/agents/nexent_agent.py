--- conflicted
+++ resolved
@@ -83,18 +83,16 @@
                     "vdb_core", None) if tool_config.metadata else None
                 tools_obj.embedding_model = tool_config.metadata.get(
                     "embedding_model", None) if tool_config.metadata else None
-<<<<<<< HEAD
             elif class_name == "AnalyzeTextFileTool":
                 tools_obj = tool_class(observer=self.observer,
                                        llm_model=tool_config.metadata.get("llm_model", []),
                                        storage_client=tool_config.metadata.get("storage_client", []),
                                        data_process_service_url=tool_config.metadata.get("data_process_service_url", []),
-=======
+                                       **params)
             elif class_name == "AnalyzeImageTool":
                 tools_obj = tool_class(observer=self.observer,
                                        vlm_model=tool_config.metadata.get("vlm_model", []),
                                        storage_client=tool_config.metadata.get("storage_client", []),
->>>>>>> bef9329d
                                        **params)
             else:
                 tools_obj = tool_class(**params)

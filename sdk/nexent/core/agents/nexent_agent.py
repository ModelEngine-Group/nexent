import re
from threading import Event
from typing import List

from smolagents import ActionStep, AgentText, TaskStep
from smolagents.tools import Tool

from ..models.openai_llm import OpenAIModel
from ..tools import *  # Used for tool creation, do not delete!!!
from ..utils.constants import THINK_TAG_PATTERN
from ..utils.observer import MessageObserver, ProcessType
from .agent_model import AgentConfig, AgentHistory, ModelConfig, ToolConfig
from .core_agent import CoreAgent, convert_code_format


class NexentAgent:
    def __init__(self, observer: MessageObserver,
                 model_config_list: List[ModelConfig],
                 stop_event: Event,
                 mcp_tool_collection=None):
        """
        init the agent create factory

        Args:
            mcp_tool_collection:
            observer:
            model_config_list:
        """
        if not isinstance(observer, MessageObserver):
            raise TypeError("Create Observer Object with MessageObserver")

        self.observer = observer
        self.model_config_list = model_config_list
        self.stop_event = stop_event
        self.mcp_tool_collection = mcp_tool_collection

        self.agent = None

    def create_model(self, model_cite_name: str):
        """create a model instance"""
        # Filter out None values and find matching model config
        model_config = next(
            (model_config for model_config in self.model_config_list
             if model_config is not None and model_config.cite_name == model_cite_name),
            None
        )
        if model_config is None:
            raise ValueError(f"Model {model_cite_name} not found")
        model = OpenAIModel(
            observer=self.observer,
            model_id=model_config.model_name,
            api_key=model_config.api_key,
            api_base=model_config.url,
            temperature=model_config.temperature,
            top_p=model_config.top_p
        )
        model.stop_event = self.stop_event
        return model


    def create_local_tool(self, tool_config: ToolConfig):
        class_name = tool_config.class_name
        params = tool_config.params
        tool_class = globals().get(class_name)
        if tool_class is None:
            raise ValueError(f"{class_name} not found in local")
        else:
            if class_name == "KnowledgeBaseSearchTool":
<<<<<<< HEAD
                tools_obj = tool_class(index_names=tool_config.metadata.get("index_names", []),
                                       observer=self.observer,
                                       vdb_core=tool_config.metadata.get("vdb_core", []),
                                       embedding_model=tool_config.metadata.get("embedding_model", []),
                                       **params)
            elif class_name == "AnalyzeImageTool":
                tools_obj = tool_class(observer=self.observer,
                                       vlm_model=tool_config.metadata.get("vlm_model", []),
                                       storage_client=tool_config.metadata.get("storage_client", []),
                                       **params)
=======
                # Filter out conflicting parameters from params to avoid conflicts
                # These parameters have exclude=True and cannot be passed to __init__
                # due to smolagents.tools.Tool wrapper restrictions
                filtered_params = {k: v for k, v in params.items()
                                   if k not in ["index_names", "vdb_core", "embedding_model", "observer"]}
                # Create instance with only non-excluded parameters
                tools_obj = tool_class(**filtered_params)
                # Set excluded parameters directly as attributes after instantiation
                # This bypasses smolagents wrapper restrictions
                tools_obj.observer = self.observer
                index_names = tool_config.metadata.get(
                    "index_names", None) if tool_config.metadata else None
                tools_obj.index_names = [] if index_names is None else index_names
                tools_obj.vdb_core = tool_config.metadata.get(
                    "vdb_core", None) if tool_config.metadata else None
                tools_obj.embedding_model = tool_config.metadata.get(
                    "embedding_model", None) if tool_config.metadata else None
>>>>>>> 9f5585ff
            else:
                tools_obj = tool_class(**params)
                if hasattr(tools_obj, 'observer'):
                    tools_obj.observer = self.observer
            return tools_obj

    def create_langchain_tool(self, tool_config: ToolConfig):
        tool_obj = tool_config.metadata
        return Tool.from_langchain(tool_obj)

    def create_mcp_tool(self, class_name):
        if self.mcp_tool_collection is None:
            raise ValueError("MCP tool collection is not initialized")
        tool_obj = next(
            (tool for tool in self.mcp_tool_collection.tools if tool.name == class_name),
            None
        )
        if tool_obj is None:
            raise ValueError(f"{class_name} not found in MCP server")
        return tool_obj

    def create_tool(self, tool_config: ToolConfig):
        """create a tool instance according to the tool config"""
        if not isinstance(tool_config, ToolConfig):
            raise TypeError("tool_config must be a ToolConfig object")
        try:
            class_name = tool_config.class_name
            source = tool_config.source

            if source == "local":
                tool_obj = self.create_local_tool(tool_config)
            elif source == "mcp":
                tool_obj = self.create_mcp_tool(class_name)
            elif source == "langchain":
                tool_obj = self.create_langchain_tool(tool_config)
            else:
                raise ValueError(f"unsupported tool source: {source}")
            return tool_obj
        except Exception as e:
            raise ValueError(f"Error in creating tool: {e}")

    def create_single_agent(self, agent_config: AgentConfig):
        if not isinstance(agent_config, AgentConfig):
            raise TypeError("agent_config must be a AgentConfig object")

        try:
            model = self.create_model(agent_config.model_name)
            prompt_templates = agent_config.prompt_templates

            try:
                tool_list = [self.create_tool(tool_config) for tool_config in agent_config.tools]
            except Exception as e:
                raise ValueError(f"Error in creating tool: {e}")

            try:
                managed_agents_list = [self.create_single_agent(sub_agent_config) for sub_agent_config in agent_config.managed_agents]
            except Exception as e:
                raise ValueError(f"Error in creating managed agent: {e}")

            # create the agent
            agent = CoreAgent(
                observer=self.observer,
                tools=tool_list,
                model=model,
                name=agent_config.name,
                description=agent_config.description,
                max_steps=agent_config.max_steps,
                prompt_templates=prompt_templates,
                provide_run_summary=agent_config.provide_run_summary,
                managed_agents=managed_agents_list
            )
            agent.stop_event = self.stop_event

            return agent
        except Exception as e:
            raise ValueError(f"Error in creating agent, agent name: {agent_config.name}, Error: {e}")

    def add_history_to_agent(self, history: List[AgentHistory]):
        """
        Add conversation history to agent's memory

        Args:
            history: List of conversation messages with role and content
        """
        if history is None:
            return

        if not isinstance(self.agent, CoreAgent):
            raise TypeError(f"agent must be a CoreAgent object, not {type(self.agent)}")

        if not all(isinstance(msg, AgentHistory) for msg in history):
            raise TypeError("history must be a list of AgentHistory objects")

        self.agent.memory.reset()
        # Add conversation history to memory sequentially
        for msg in history:
            if msg.role == 'user':
                # Create task step for user message
                self.agent.memory.steps.append(TaskStep(task=msg.content))
            elif msg.role == 'assistant':
                self.agent.memory.steps.append(ActionStep(action_output=msg.content, model_output=msg.content))

    def agent_run_with_observer(self, query: str, reset=True):
        if not isinstance(self.agent, CoreAgent):
            raise TypeError(f"agent must be a CoreAgent object, not {type(self.agent)}")

        observer = self.agent.observer
        try:
            for step_log in self.agent.run(query, stream=True, reset=reset):
                # Add content to observer
                if not isinstance(step_log, ActionStep):
                    continue
                # Keep duration
                if hasattr(step_log, "duration"):
                    observer.add_message("", ProcessType.TOKEN_COUNT, str(round(float(step_log.duration), 2)))

                if hasattr(step_log, "error") and step_log.error is not None:
                    observer.add_message("", ProcessType.ERROR, str(step_log.error))

            final_answer = step_log.final_answer  # Last log is the run's final_answer

            if isinstance(final_answer, AgentText):
                final_answer_str = convert_code_format(final_answer.to_string())
            else:
                # prepare for multi-modal final_answer
                final_answer_str = convert_code_format(str(final_answer))
            final_answer_str = re.sub(THINK_TAG_PATTERN, "", final_answer_str, flags=re.DOTALL | re.IGNORECASE)
            observer.add_message(self.agent.agent_name, ProcessType.FINAL_ANSWER, final_answer_str)

            # Check if we need to stop from external stop_event
            if self.agent.stop_event.is_set():
                observer.add_message(self.agent.agent_name, ProcessType.ERROR,
                                     "Agent execution interrupted by external stop signal")
        except Exception as e:
            observer.add_message(agent_name=self.agent.agent_name, process_type=ProcessType.ERROR,
                                 content=f"Error in interaction: {str(e)}")
            raise ValueError(f"Error in interaction: {str(e)}")

    def set_agent(self, agent: CoreAgent):
        if not isinstance(agent, CoreAgent):
            raise TypeError(f"agent must be a CoreAgent object, not {type(agent)}")
        self.agent = agent<|MERGE_RESOLUTION|>--- conflicted
+++ resolved
@@ -66,18 +66,6 @@
             raise ValueError(f"{class_name} not found in local")
         else:
             if class_name == "KnowledgeBaseSearchTool":
-<<<<<<< HEAD
-                tools_obj = tool_class(index_names=tool_config.metadata.get("index_names", []),
-                                       observer=self.observer,
-                                       vdb_core=tool_config.metadata.get("vdb_core", []),
-                                       embedding_model=tool_config.metadata.get("embedding_model", []),
-                                       **params)
-            elif class_name == "AnalyzeImageTool":
-                tools_obj = tool_class(observer=self.observer,
-                                       vlm_model=tool_config.metadata.get("vlm_model", []),
-                                       storage_client=tool_config.metadata.get("storage_client", []),
-                                       **params)
-=======
                 # Filter out conflicting parameters from params to avoid conflicts
                 # These parameters have exclude=True and cannot be passed to __init__
                 # due to smolagents.tools.Tool wrapper restrictions
@@ -95,7 +83,16 @@
                     "vdb_core", None) if tool_config.metadata else None
                 tools_obj.embedding_model = tool_config.metadata.get(
                     "embedding_model", None) if tool_config.metadata else None
->>>>>>> 9f5585ff
+                tools_obj = tool_class(index_names=tool_config.metadata.get("index_names", []),
+                                       observer=self.observer,
+                                       vdb_core=tool_config.metadata.get("vdb_core", []),
+                                       embedding_model=tool_config.metadata.get("embedding_model", []),
+                                       **params)
+            elif class_name == "AnalyzeImageTool":
+                tools_obj = tool_class(observer=self.observer,
+                                       vlm_model=tool_config.metadata.get("vlm_model", []),
+                                       storage_client=tool_config.metadata.get("storage_client", []),
+                                       **params)
             else:
                 tools_obj = tool_class(**params)
                 if hasattr(tools_obj, 'observer'):

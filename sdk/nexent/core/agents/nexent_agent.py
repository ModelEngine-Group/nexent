import re
import time
from threading import Event
from typing import List

from smolagents import ActionStep, AgentText, TaskStep, Timing
from smolagents.tools import Tool

from ..models.openai_llm import OpenAIModel
from ..tools import *  # Used for tool creation, do not delete!!!
from ..utils.constants import THINK_TAG_PATTERN
from ..utils.observer import MessageObserver, ProcessType
from .agent_model import AgentConfig, AgentHistory, ModelConfig, ToolConfig
from .core_agent import CoreAgent, convert_code_format


class NexentAgent:
    def __init__(self, observer: MessageObserver,
                 model_config_list: List[ModelConfig],
                 stop_event: Event,
                 mcp_tool_collection=None):
        """
        init the agent create factory

        Args:
            mcp_tool_collection:
            observer:
            model_config_list:
        """
        if not isinstance(observer, MessageObserver):
            raise TypeError("Create Observer Object with MessageObserver")

        self.observer = observer
        self.model_config_list = model_config_list
        self.stop_event = stop_event
        self.mcp_tool_collection = mcp_tool_collection

        self.agent = None

    def create_model(self, model_cite_name: str):
        """create a model instance"""
        # Filter out None values and find matching model config
        model_config = next(
            (model_config for model_config in self.model_config_list
             if model_config is not None and model_config.cite_name == model_cite_name),
            None
        )
        if model_config is None:
            raise ValueError(f"Model {model_cite_name} not found")
        model = OpenAIModel(
            observer=self.observer,
            model_id=model_config.model_name,
            api_key=model_config.api_key,
            api_base=model_config.url,
            temperature=model_config.temperature,
            top_p=model_config.top_p,
            ssl_verify=model_config.ssl_verify if model_config.ssl_verify is not None else True
        )
        model.stop_event = self.stop_event
        return model


    def create_local_tool(self, tool_config: ToolConfig):
        class_name = tool_config.class_name
        params = tool_config.params
        tool_class = globals().get(class_name)
        if tool_class is None:
            raise ValueError(f"{class_name} not found in local")
        else:
            if class_name == "KnowledgeBaseSearchTool":
                # Filter out conflicting parameters from params to avoid conflicts
                # These parameters have exclude=True and cannot be passed to __init__
                # due to smolagents.tools.Tool wrapper restrictions
                filtered_params = {k: v for k, v in params.items()
                                   if k not in ["index_names", "vdb_core", "embedding_model", "observer"]}
                # Create instance with only non-excluded parameters
                tools_obj = tool_class(**filtered_params)
                # Set excluded parameters directly as attributes after instantiation
                # This bypasses smolagents wrapper restrictions
                tools_obj.observer = self.observer
                index_names = tool_config.metadata.get(
                    "index_names", None) if tool_config.metadata else None
                tools_obj.index_names = [] if index_names is None else index_names
                tools_obj.vdb_core = tool_config.metadata.get(
                    "vdb_core", None) if tool_config.metadata else None
                tools_obj.embedding_model = tool_config.metadata.get(
                    "embedding_model", None) if tool_config.metadata else None
<<<<<<< HEAD
            elif class_name == "AnalyzeDocumentTool":
=======
                name_resolver = tool_config.metadata.get(
                    "name_resolver", None) if tool_config.metadata else None
                tools_obj.name_resolver = {} if name_resolver is None else name_resolver
            elif class_name == "AnalyzeTextFileTool":
>>>>>>> 94c79b44
                tools_obj = tool_class(observer=self.observer,
                                       llm_model=tool_config.metadata.get("llm_model", []),
                                       storage_client=tool_config.metadata.get("storage_client", []),
                                       data_process_service_url=tool_config.metadata.get("data_process_service_url", []),
                                       **params)
            elif class_name == "AnalyzeImageTool":
                tools_obj = tool_class(observer=self.observer,
                                       vlm_model=tool_config.metadata.get("vlm_model", []),
                                       storage_client=tool_config.metadata.get("storage_client", []),
                                       **params)
            else:
                tools_obj = tool_class(**params)
                if hasattr(tools_obj, 'observer'):
                    tools_obj.observer = self.observer
            return tools_obj

    def create_langchain_tool(self, tool_config: ToolConfig):
        tool_obj = tool_config.metadata
        return Tool.from_langchain(tool_obj)

    def create_mcp_tool(self, class_name):
        if self.mcp_tool_collection is None:
            raise ValueError("MCP tool collection is not initialized")
        tool_obj = next(
            (tool for tool in self.mcp_tool_collection.tools if tool.name == class_name),
            None
        )
        if tool_obj is None:
            raise ValueError(f"{class_name} not found in MCP server")
        return tool_obj

    def create_tool(self, tool_config: ToolConfig):
        """create a tool instance according to the tool config"""
        if not isinstance(tool_config, ToolConfig):
            raise TypeError("tool_config must be a ToolConfig object")
        try:
            class_name = tool_config.class_name
            source = tool_config.source

            if source == "local":
                tool_obj = self.create_local_tool(tool_config)
            elif source == "mcp":
                tool_obj = self.create_mcp_tool(class_name)
            elif source == "langchain":
                tool_obj = self.create_langchain_tool(tool_config)
            else:
                raise ValueError(f"unsupported tool source: {source}")
            return tool_obj
        except Exception as e:
            raise ValueError(f"Error in creating tool: {e}")

    def create_single_agent(self, agent_config: AgentConfig):
        if not isinstance(agent_config, AgentConfig):
            raise TypeError("agent_config must be a AgentConfig object")

        try:
            model = self.create_model(agent_config.model_name)
            prompt_templates = agent_config.prompt_templates

            try:
                tool_list = [self.create_tool(tool_config) for tool_config in agent_config.tools]
            except Exception as e:
                raise ValueError(f"Error in creating tool: {e}")

            try:
                managed_agents_list = [self.create_single_agent(sub_agent_config) for sub_agent_config in agent_config.managed_agents]
            except Exception as e:
                raise ValueError(f"Error in creating managed agent: {e}")

            # create the agent
            agent = CoreAgent(
                observer=self.observer,
                tools=tool_list,
                model=model,
                name=agent_config.name,
                description=agent_config.description,
                max_steps=agent_config.max_steps,
                prompt_templates=prompt_templates,
                provide_run_summary=agent_config.provide_run_summary,
                managed_agents=managed_agents_list
            )
            agent.stop_event = self.stop_event

            return agent
        except Exception as e:
            raise ValueError(f"Error in creating agent, agent name: {agent_config.name}, Error: {e}")

    def add_history_to_agent(self, history: List[AgentHistory]):
        """
        Add conversation history to agent's memory

        Args:
            history: List of conversation messages with role and content
        """
        if history is None:
            return

        if not isinstance(self.agent, CoreAgent):
            raise TypeError(f"agent must be a CoreAgent object, not {type(self.agent)}")

        if not all(isinstance(msg, AgentHistory) for msg in history):
            raise TypeError("history must be a list of AgentHistory objects")

        self.agent.memory.reset()
        # Add conversation history to memory sequentially
        for msg in history:
            if msg.role == 'user':
                # Create task step for user message
                self.agent.memory.steps.append(TaskStep(task=msg.content))
            elif msg.role == 'assistant':
                self.agent.memory.steps.append(ActionStep(step_number=len(self.agent.memory.steps) + 1,
                                                          timing=Timing(start_time=time.time()),
                                                          action_output=msg.content, model_output=msg.content))

    def agent_run_with_observer(self, query: str, reset=True):
        if not isinstance(self.agent, CoreAgent):
            raise TypeError(f"agent must be a CoreAgent object, not {type(self.agent)}")

        observer = self.agent.observer
        try:
            for step_log in self.agent.run(query, stream=True, reset=reset):
                # Add content to observer
                if not isinstance(step_log, ActionStep):
                    continue
                # Keep duration
                if hasattr(step_log, "duration"):
                    observer.add_message("", ProcessType.TOKEN_COUNT, str(round(float(step_log.duration), 2)))

                if hasattr(step_log, "error") and step_log.error is not None:
                    observer.add_message("", ProcessType.ERROR, str(step_log.error))

            final_answer = step_log.output  # Last log is the run's final_answer

            if isinstance(final_answer, AgentText):
                final_answer_str = convert_code_format(final_answer.to_string())
            else:
                # prepare for multi-modal final_answer
                final_answer_str = convert_code_format(str(final_answer))
            final_answer_str = re.sub(THINK_TAG_PATTERN, "", final_answer_str, flags=re.DOTALL | re.IGNORECASE)
            observer.add_message(self.agent.agent_name, ProcessType.FINAL_ANSWER, final_answer_str)

            # Check if we need to stop from external stop_event
            if self.agent.stop_event.is_set():
                observer.add_message(self.agent.agent_name, ProcessType.ERROR,
                                     "Agent execution interrupted by external stop signal")
        except Exception as e:
            observer.add_message(agent_name=self.agent.agent_name, process_type=ProcessType.ERROR,
                                 content=f"Error in interaction: {str(e)}")
            raise ValueError(f"Error in interaction: {str(e)}")

    def set_agent(self, agent: CoreAgent):
        if not isinstance(agent, CoreAgent):
            raise TypeError(f"agent must be a CoreAgent object, not {type(agent)}")
        self.agent = agent<|MERGE_RESOLUTION|>--- conflicted
+++ resolved
@@ -85,14 +85,10 @@
                     "vdb_core", None) if tool_config.metadata else None
                 tools_obj.embedding_model = tool_config.metadata.get(
                     "embedding_model", None) if tool_config.metadata else None
-<<<<<<< HEAD
-            elif class_name == "AnalyzeDocumentTool":
-=======
                 name_resolver = tool_config.metadata.get(
                     "name_resolver", None) if tool_config.metadata else None
                 tools_obj.name_resolver = {} if name_resolver is None else name_resolver
-            elif class_name == "AnalyzeTextFileTool":
->>>>>>> 94c79b44
+            elif class_name == "AnalyzeDocumentTool":
                 tools_obj = tool_class(observer=self.observer,
                                        llm_model=tool_config.metadata.get("llm_model", []),
                                        storage_client=tool_config.metadata.get("storage_client", []),

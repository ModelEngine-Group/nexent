import asyncio
import datetime
import gzip
import json
import os
import logging
import time
import uuid
import wave
from enum import Enum
from io import BytesIO
from typing import Dict, Any

import aiofiles
import websockets
from pydantic import BaseModel

from consts.const import TEST_VOICE_PATH

logger = logging.getLogger("stt_model")

# Protocol constants
PROTOCOL_VERSION = 0b0001
DEFAULT_HEADER_SIZE = 0b0001

# Message Type:
CLIENT_FULL_REQUEST = 0b0001
CLIENT_AUDIO_ONLY_REQUEST = 0b0010
SERVER_FULL_RESPONSE = 0b1001
SERVER_ACK = 0b1011
SERVER_ERROR_RESPONSE = 0b1111

# Message Type Specific Flags
NO_SEQUENCE = 0b0000  # no check sequence
POS_SEQUENCE = 0b0001
NEG_SEQUENCE = 0b0010
NEG_WITH_SEQUENCE = 0b0011
NEG_SEQUENCE_1 = 0b0011

# Message Serialization
NO_SERIALIZATION = 0b0000
JSON = 0b0001
THRIFT = 0b0011
CUSTOM_TYPE = 0b1111

# Message Compression
NO_COMPRESSION = 0b0000
GZIP = 0b0001
CUSTOM_COMPRESSION = 0b1111


class AudioType(Enum):
    LOCAL = 1  # Use local audio file
    STREAM = 2  # Use streaming audio


class STTConfig(BaseModel):
    appid: str
    token: str = ""
    ws_url: str = "wss://openspeech.bytedance.com/api/v3/sauc/bigmodel"
    uid: str = "streaming_asr_demo"
    format: str = "wav"
    rate: int = 16000
    bits: int = 16
    channel: int = 2
    codec: str = "raw"
    seg_duration: int = 10
    mp3_seg_size: int = 1000
    resourceid: str = "volc.bigasr.sauc.duration"
    streaming: bool = True
    compression: bool = True

    @classmethod
    def from_env(cls):
        """Load configuration from environment variables"""
        return cls(
            appid=os.getenv("APPID", ""), token=os.getenv("TOKEN", ""),
            ws_url=os.getenv("WS_URL", "wss://openspeech.bytedance.com/api/v3/sauc/bigmodel"),
            uid=os.getenv("UID", "streaming_asr_demo"), format=os.getenv("FORMAT", "pcm"),
            rate=int(os.getenv("RATE", "16000")), bits=int(os.getenv("BITS", "16")),
            channel=int(os.getenv("CHANNEL", "1")), codec=os.getenv("CODEC", "raw"),
            seg_duration=int(os.getenv("SEG_DURATION", "100")), mp3_seg_size=int(os.getenv("MP3_SEG_SIZE", "1000")),
            resourceid=os.getenv("RESOURCEID", "volc.bigasr.sauc.duration"),
            compression=os.getenv("COMPRESSION", "false").lower() == "true"
            )


class STTModel:
    def __init__(self, config: STTConfig):
        """
        Initialize the STT Model.
        
        Args:
            config: STT configuration
        """
        self.config = config
        self.success_code = 1000  # success code, default is 1000

    def generate_header(self, message_type=CLIENT_FULL_REQUEST, message_type_specific_flags=NO_SEQUENCE,
            serial_method=JSON, compression_type=None, reserved_data=0x00):
        """
        Generate protocol header.
        
        Args:
            message_type: Message type
            message_type_specific_flags: Message type specific flags
            serial_method: Serialization method
            compression_type: Compression type (optional, uses config if None)
            reserved_data: Reserved data
            
        Returns:
            Header bytes
        """
        # Use compression setting from config
        if compression_type is None:
            compression_type = GZIP if self.config.compression else NO_COMPRESSION

        header = bytearray()
        header_size = 1
        header.append((PROTOCOL_VERSION << 4) | header_size)
        header.append((message_type << 4) | message_type_specific_flags)
        header.append((serial_method << 4) | compression_type)
        header.append(reserved_data)
        return header

    @staticmethod
    def generate_before_payload(sequence: int):
        """
        Generate the payload prefix with sequence number.
        
        Args:
            sequence: Sequence number
            
        Returns:
            Payload prefix bytes
        """
        before_payload = bytearray()
        before_payload.extend(sequence.to_bytes(4, 'big', signed=True))  # sequence
        return before_payload

    @staticmethod
    def parse_response(res):
        """
        Parse response from server.
        
        Args:
            res: Response bytes
            
        Returns:
            Parsed response
        """
        protocol_version = res[0] >> 4
        header_size = res[0] & 0x0f
        message_type = res[1] >> 4
        message_type_specific_flags = res[1] & 0x0f
        serialization_method = res[2] >> 4
        message_compression = res[2] & 0x0f
        reserved = res[3]
        header_extensions = res[4:header_size * 4]
        payload = res[header_size * 4:]
        result = {'is_last_package': False, }
        payload_msg = None
        payload_size = 0

        if message_type_specific_flags & 0x01:
            # Receive frame with sequence
            seq = int.from_bytes(payload[:4], "big", signed=True)
            result['payload_sequence'] = seq
            payload = payload[4:]

        if message_type_specific_flags & 0x02:
            # Receive last package
            result['is_last_package'] = True

        if message_type == SERVER_FULL_RESPONSE:
            payload_size = int.from_bytes(payload[:4], "big", signed=True)
            payload_msg = payload[4:]
        elif message_type == SERVER_ACK:
            seq = int.from_bytes(payload[:4], "big", signed=True)
            result['seq'] = seq
            if len(payload) >= 8:
                payload_size = int.from_bytes(payload[4:8], "big", signed=False)
                payload_msg = payload[8:]
        elif message_type == SERVER_ERROR_RESPONSE:
            code = int.from_bytes(payload[:4], "big", signed=False)
            result['code'] = code
            payload_size = int.from_bytes(payload[4:8], "big", signed=False)
            payload_msg = payload[8:]

        if payload_msg is None:
            return result

        if message_compression == GZIP:
            payload_msg = gzip.decompress(payload_msg)

        if serialization_method == JSON:
            payload_msg = json.loads(str(payload_msg, "utf-8"))
        elif serialization_method != NO_SERIALIZATION:
            payload_msg = str(payload_msg, "utf-8")

        result['payload_msg'] = payload_msg
        result['payload_size'] = payload_size
        return result

    @staticmethod
    def read_wav_info(data: bytes = None) -> tuple[int, int, int, int, bytes]:
        """
        Read WAV file information.
        
        Args:
            data: WAV file data
            
        Returns:
            Tuple of (channels, sample width, frame rate, frames, wave bytes)
        """
        with BytesIO(data) as _f:
            wave_fp = wave.open(_f, 'rb')
            nchannels, sampwidth, framerate, nframes = wave_fp.getparams()[:4]
            wave_bytes = wave_fp.readframes(nframes)
        return nchannels, sampwidth, framerate, nframes, wave_bytes

    @staticmethod
    def slice_data(data: bytes, chunk_size: int):
        """
        Slice data into chunks.
        
        Args:
            data: Data to slice
            chunk_size: Chunk size
            
        Yields:
            Tuple of (chunk, last flag)
        """
        data_len = len(data)
        offset = 0
        while offset + chunk_size < data_len:
            yield data[offset: offset + chunk_size], False
            offset += chunk_size
        else:
            yield data[offset: data_len], True

    def construct_request(self, reqid):
        """
        Construct request parameters.
        
        Args:
            reqid: Request ID
            
        Returns:
            Request parameters dict
        """
        req = {"user": {"uid": self.config.uid, },
            "audio": {'format': self.config.format, "sample_rate": self.config.rate, "bits": self.config.bits,
                "channel": self.config.channel, "codec": self.config.codec, },
            "request": {"model_name": "bigmodel", "enable_punc": True, # "result_type": "single",
                # "vad_segment_duration": 800,
            }}
        logger.info(f"req: {req}", end="\n\n")
        return req

    async def process_audio_data(self, audio_data: bytes, segment_size: int) -> Dict[str, Any]:
        """
        Process audio data and perform speech recognition.
        
        Args:
            audio_data: Audio data bytes
            segment_size: Segment size
            
        Returns:
            Recognition result
        """
        reqid = str(uuid.uuid4())
        seq = 1

        # Construct full client request, then serialize and compress
        request_params = self.construct_request(reqid)
        payload_bytes = str.encode(json.dumps(request_params))

        # According to config, decide whether to compress
        if self.config.compression:
            payload_bytes = gzip.compress(payload_bytes)

        full_client_request = bytearray(self.generate_header(message_type_specific_flags=POS_SEQUENCE))
        full_client_request.extend(self.generate_before_payload(sequence=seq))
        full_client_request.extend((len(payload_bytes)).to_bytes(4, 'big'))  # Payload size (4 bytes)
        full_client_request.extend(payload_bytes)  # payload

        # Prepare headers
        header = {"X-Api-Resource-Id": self.config.resourceid, "X-Api-Connect-Id": reqid}

        if self.config.token:
            header["X-Api-Access-Key"] = self.config.token

        if self.config.appid:
            header["X-Api-App-Key"] = self.config.appid

        logger.info(f"Connecting to {self.config.ws_url} with headers: {header}")

        try:
            # Fix: Use additional_headers instead of extra_headers for websockets 15.0.1+
            async with websockets.connect(self.config.ws_url, additional_headers=header, max_size=1000000000) as ws:
                # Send full client request
                await ws.send(full_client_request)
                res = await ws.recv()
<<<<<<< HEAD
                result = self.parse_response(res)
=======
                if hasattr(ws, 'response_headers'):
                    logger.info(f"Response headers: {ws.response_headers}")
                result = self.parse_response(res)
                logger.info(f"Initial response: {result}")
>>>>>>> f202be57

                for _, (chunk, last) in enumerate(self.slice_data(audio_data, segment_size), 1):
                    seq += 1
                    if last:
                        seq = -seq

                    start = time.time()

                    # According to config, decide whether to compress
                    if self.config.compression:
                        payload_bytes = gzip.compress(chunk)
                    else:
                        payload_bytes = chunk

                    if last:
                        audio_only_request = bytearray(self.generate_header(message_type=CLIENT_AUDIO_ONLY_REQUEST,
                            message_type_specific_flags=NEG_WITH_SEQUENCE))
                    else:
                        audio_only_request = bytearray(self.generate_header(message_type=CLIENT_AUDIO_ONLY_REQUEST,
                            message_type_specific_flags=POS_SEQUENCE))

                    audio_only_request.extend(self.generate_before_payload(sequence=seq))
                    audio_only_request.extend((len(payload_bytes)).to_bytes(4, 'big'))  # Payload size (4 bytes)
                    audio_only_request.extend(payload_bytes)  # payload

                    # Send audio-only client request
                    await ws.send(audio_only_request)
                    res = await ws.recv()
                    result = self.parse_response(res)

<<<<<<< HEAD
=======
                    logger.info(f"{datetime.datetime.now().strftime('%Y-%m-%d %H:%M:%S.%f')}, seq: {seq}, result: {result}")

>>>>>>> f202be57
                    if self.config.streaming:
                        sleep_time = max(0.0, self.config.seg_duration / 1000.0 - (time.time() - start))
                        await asyncio.sleep(sleep_time)

            return result

        except websockets.exceptions.ConnectionClosedError as e:
            logger.error(f"WebSocket connection closed with status code: {e.code}")
            logger.error(f"WebSocket connection closed with reason: {e.reason}")
            return {"error": f"Connection closed: {e.reason}"}

        except websockets.exceptions.WebSocketException as e:
            logger.error(f"WebSocket connection failed: {e}")
            if hasattr(e, "status_code"):
                logger.error(f"Response status code: {e.status_code}")
            if hasattr(e, "headers"):
                logger.error(f"Response headers: {e.headers}")
            if hasattr(e, "response") and hasattr(e.response, "text"):
                logger.error(f"Response body: {e.response.text}")
            return {"error": f"WebSocket error: {str(e)}"}

        except Exception as e:
            logger.error(f"Unexpected error: {e}")
            import traceback
            traceback.print_exc()
            return {"error": f"Unexpected error: {str(e)}"}

    async def process_audio_file(self, audio_path: str) -> Dict[str, Any]:
        """
        Process audio file and perform speech recognition.
        
        Args:
            audio_path: Path to audio file
            
        Returns:
            Recognition result
        """
        async with aiofiles.open(audio_path, mode="rb") as _f:
            data = await _f.read()
        audio_data = bytes(data)

        if self.config.format == "mp3":
            segment_size = self.config.mp3_seg_size
            return await self.process_audio_data(audio_data, segment_size)

        if self.config.format == "wav":
            nchannels, sampwidth, framerate, nframes, wav_bytes = self.read_wav_info(audio_data)
            size_per_sec = nchannels * sampwidth * framerate
            segment_size = int(size_per_sec * self.config.seg_duration / 1000)
            return await self.process_audio_data(audio_data, segment_size)

        if self.config.format == "pcm":
            segment_size = int(self.config.rate * 2 * self.config.channel * self.config.seg_duration / 500)
            return await self.process_audio_data(audio_data, segment_size)

        raise Exception("Unsupported format, only wav, mp3, and pcm are supported")

    async def process_streaming_audio(self, ws_client, segment_size: int):
        """
        Process streaming audio from WebSocket client and send transcription back.
        
        Args:
            ws_client: Client WebSocket connection
            segment_size: Audio segment size
            
        Returns:
            None
        """
        logger.info("Starting audio processing loop...")
        reqid = str(uuid.uuid4())
        seq = 1
        client_connected = True  # Track client connection status

        # Construct full client request
        request_params = self.construct_request(reqid)
        payload_bytes = str.encode(json.dumps(request_params))

        # According to config, decide whether to compress
        if self.config.compression:
            payload_bytes = gzip.compress(payload_bytes)

        # Generate request header, pass None to let the function decide compression_type based on config
        full_client_request = bytearray(self.generate_header(message_type_specific_flags=POS_SEQUENCE))
        full_client_request.extend(self.generate_before_payload(sequence=seq))
        full_client_request.extend((len(payload_bytes)).to_bytes(4, 'big'))  # Payload size (4 bytes)
        full_client_request.extend(payload_bytes)  # payload

        # Prepare headers
        header = {"X-Api-Resource-Id": self.config.resourceid, "X-Api-Request-Id": reqid}

        if self.config.token:
            header["X-Api-Access-Key"] = self.config.token

        if self.config.appid:
            header["X-Api-App-Key"] = self.config.appid

        logger.info(f"Config: {self.config}")

        try:
            # Connect to STT service
            logger.info(f"Connecting to STT WebSocket service at {self.config.ws_url}...")
            # Fix: Use additional_headers instead of extra_headers for websockets 15.0.1+
            async with websockets.connect(self.config.ws_url, additional_headers=header,
                                          max_size=1000000000) as ws_server:
                logger.info("Connected to STT service")
                if hasattr(ws_server, 'response_headers'):
                    logger.info(f"Response headers: {ws_server.response_headers}")

                # Send initial request
                logger.info("Sending initial request...")
                await ws_server.send(full_client_request)
                logger.info("Waiting for response...")
                response = await ws_server.recv()
                result = self.parse_response(response)
                logger.info(f"Initial response received")

                # Tell client we're ready to receive audio
                logger.info("Sending ready status to client...")
                try:
                    await ws_client.send_json({"status": "ready"})
                except Exception as e:
                    logger.error(f"Client disconnected: {e}")
                    client_connected = False
                    return

                # Process streaming audio chunks
                counter = 0
                last_chunk_received = False

                while client_connected:
                    # Listen for audio data from client
                    try:
                        client_data = await ws_client.receive_bytes()
                    except Exception as e:
                        logger.error(f"Error receiving audio data: {str(e)}")
                        client_connected = False
                        break

                    if not client_data:
                        logger.info("Received empty audio data, indicating end of stream")
                        last_chunk_received = True
                        # Send a small empty buffer as the final chunk
                        client_data = bytes(0)

                    # Next sequence number
                    seq += 1

                    # Only use negative sequence for explicitly marked last chunk
                    if last_chunk_received:
                        seq = -abs(seq)  # Make sequence negative for last chunk
                        logger.info("This is the final chunk, using negative sequence")

                        audio_only_request = bytearray(self.generate_header(message_type=CLIENT_AUDIO_ONLY_REQUEST,
                            message_type_specific_flags=NEG_WITH_SEQUENCE))
                    else:
                        audio_only_request = bytearray(self.generate_header(message_type=CLIENT_AUDIO_ONLY_REQUEST,
                            message_type_specific_flags=POS_SEQUENCE))

                    # According to config, decide whether to compress
                    if self.config.compression:
                        payload_bytes = gzip.compress(client_data)
                    else:
                        payload_bytes = client_data

                    audio_only_request.extend(self.generate_before_payload(sequence=seq))
                    audio_only_request.extend((len(payload_bytes)).to_bytes(4, 'big'))  # Payload size (4 bytes)
                    audio_only_request.extend(payload_bytes)  # payload

                    # Send to STT service
                    logger.info(f"Sending audio chunk {counter + 1} to STT service ({len(audio_only_request)} bytes)...")
                    try:
                        await ws_server.send(audio_only_request)
                    except Exception as e:
                        logger.error(f"Error sending to STT service: {e}")
                        if client_connected:
                            try:
                                await ws_client.send_json({"error": f"STT service error: {str(e)}"})
                                client_connected = False
                            except:
                                pass
                        break

                    # Get response and parse
                    try:
                        response = await ws_server.recv()
                        result = self.parse_response(response)
                        result_text = "empty"
                        try:
                            result_text = result['payload_msg']['result']['text'] if result['payload_msg']['result'][
                                'text'] else "empty"
                        except:
                            logger.error(f"Malformed result: {result}")
                        logger.info(f"Received response: {result_text}")

                        # Send result back to client
                        if client_connected and 'payload_msg' in result:
                            payload = result['payload_msg']

                            # Fix empty text results by adding a status indicator
                            if 'result' in payload and 'text' in payload['result'] and not payload['result']['text']:
                                payload['status'] = 'processing'

                            try:
                                await ws_client.send_json(payload)
                            except Exception as e:
                                logger.error(f"Client disconnected while sending result: {e}")
                                client_connected = False
                                break
                        elif client_connected:
                            logger.info("Sending processing status to client")
                            try:
                                await ws_client.send_json({"status": "processing"})
                            except Exception as e:
                                logger.error(f"Client disconnected while sending status: {e}")
                                client_connected = False
                                break
                    except websockets.exceptions.ConnectionClosed as e:
                        logger.error(f"STT service connection closed: {e}")
                        if last_chunk_received:
                            logger.error("Expected closure after final chunk")
                            break
                        elif client_connected:
                            try:
                                await ws_client.send_json({"error": f"STT service connection closed unexpectedly: {e}"})
                                client_connected = False
                            except:
                                pass
                            break

                    counter += 1

                    # Exit after processing the last chunk
                    if last_chunk_received:
                        logger.info("Last chunk processed, exiting loop")
                        break

                    # Simulate real-time processing if needed
                    if self.config.streaming:
                        sleep_time = max(0, (self.config.seg_duration / 1000.0))
                        await asyncio.sleep(sleep_time)

        except websockets.exceptions.ConnectionClosedError as e:
            error_msg = f"WebSocket connection closed: {e.reason} (code: {e.code})"
            logger.error(f"{error_msg}")
            if client_connected:
                try:
                    await ws_client.send_json({"error": error_msg})
                except:
                    logger.error("Cannot send error message: client disconnected")

        except websockets.exceptions.WebSocketException as e:
            error_msg = f"WebSocket error: {str(e)}"
            logger.error(f"{error_msg}")
            if client_connected:
                try:
                    await ws_client.send_json({"error": error_msg})
                except:
                    logger.error("Cannot send error message: client disconnected")

        except Exception as e:
            error_msg = f"Error in streaming session: {str(e)}"
            logger.error(f"{error_msg}")
            import traceback
            traceback.print_exc()
            if client_connected:
                try:
                    await ws_client.send_json({"error": error_msg})
                except:
                    logger.error("Cannot send error message: client disconnected")

        finally:
            logger.info("Audio processing loop ended")

    async def start_streaming_session(self, ws_client):
        """
        Start a streaming session for real-time STT.
        
        Args:
            ws_client: Client WebSocket connection
            
        Returns:
            None
        """
        logger.info("Preparing streaming session...")
        # Calculate segment size based on audio parameters
        segment_size = int(self.config.rate * self.config.bits * self.config.channel / 8 * 0.1)  # 100ms chunk
        logger.info(f"Using segment size: {segment_size} bytes (100ms of audio)")

        try:
            # Process streaming audio
            await self.process_streaming_audio(ws_client, segment_size)

        except Exception as e:
            error_msg = f"Error in streaming session: {str(e)}"
            logger.error(f"{error_msg}")
            import traceback
            traceback.print_exc()
            await ws_client.send_json({"error": error_msg})

    async def recognize_file(self, audio_path: str) -> Dict[str, Any]:
        """
        Recognize speech from audio file.
        
        Args:
            audio_path: Path to audio file
            
        Returns:
            Recognition result
        """
        return await self.process_audio_file(audio_path)

    async def check_connectivity(self) -> bool:
        """
        Test if the connection to the remote STT service is normal
            
        Returns:
            bool: True if connection successful, False otherwise
        """
        try:
            result = await self.process_audio_file(TEST_VOICE_PATH)
            # Check if the return result is a dictionary type and non-empty
            return isinstance(result, dict) and bool(result)
        except Exception:
            return False


async def process_audio_item(audio_item: Dict[str, Any], config: STTConfig) -> Dict[str, Any]:
    """
    Process an audio item with the STT model.
    
    Args:
        audio_item: Audio item with 'id' and 'path' keys
        config: STT configuration
        
    Returns:
        Recognition result with id and path
    """
    assert 'id' in audio_item
    assert 'path' in audio_item

    audio_id = audio_item['id']
    audio_path = audio_item['path']

    stt_model = STTModel(config)
    result = await stt_model.recognize_file(audio_path)

    return {"id": audio_id, "path": audio_path, "result": result}<|MERGE_RESOLUTION|>--- conflicted
+++ resolved
@@ -302,14 +302,10 @@
                 # Send full client request
                 await ws.send(full_client_request)
                 res = await ws.recv()
-<<<<<<< HEAD
-                result = self.parse_response(res)
-=======
                 if hasattr(ws, 'response_headers'):
                     logger.info(f"Response headers: {ws.response_headers}")
                 result = self.parse_response(res)
                 logger.info(f"Initial response: {result}")
->>>>>>> f202be57
 
                 for _, (chunk, last) in enumerate(self.slice_data(audio_data, segment_size), 1):
                     seq += 1
@@ -340,11 +336,8 @@
                     res = await ws.recv()
                     result = self.parse_response(res)
 
-<<<<<<< HEAD
-=======
                     logger.info(f"{datetime.datetime.now().strftime('%Y-%m-%d %H:%M:%S.%f')}, seq: {seq}, result: {result}")
 
->>>>>>> f202be57
                     if self.config.streaming:
                         sleep_time = max(0.0, self.config.seg_duration / 1000.0 - (time.time() - start))
                         await asyncio.sleep(sleep_time)

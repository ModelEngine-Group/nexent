--- conflicted
+++ resolved
@@ -34,7 +34,7 @@
 done
 
 # 尝试获取 Docker Compose 版本信息（兼容 V1 和 V2）
-# try get the version of docker compose 
+# try get the version of docker compose
 get_compose_version() {
     # 优先尝试 V2 命令
     if command -v docker &> /dev/null; then
@@ -274,11 +274,7 @@
   fi
 
   # Start infrastructure services
-<<<<<<< HEAD
   if ! docker-compose -p nexent-commercial -f "docker-compose${COMPOSE_FILE_SUFFIX}" up -d $INFRA_SERVICES; then
-=======
-  if ! ${docker_compose_command} -p nexent -f "${COMPOSE_FILE}" up -d $INFRA_SERVICES; then
->>>>>>> e34559f6
     echo "❌ ERROR Failed to start infrastructure services"
     ERROR_OCCURRED=1
     return 1
@@ -294,7 +290,6 @@
   echo "--------------------------------"
   echo ""
   
-<<<<<<< HEAD
   # Generate environment variables for deployment
   echo "🔑 Generating environment variables..."
 
@@ -307,7 +302,6 @@
     }
     export MINIO_ACCESS_KEY
     export MINIO_SECRET_KEY
-=======
   # Always generate a new ELASTICSEARCH_API_KEY for each deployment.
   echo "🔑 Generating ELASTICSEARCH_API_KEY..."
   # Wait for elasticsearch health check
@@ -315,10 +309,10 @@
     echo "⏳ Waiting for Elasticsearch to become healthy..."
     sleep 10
   done
-  
+
   # Generate API key
   API_KEY_JSON=$(${docker_compose_command} -p nexent -f "${COMPOSE_FILE}" exec -T nexent-elasticsearch curl -s -u "elastic:$ELASTIC_PASSWORD" "http://localhost:9200/_security/api_key" -H "Content-Type: application/json" -d '{"name":"my_api_key","role_descriptors":{"my_role":{"cluster":["all"],"index":[{"names":["*"],"privileges":["all"]}]}}}')
-  
+
   # Extract API key and add to .env
   ELASTICSEARCH_API_KEY=$(echo "$API_KEY_JSON" | grep -o '"encoded":"[^"]*"' | awk -F'"' '{print $4}')
   if [ -n "$ELASTICSEARCH_API_KEY" ]; then
@@ -330,7 +324,6 @@
       echo "" >> .env
       echo "ELASTICSEARCH_API_KEY=$ELASTICSEARCH_API_KEY" >> .env
     fi
->>>>>>> e34559f6
   fi
 
   wait_for_elasticsearch_healthy || {
@@ -352,18 +345,12 @@
 
   # Start core services
   if [ "$DEPLOYMENT_MODE" != "infrastructure" ]; then
-<<<<<<< HEAD
     echo "👀 Starting core services..."
     if ! docker-compose -p nexent-commercial -f "docker-compose${COMPOSE_FILE_SUFFIX}" up -d nexent nexent-web nexent-data-process; then
-=======
-    echo "👀  Starting core services..."
-    if ! ${docker_compose_command} -p nexent -f "${COMPOSE_FILE}" up -d nexent nexent-web nexent-data-process; then
->>>>>>> e34559f6
       echo "❌ ERROR Failed to start core services"
       ERROR_OCCURRED=1
       return 1
     fi
-<<<<<<< HEAD
   fi
   echo "Deploying services in ${DEPLOYMENT_MODE} mode..."
 }
@@ -407,8 +394,6 @@
     echo ""
     echo "--------------------------------"
     echo ""
-=======
->>>>>>> e34559f6
   fi
 
 }
@@ -464,7 +449,7 @@
     if [ "$ENABLE_TERMINAL_TOOL" = "true" ]; then
         echo "📝 Setting up package installation script..."
         mkdir -p "openssh-server/config/custom-cont-init.d"
-        
+
         # Copy the fixed installation script
         if [ -f "openssh-install-script.sh" ]; then
             cp "openssh-install-script.sh" "openssh-server/config/custom-cont-init.d/openssh-start-script"
@@ -606,17 +591,10 @@
             # Ensure authorized_keys is set up correctly with ONLY our public key
             cp "openssh-server/ssh-keys/openssh_server_key.pub" "openssh-server/config/authorized_keys"
             chmod 644 "openssh-server/config/authorized_keys"
-<<<<<<< HEAD
-
-            # Setup SSH timeout configuration
-            setup_ssh_timeout_config
-
-=======
             
             # Setup package installation script
             setup_package_install_script
             
->>>>>>> e34559f6
             # Set SSH key path in environment
             SSH_PRIVATE_KEY_PATH="$(pwd)/openssh-server/ssh-keys/openssh_server_key"
             export SSH_PRIVATE_KEY_PATH
@@ -684,17 +662,10 @@
                 # Copy public key to authorized_keys with correct permissions (ensure ONLY our key)
                 cp "openssh-server/ssh-keys/openssh_server_key.pub" "openssh-server/config/authorized_keys"
                 chmod 644 "openssh-server/config/authorized_keys"
-<<<<<<< HEAD
-
-                # Setup SSH timeout configuration
-                setup_ssh_timeout_config
-
-=======
                 
                 # Setup package installation script
                 setup_package_install_script
                 
->>>>>>> e34559f6
                 # Set SSH key path in environment
                 SSH_PRIVATE_KEY_PATH="$(pwd)/openssh-server/ssh-keys/openssh_server_key"
                 export SSH_PRIVATE_KEY_PATH

#!/bin/bash

# Exit immediately if a command exits with a non-zero status
set -e

ERROR_OCCURRED=0

set -a
source .env

# Parse arg
MODE_CHOICE=""
IS_MAINLAND=""
ENABLE_TERMINAL=""
VERSION_CHOICE=""
ROOT_DIR_PARAM=""

# Suppress the orphan warning
export COMPOSE_IGNORE_ORPHANS=True

while [[ $# -gt 0 ]]; do
  case "$1" in
    --mode)
      MODE_CHOICE="$2"
      shift 2
      ;;
    --is-mainland)
      IS_MAINLAND="$2"
      shift 2
      ;;
    --enable-terminal)
      ENABLE_TERMINAL="$2"
      shift 2
      ;;
    --version)
      VERSION_CHOICE="$2"
      shift 2
      ;;
    --root-dir)
      ROOT_DIR_PARAM="$2"
      shift 2
      ;;
    *)
      shift
      ;;
  esac
done

sanitize_input() {
  local input="$1"
  printf "%s" "$input" | tr -d '\r'
}

generate_minio_ak_sk() {
  echo "🔑 Generating MinIO keys..."

  if [ "$(uname -s | tr '[:upper:]' '[:lower:]')" = "mingw" ] || [ "$(uname -s | tr '[:upper:]' '[:lower:]')" = "msys" ]; then
    # Windows
    ACCESS_KEY=$(powershell -Command "[System.Convert]::ToBase64String([System.Guid]::NewGuid().ToByteArray()) -replace '[^a-zA-Z0-9]', '' -replace '=.+$', '' | Select-Object -First 12")
    SECRET_KEY=$(powershell -Command '$rng = [System.Security.Cryptography.RandomNumberGenerator]::Create(); $bytes = New-Object byte[] 32; $rng.GetBytes($bytes); [System.Convert]::ToBase64String($bytes)')
  else
    # Linux/Mac
    # Generate a random AK (12-character alphanumeric)
    ACCESS_KEY=$(openssl rand -hex 12 | tr -d '\r\n' | sed 's/[^a-zA-Z0-9]//g')

    # Generate a random SK (32-character high-strength random string)
    SECRET_KEY=$(openssl rand -base64 32 | tr -d '\r\n' | sed 's/[^a-zA-Z0-9+/=]//g')
  fi

  if [ -z "$ACCESS_KEY" ] || [ -z "$SECRET_KEY" ]; then
    echo "   ❌ ERROR Failed to generate MinIO access keys"
    ERROR_OCCURRED=1
    return 1
  fi

  export MINIO_ACCESS_KEY=$ACCESS_KEY
  export MINIO_SECRET_KEY=$SECRET_KEY

  if grep -q "^MINIO_ACCESS_KEY=" .env; then
    sed -i.bak "s~^MINIO_ACCESS_KEY=.*~MINIO_ACCESS_KEY=$ACCESS_KEY~" .env
  else
    echo "MINIO_ACCESS_KEY=$ACCESS_KEY" >> .env
  fi

  if grep -q "^MINIO_SECRET_KEY=" .env; then
    sed -i.bak "s~^MINIO_SECRET_KEY=.*~MINIO_SECRET_KEY=$SECRET_KEY~" .env
  else
    echo "MINIO_SECRET_KEY=$SECRET_KEY" >> .env
  fi

  echo "   ✅ MinIO keys generated successfully"
}

generate_jwt() {
  # Function to generate JWT token
  local role=$1
  local secret=$JWT_SECRET
  local now=$(date +%s)
  local exp=$((now + 157680000))

  local header='{"alg":"HS256","typ":"JWT"}'
  local header_base64=$(echo -n "$header" | base64 | tr -d '\n=' | tr '/+' '_-')

  local payload="{\"role\":\"$role\",\"iss\":\"supabase\",\"iat\":$now,\"exp\":$exp}"
  local payload_base64=$(echo -n "$payload" | base64 | tr -d '\n=' | tr '/+' '_-')

  local signature=$(echo -n "$header_base64.$payload_base64" | openssl dgst -sha256 -hmac "$secret" -binary | base64 | tr -d '\n=' | tr '/+' '_-')

  echo "$header_base64.$payload_base64.$signature"
}

generate_supabase_keys() {
  if [ "$DEPLOYMENT_VERSION" = "full" ]; then
    # Function to generate Supabase secrets
    echo "🔑 Generating Supabase keys..."

    # Generate fresh keys on every run for security
    export JWT_SECRET=$(openssl rand -base64 32 | tr -d '[:space:]')
    export SECRET_KEY_BASE=$(openssl rand -base64 64 | tr -d '[:space:]')
    export VAULT_ENC_KEY=$(openssl rand -base64 32 | tr -d '[:space:]')

    # Generate JWT-dependent keys using the new JWT_SECRET
    local anon_key=$(generate_jwt "anon")
    local service_role_key=$(generate_jwt "service_role")

    # Update or add all keys to the .env file
    update_env_var "JWT_SECRET" "$JWT_SECRET"
    update_env_var "SECRET_KEY_BASE" "$SECRET_KEY_BASE"
    update_env_var "VAULT_ENC_KEY" "$VAULT_ENC_KEY"
    update_env_var "SUPABASE_KEY" "$anon_key"
    update_env_var "SERVICE_ROLE_KEY" "$service_role_key"

    # Reload the environment variables from the updated .env file
    source .env
    echo "   ✅ Supabase keys generated successfully"
  fi
}

generate_ssh_keys() {
  # Function to generate SSH key pair for Terminal tool
  
  if [ "$ENABLE_TERMINAL_TOOL" = "true" ]; then
      # Create ssh-keys directory
      create_dir_with_permission "$ROOT_DIR/openssh-server/ssh-keys" 700
      create_dir_with_permission "$ROOT_DIR/openssh-server/config" 755

      # Check if SSH keys already exist
      if [ -f "$ROOT_DIR/openssh-server/ssh-keys/openssh_server_key" ] && [ -f "$ROOT_DIR/openssh-server/ssh-keys/openssh_server_key.pub" ]; then
          echo "🚧 SSH key pair already exists, skipping generation..."
          echo "🔑 Private key: $ROOT_DIR/openssh-server/ssh-keys/openssh_server_key"
          echo "🗝️  Public key: $ROOT_DIR/openssh-server/ssh-keys/openssh_server_key.pub"

          # Ensure authorized_keys is set up correctly with ONLY our public key
          cp "$ROOT_DIR/openssh-server/ssh-keys/openssh_server_key.pub" "$ROOT_DIR/openssh-server/config/authorized_keys"
          chmod 644 "$ROOT_DIR/openssh-server/config/authorized_keys"

          # Set SSH key path in environment
          SSH_PRIVATE_KEY_PATH="$ROOT_DIR/openssh-server/ssh-keys/openssh_server_key"
          export SSH_PRIVATE_KEY_PATH

          # Add to .env file
          if grep -q "^SSH_PRIVATE_KEY_PATH=" .env; then
              sed -i.bak "s~^SSH_PRIVATE_KEY_PATH=.*~SSH_PRIVATE_KEY_PATH=$SSH_PRIVATE_KEY_PATH~" .env
          else
              echo "SSH_PRIVATE_KEY_PATH=$SSH_PRIVATE_KEY_PATH" >> .env
          fi

          echo ""
          echo "--------------------------------"
          echo ""
          return 0
      fi

      echo "🔑 Generating SSH key pair for Terminal tool..."

      # Generate SSH key pair using Docker (cross-platform compatible)
      echo "   🔐 Using Docker to generate SSH key pair..."

      # Create temporary file to capture output
      TEMP_OUTPUT="/tmp/ssh_keygen_output_$$.txt"

      # Generate ed25519 key pair using the openssh-server container
      if docker run --rm -i "$OPENSSH_SERVER_IMAGE" bash -c "ssh-keygen -t ed25519 -f /tmp/id_ed25519 -N '' && cat /tmp/id_ed25519 && echo '---' && cat /tmp/id_ed25519.pub" > "$TEMP_OUTPUT" 2>&1; then
          echo "   🔍 SSH key generation completed, extracting keys..."

          # Extract private key (everything between -----BEGIN and -----END)
          PRIVATE_KEY=$(sed -n '/-----BEGIN OPENSSH PRIVATE KEY-----/,/-----END OPENSSH PRIVATE KEY-----/p' "$TEMP_OUTPUT")

          # Extract public key (line that starts with ssh-)
          PUBLIC_KEY=$(grep "^ssh-" "$TEMP_OUTPUT" | head -1)

          # Remove leading/trailing whitespace
          PRIVATE_KEY=$(echo "$PRIVATE_KEY" | sed 's/^[[:space:]]*//;s/[[:space:]]*$//')
          PUBLIC_KEY=$(echo "$PUBLIC_KEY" | sed 's/^[[:space:]]*//;s/[[:space:]]*$//')

          # Validate extracted keys
          if [ -z "$PRIVATE_KEY" ]; then
              echo "   ❌ Failed to extract private key"
              ERROR_OCCURRED=1
              return 1
          fi

          if [ -z "$PUBLIC_KEY" ]; then
              echo "   ❌ Failed to extract public key"
              ERROR_OCCURRED=1
              return 1
          fi

          echo "   ✅ SSH keys extracted successfully"

          if [ -n "$PRIVATE_KEY" ] && [ -n "$PUBLIC_KEY" ]; then
              # Save private key
              echo "$PRIVATE_KEY" > "$ROOT_DIR/openssh-server/ssh-keys/openssh_server_key"
              chmod 600 "$ROOT_DIR/openssh-server/ssh-keys/openssh_server_key"

              # Save public key
              echo "$PUBLIC_KEY" > "$ROOT_DIR/openssh-server/ssh-keys/openssh_server_key.pub"
              chmod 644 "$ROOT_DIR/openssh-server/ssh-keys/openssh_server_key.pub"

              # Copy public key to authorized_keys with correct permissions (ensure ONLY our key)
              cp "$ROOT_DIR/openssh-server/ssh-keys/openssh_server_key.pub" "$ROOT_DIR/openssh-server/config/authorized_keys"
              chmod 644 "$ROOT_DIR/openssh-server/config/authorized_keys"

              # Set SSH key path in environment
              SSH_PRIVATE_KEY_PATH="$ROOT_DIR/openssh-server/ssh-keys/openssh_server_key"
              export SSH_PRIVATE_KEY_PATH

              # Add to .env file
              if grep -q "^SSH_PRIVATE_KEY_PATH=" .env; then
                  sed -i.bak "s~^SSH_PRIVATE_KEY_PATH=.*~SSH_PRIVATE_KEY_PATH=$SSH_PRIVATE_KEY_PATH~" .env
              else
                  echo "SSH_PRIVATE_KEY_PATH=$SSH_PRIVATE_KEY_PATH" >> .env
              fi

              # Fix SSH host key permissions (must be 600)
              find "$ROOT_DIR/openssh-server/config" -name "*_key" -type f -exec chmod 600 {} \; 2>/dev/null || true

              echo "   ✅ SSH key pair generated successfully!"
              echo "      🔑 Private key: $ROOT_DIR/openssh-server/ssh-keys/openssh_server_key"
              echo "      🗝️  Public key: $ROOT_DIR/openssh-server/ssh-keys/openssh_server_key.pub"
              echo "      ⚙️  SSH config: $ROOT_DIR/openssh-server/config/sshd_config (60min session timeout)"
          else
              echo "   ❌ ERROR Failed to extract SSH keys from Docker output"
              echo "   📋 Full output saved to: $TEMP_OUTPUT for debugging"
              ERROR_OCCURRED=1
              return 1
          fi
      else
          echo "   ❌ ERROR Docker key generation command failed"
          if [ -f "$TEMP_OUTPUT" ]; then
              echo "📋 Error output:"
              cat "$TEMP_OUTPUT"
          fi
          ERROR_OCCURRED=1
          return 1
      fi

      # Clean up temp file (only if successful)
      if [ "$ERROR_OCCURRED" -eq 0 ]; then
          rm -f "$TEMP_OUTPUT"
      fi

      echo ""
      echo "--------------------------------"
      echo ""
  fi
}

generate_elasticsearch_api_key() {
  # Function to generate Elasticsearch API key
  wait_for_elasticsearch_healthy || { echo "   ❌ Elasticsearch health check failed"; exit 1; }

  # Generate API key
  echo "🔑 Generating ELASTICSEARCH_API_KEY..."
  API_KEY_JSON=$(docker exec nexent-elasticsearch curl -s -u "elastic:$ELASTIC_PASSWORD" "http://localhost:9200/_security/api_key" -H "Content-Type: application/json" -d '{"name":"my_api_key","role_descriptors":{"my_role":{"cluster":["all"],"index":[{"names":["*"],"privileges":["all"]}]}}}')

  # Extract API key and add to .env
  ELASTICSEARCH_API_KEY=$(echo "$API_KEY_JSON" | grep -o '"encoded":"[^"]*"' | awk -F'"' '{print $4}')
  echo "✅ ELASTICSEARCH_API_KEY Generated: $ELASTICSEARCH_API_KEY"
  if [ -n "$ELASTICSEARCH_API_KEY" ]; then
    if grep -q "^ELASTICSEARCH_API_KEY=" .env; then
      # Use ~ as a separator in sed to avoid conflicts with special characters in the API key.
      sed -i.bak "s~^ELASTICSEARCH_API_KEY=.*~ELASTICSEARCH_API_KEY=$ELASTICSEARCH_API_KEY~" .env
    else
      echo "" >> .env
      echo "ELASTICSEARCH_API_KEY=$ELASTICSEARCH_API_KEY" >> .env
    fi
  fi
}

generate_env_for_infrastructure() {
  # Function to generate complete environment file for infrastructure mode using generate_env.sh
  echo "🔑 Generating complete environment file in root directory..."
  echo "   🚀 Running generate_env.sh..."

  # Check if generate_env.sh exists
  if [ ! -f "generate_env.sh" ]; then
      echo "   ❌ ERROR generate_env.sh not found in docker directory"
      return 1
  fi

  # Make sure the script is executable and run it
  chmod +x generate_env.sh
  
  # Export DEPLOYMENT_VERSION to ensure generate_env.sh can access it
  export DEPLOYMENT_VERSION
  
  if ./generate_env.sh; then
      echo "   ✅ Environment file generated successfully for infrastructure mode!"
      # Source the generated .env file to make variables available
      if [ -f "../.env" ]; then
          echo "   ⏏️ Sourcing generated root .env file..."
          set -a
          source ../.env
          set +a
          echo "   ✅ Environment variables loaded from ../.env"
      else
          echo "   ⚠️  Warning: ../.env file not found after generation"
          return 1
      fi
  else
      echo "   ❌ ERROR Failed to generate environment file"
      return 1
  fi

  echo ""
  echo "--------------------------------"
  echo ""
}

get_compose_version() {
  # Function to get the version of docker compose
  if command -v docker &> /dev/null; then
      version_output=$(docker compose version 2>/dev/null)
      if [[ $version_output =~ (v[0-9]+\.[0-9]+\.[0-9]+) ]]; then
          echo "v2 ${BASH_REMATCH[1]}"
          return 0
      fi
  fi

  if command -v docker-compose &> /dev/null; then
      version_output=$(docker-compose --version 2>/dev/null)
      if [[ $version_output =~ ([0-9]+\.[0-9]+\.[0-9]+) ]]; then
          echo "v1 ${BASH_REMATCH[1]}"
          return 0
      fi
  fi

  echo "unknown"
  return 1
}

disable_dashboard() {
  if grep -q "^DISABLE_RAY_DASHBOARD=" .env; then
    sed -i.bak "s~^DISABLE_RAY_DASHBOARD=.*~DISABLE_RAY_DASHBOARD=true~" .env
  else
    echo "DISABLE_RAY_DASHBOARD=true" >> .env
  fi
            
  if grep -q "^DISABLE_CELERY_FLOWER=" .env; then
    sed -i.bak "s~^DISABLE_CELERY_FLOWER=.*~DISABLE_CELERY_FLOWER=true~" .env
  else
    echo "DISABLE_CELERY_FLOWER=true" >> .env
  fi
}

select_deployment_mode() {
  echo "🎛️  Please select deployment mode:"
  echo "   1) 🛠️  Development mode - Expose all service ports for debugging"
  echo "   2) 🏗️  Infrastructure mode - Only start infrastructure services"
  echo "   3) 🚀 Production mode - Only expose port 3000 for security"

  if [ -n "$MODE_CHOICE" ]; then
    mode_choice="$MODE_CHOICE"
    echo "👉 Using mode_choice from argument: $mode_choice"
  else
    read -p "👉 Enter your choice [1/2/3/4] (default: 1): " mode_choice
  fi

  # Sanitize potential Windows CR in input
  mode_choice=$(sanitize_input "$mode_choice")
  
  case $mode_choice in
      2)
          export DEPLOYMENT_MODE="infrastructure"
          export COMPOSE_FILE_SUFFIX=".yml"
          echo "✅ Selected infrastructure mode 🏗️"
          ;;
      3)
          export DEPLOYMENT_MODE="production"
          export COMPOSE_FILE_SUFFIX=".prod.yml"
          disable_dashboard
          echo "✅ Selected production mode 🚀"
          ;;
      *)
          export DEPLOYMENT_MODE="development"
          export COMPOSE_FILE_SUFFIX=".yml"
          echo "✅ Selected development mode 🛠️"
          ;;
  esac
  echo ""
  
  if [ -n "$ROOT_DIR_PARAM" ]; then
  # Check if root-dir parameter is provided (highest priority)
    ROOT_DIR="$ROOT_DIR_PARAM"
    echo "   📁 Using ROOT_DIR from parameter: $ROOT_DIR"
    # Write to .env file
    if grep -q "^ROOT_DIR=" .env; then
      # Update existing ROOT_DIR in .env
      sed -i "s|^ROOT_DIR=.*|ROOT_DIR=\"$ROOT_DIR\"|" .env
    else
      # Add new ROOT_DIR to .env
      echo "# Root dir" >> .env
      echo "ROOT_DIR=\"$ROOT_DIR\"" >> .env
    fi
  elif grep -q "^ROOT_DIR=" .env; then
  # Check if ROOT_DIR already exists in .env (second priority)
    # Extract existing ROOT_DIR value from .env
    env_root_dir=$(grep "^ROOT_DIR=" .env | cut -d'=' -f2 | sed 's/^"//;s/"$//')
    ROOT_DIR="$env_root_dir"
    echo "   📁 Use existing ROOT_DIR path: $env_root_dir"
  
  else
  # Use default value and prompt user input (lowest priority)
    default_root_dir="$HOME/nexent-data"
    read -p "   📁 Enter ROOT_DIR path (default: $default_root_dir): " user_root_dir
    ROOT_DIR="${user_root_dir:-$default_root_dir}"

    echo "# Root dir" >> .env
    echo "ROOT_DIR=\"$ROOT_DIR\"" >> .env
  fi
  echo ""
  echo "--------------------------------"
  echo ""
}

clean() {
  export MINIO_ACCESS_KEY=
  export MINIO_SECRET_KEY=
  export DEPLOYMENT_MODE=
  export COMPOSE_FILE_SUFFIX=
  export DEPLOYMENT_VERSION=

  if [ -f ".env.bak" ]; then
    rm .env.bak
  fi
  if [ -f "../.env.bak" ]; then
    rm ../.env.bak
  fi
}

update_env_var() {
  # Function to update or add a key-value pair to .env
  local key="$1"
  local value="$2"
  local env_file=".env"

  # Ensure the .env file exists
  touch "$env_file"

  if grep -q "^${key}=" "$env_file"; then
    # Key exists, so update it. Escape \ and & for sed's replacement string.
    # Use ~ as the separator to avoid issues with / in the value.
    local escaped_value=$(echo "$value" | sed -e 's/\\/\\\\/g' -e 's/&/\\&/g')
    sed -i.bak "s~^${key}=.*~${key}=\"${escaped_value}\"~" "$env_file"
  else
    # Key doesn't exist, so add it
    echo "${key}=\"${value}\"" >> "$env_file"
  fi

}

create_dir_with_permission() {
  # Function to create a directory and set permissions
  local dir_path="$1"
  local permission="$2"

  # Check if parameters are provided
  if [ -z "$dir_path" ] || [ -z "$permission" ]; then
      echo "   ❌ ERROR Directory path and permission parameters are required." >&2
      ERROR_OCCURRED=1
      return 1
  fi

  # Create the directory if it doesn't exist
  if [ ! -d "$dir_path" ]; then
      mkdir -p "$dir_path"
      if [ $? -ne 0 ]; then
          echo "   ❌ ERROR Failed to create directory $dir_path." >&2
          ERROR_OCCURRED=1
          return 1
      fi
  fi

  # Set directory permissions
  if chmod -R "$permission" "$dir_path" 2>/dev/null; then
      echo "   📁 Directory $dir_path has been created and permissions set to $permission."
  fi
}

prepare_directory_and_data() {
  # Initialize the sql script permission
  chmod 644 "init.sql"

  echo "🔧 Creating directory with permission..."
  create_dir_with_permission "$ROOT_DIR/elasticsearch" 775
  create_dir_with_permission "$ROOT_DIR/postgresql" 775
  create_dir_with_permission "$ROOT_DIR/minio" 775
  create_dir_with_permission "$ROOT_DIR/redis" 775

  cp -rn volumes $ROOT_DIR
  chmod -R 775 $ROOT_DIR/volumes
  echo "   📁 Directory $ROOT_DIR/volumes has been created and permissions set to 775."

  # Create nexent user workspace directory
  NEXENT_USER_DIR="$HOME/nexent"
  create_dir_with_permission "$NEXENT_USER_DIR" 775
  echo "   🖥️  Nexent user workspace: $NEXENT_USER_DIR"

  # Export for docker-compose
  export NEXENT_USER_DIR

  echo ""
  echo "--------------------------------"
  echo ""
}

deploy_core_services() {
  # Function to deploy core services
  echo "👀 Starting core services..."
  if ! ${docker_compose_command} -p nexent -f "docker-compose${COMPOSE_FILE_SUFFIX}" up -d nexent nexent-web nexent-data-process; then
    echo "   ❌ ERROR Failed to start core services"
    exit 1
  fi
}

deploy_infrastructure() {
  # Start infrastructure services (basic services only)
  echo "🔧 Starting infrastructure services..."
  INFRA_SERVICES="nexent-elasticsearch nexent-postgresql nexent-minio redis"
  
  # Add openssh-server if Terminal tool is enabled
  if [ "$ENABLE_TERMINAL_TOOL" = "true" ]; then
    INFRA_SERVICES="$INFRA_SERVICES nexent-openssh-server"
    echo "🔧 Terminal tool enabled - openssh-server will be included in infrastructure"
  fi

  if ! ${docker_compose_command} -p nexent -f "docker-compose${COMPOSE_FILE_SUFFIX}" up -d $INFRA_SERVICES; then
    echo "   ❌ ERROR Failed to start infrastructure services"
    exit 1
  fi

  if [ "$ENABLE_TERMINAL_TOOL" = "true" ]; then
    echo "🔧 Terminal tool (openssh-server) is now available for AI agents"
  fi

  # Deploy Supabase services based on DEPLOYMENT_VERSION 
  if [ "$DEPLOYMENT_VERSION" = "full" ]; then
      echo ""
      echo "🔧 Starting Supabase services..."
      # Check if the supabase compose file exists
      if [ ! -f "docker-compose-supabase${COMPOSE_FILE_SUFFIX}" ]; then
          echo "   ❌ ERROR Supabase compose file not found: docker-compose-supabase${COMPOSE_FILE_SUFFIX}"
          ERROR_OCCURRED=1
          return 1
      fi
      
      # Start Supabase services
<<<<<<< HEAD
      if ! ${docker_compose_command} -p nexent -f "docker-compose-supabase${COMPOSE_FILE_SUFFIX}" up -d; then
=======
      if ! $docker_compose_command -p nexent -f "docker-compose-supabase${COMPOSE_FILE_SUFFIX}" up -d; then
>>>>>>> 28a5195e
          echo "   ❌ ERROR Failed to start supabase services"
          ERROR_OCCURRED=1
          return 1
      fi
      
      echo "   ✅ Supabase services started successfully"
  else
      echo "   🚧 Skipping Supabase services..."
  fi

  echo "   ✅ Infrastructure services started successfully"  
}

select_deployment_version() {
  # Function to select deployment version
  echo "🚀 Please select deployment version:"
  echo "   1) ⚡️  Speed version - Lightweight deployment with essential features"
  echo "   2) 🎯  Full version - Full-featured deployment with all capabilities"
  if [ -n "$VERSION_CHOICE" ]; then
    version_choice="$VERSION_CHOICE"
    echo "👉 Using version_choice from argument: $version_choice"
  else
    read -p "👉 Enter your choice [1/2] (default: 1): " version_choice
  fi

  # Sanitize potential Windows CR in input
  version_choice=$(sanitize_input "$version_choice")

  case $version_choice in
      2)
          export DEPLOYMENT_VERSION="full"
          echo "✅ Selected complete version 🎯"
          ;;
      *)
          export DEPLOYMENT_VERSION="speed"
          echo "✅ Selected speed version ⚡️"
          ;;
  esac
  
  # Save the version choice to .env file
  local key="DEPLOYMENT_VERSION"
  local value="$DEPLOYMENT_VERSION"
  local env_file=".env"

  # Ensure the .env file exists
  touch "$env_file"

  if grep -q "^${key}=" "$env_file"; then
    # Key exists, so update it. Escape \ and & for sed's replacement string.
    # Use ~ as the separator to avoid issues with / in the value.
    local escaped_value=$(echo "$value" | sed -e 's/\\/\\\\/g' -e 's/&/\\&/g')
    sed -i.bak "s~^${key}=.*~${key}=\"${escaped_value}\"~" "$env_file"
  else
    # Key doesn't exist, so add it
    echo "${key}=\"${value}\"" >> "$env_file"
  fi
  
  echo ""
  echo "--------------------------------"
  echo ""
}

setup_package_install_script() {
  # Function to setup package installation script
  echo "📝 Setting up package installation script..."
  mkdir -p "openssh-server/config/custom-cont-init.d"

  # Copy the fixed installation script
  if [ -f "openssh-install-script.sh" ]; then
      cp "openssh-install-script.sh" "openssh-server/config/custom-cont-init.d/openssh-start-script"
      chmod +x "openssh-server/config/custom-cont-init.d/openssh-start-script"
      echo "   ✅ Package installation script created/updated"
  else
      echo "   ❌ ERROR openssh-install-script.sh not found"
      ERROR_OCCURRED=1
      return 1
  fi
}

wait_for_elasticsearch_healthy() {
  # Function to wait for Elasticsearch to become healthy
  local retries=0
  local max_retries=${1:-60}  # Default 10 minutes, can be overridden
  while ! ${docker_compose_command} -p nexent -f "docker-compose${COMPOSE_FILE_SUFFIX}" ps nexent-elasticsearch | grep -q "healthy" && [ $retries -lt $max_retries ]; do
      echo "⏳ Waiting for Elasticsearch to become healthy... (attempt $((retries + 1))/$max_retries)"
      sleep 10
      retries=$((retries + 1))
  done

  if [ $retries -eq $max_retries ]; then
      echo "   ⚠️  Warning: Elasticsearch did not become healthy within expected time"
      echo "     You may need to check the container logs and try again"
      return 1
  else
      echo "   ✅ Elasticsearch is now healthy!"
      return 0
  fi
}

select_terminal_tool() {
    # Function to ask if user wants to enable Terminal tool
    echo "🔧 Terminal Tool Configuration:"
    echo "    Terminal tool allows AI agents to execute shell commands via SSH."
    echo "    This creates an openssh-server container for secure command execution."
    if [ -n "$ENABLE_TERMINAL" ]; then
        enable_terminal="$ENABLE_TERMINAL"
    else
        read -p "👉 Do you want to enable Terminal tool? [Y/N] (default: N): " enable_terminal
    fi

    # Sanitize potential Windows CR in input
    enable_terminal=$(sanitize_input "$enable_terminal")

    if [[ "$enable_terminal" =~ ^[Yy]$ ]]; then
        export ENABLE_TERMINAL_TOOL="true"
        export COMPOSE_PROFILES="${COMPOSE_PROFILES:+$COMPOSE_PROFILES,}terminal"
        echo "✅ Terminal tool enabled 🔧"
        echo "   🔧 Deploying an openssh-server container for secure command execution"
        
        # Ask user to specify directory mapping
        default_terminal_dir="/opt/terminal"
        echo "   📁 Terminal directory configuration:"
        echo "      • Container path: /opt/terminal (fixed)"
        echo "      • Host path: You can specify any directory on your host machine"
        echo "      • Default host path: /opt/terminal (recommended)"
        echo ""
        read -p "   📁 Enter host directory to mount (default: /opt/terminal): " terminal_mount_dir
        terminal_mount_dir=$(sanitize_input "$terminal_mount_dir")
        TERMINAL_MOUNT_DIR="${terminal_mount_dir:-$default_terminal_dir}"
        
        # Save to environment variables
        export TERMINAL_MOUNT_DIR
        
        # Add to .env file
        if grep -q "^TERMINAL_MOUNT_DIR=" .env; then
            sed -i.bak "s~^TERMINAL_MOUNT_DIR=.*~TERMINAL_MOUNT_DIR=$TERMINAL_MOUNT_DIR~" .env
        else
            echo "TERMINAL_MOUNT_DIR=$TERMINAL_MOUNT_DIR" >> .env
        fi
        
        echo "   📁 Terminal mount configuration:"
        echo "      • Host: $TERMINAL_MOUNT_DIR"
        echo "      • Container: /opt/terminal"
    else
        export ENABLE_TERMINAL_TOOL="false"
        echo "🚫 Terminal tool disabled"
    fi
    echo ""
    echo "--------------------------------"
    echo ""
}

create_default_admin_user() {
  echo "🔧 Creating admin user..."
  RESPONSE=$(docker exec nexent bash -c "curl -X POST http://kong:8000/auth/v1/signup -H \"apikey: ${SUPABASE_KEY}\" -H \"Authorization: Bearer ${SUPABASE_KEY}\" -H \"Content-Type: application/json\" -d '{\"email\":\"nexent@example.com\",\"password\":\"nexent@4321\",\"email_confirm\":true,\"data\":{\"role\":\"admin\"}}'" 2>/dev/null)

  if [ -z "$RESPONSE" ]; then
    echo "   ❌ No response received from Supabase."
    return 1
  elif echo "$RESPONSE" | grep -q '"access_token"' && echo "$RESPONSE" | grep -q '"user"'; then
    echo "   ✅ Default admin user has been successfully created."
    echo ""
    echo "      Please save the following credentials carefully, which would ONLY be shown once."
    echo "   📧 Email:    nexent@example.com"
    echo "   🔏 Password: nexent@4321"
  elif echo "$RESPONSE" | grep -q '"error_code":"user_already_exists"' || echo "$RESPONSE" | grep -q '"code":422'; then
    echo "   🚧 Default admin user already exists. Skipping creation."
  else
    echo "   ❌ Response from Supabase does not contain 'access_token' or 'user'."
    return 1
  fi

  echo ""
  echo "--------------------------------"
  echo ""
}

choose_image_env() {
  if [ -n "$IS_MAINLAND" ]; then
    is_mainland="$IS_MAINLAND"
    echo "🌏 Using is_mainland from argument: $is_mainland"
  else
    read -p "🌏 Is your server network located in mainland China? [Y/N] (default N): " is_mainland
  fi

  # Sanitize potential Windows CR in input
  is_mainland=$(sanitize_input "$is_mainland")
  if [[ "$is_mainland" =~ ^[Yy]$ ]]; then
    echo "🌐 Detected mainland China network, using .env.mainland for image sources."
    source .env.mainland
  else
    echo "🌐 Using general image sources from .env.general."
    source .env.general
  fi

  echo ""
  echo "--------------------------------"
  echo ""
}

main_deploy() {
  # Main deployment function
  echo  "🚀 Nexent Deployment Script 🚀"
  echo ""
  echo "--------------------------------"
  echo ""

  # Select deployment version, mode and image source
  select_deployment_version || { echo "❌ Deployment version selection failed"; exit 1; }
  select_deployment_mode || { echo "❌ Deployment mode selection failed"; exit 1; }
  select_terminal_tool || { echo "❌ Terminal tool configuration failed"; exit 1; }
  choose_image_env || { echo "❌ Image environment setup failed"; exit 1; }

  # Add permission
  prepare_directory_and_data || { echo "❌ Permission setup failed"; exit 1; }
  generate_minio_ak_sk || { echo "❌ MinIO key generation failed"; exit 1; }

  if [ "$ENABLE_TERMINAL_TOOL" = "true" ]; then
    generate_ssh_keys || { echo "❌ SSH key generation failed"; exit 1; }
  fi

  # Generate Supabase secrets
  generate_supabase_keys || { echo "❌ Supabase secrets generation failed"; exit 1; }

  # Deploy infrastructure services
  deploy_infrastructure || { echo "❌ Infrastructure deployment failed"; exit 1; }

  # Generate Elasticsearch API key
  generate_elasticsearch_api_key || { echo "❌ Elasticsearch API key generation failed"; exit 1; }

  echo ""
  echo "--------------------------------"
  echo ""

  # Special handling for infrastructure mode
  if [ "$DEPLOYMENT_MODE" = "infrastructure" ]; then
    generate_env_for_infrastructure || { echo "❌ Environment generation failed"; exit 1; }
    echo "🎉 Infrastructure deployment completed successfully!"
    echo "     You can now start the core services manually using dev containers"
    echo "     Environment file available at: $(cd .. && pwd)/.env"
    echo "💡 Use 'source .env' to load environment variables in your development shell"
    return 0
  fi

  # Start core services
  deploy_core_services || { echo "❌ Core services deployment failed"; exit 1; }

  echo "   ✅ Core services started successfully"
  echo ""
  echo "--------------------------------"
  echo ""

  # Create default admin user
  if [ "$DEPLOYMENT_VERSION" = "full" ]; then
    create_default_admin_user || { echo "❌ Default admin user creation failed"; exit 1; }
  fi

  echo "🎉  Deployment completed successfully!"
  echo "🌐  You can now access the application at http://localhost:3000"
}

# get docker compose version
version_info=$(get_compose_version)
if [[ $version_info == "unknown" ]]; then
    echo "Error: Docker Compose not found or version detection failed"
    exit 1
fi

# extract version
version_type=$(echo "$version_info" | awk '{print $1}')
version_number=$(echo "$version_info" | awk '{print $2}')

# define docker compose command
docker_compose_command=""
case $version_type in
    "v1")
        echo "Detected Docker Compose V1, version: $version_number"
        # The version ​​v1.28.0​​ is the minimum requirement in Docker Compose v1 that explicitly supports interpolation syntax with default values like ${VAR:-default}
        if [[ $version_number < "1.28.0" ]]; then
            echo "Warning: V1 version is too old, consider upgrading to V2"
            exit 1
        fi
        docker_compose_command="docker-compose"
        ;;
    "v2")
        echo "Detected Docker Compose V2, version: $version_number"
        docker_compose_command="docker compose"
        ;;
    *)
        echo "Error: Unknown docker compose version type."
        exit 1
        ;;
esac

# Execute main deployment with error handling
if ! main_deploy; then
  echo "❌ Deployment failed. Please check the error messages above and try again."
  exit 1
fi

clean<|MERGE_RESOLUTION|>--- conflicted
+++ resolved
@@ -566,11 +566,7 @@
       fi
       
       # Start Supabase services
-<<<<<<< HEAD
-      if ! ${docker_compose_command} -p nexent -f "docker-compose-supabase${COMPOSE_FILE_SUFFIX}" up -d; then
-=======
       if ! $docker_compose_command -p nexent -f "docker-compose-supabase${COMPOSE_FILE_SUFFIX}" up -d; then
->>>>>>> 28a5195e
           echo "   ❌ ERROR Failed to start supabase services"
           ERROR_OCCURRED=1
           return 1

--- conflicted
+++ resolved
@@ -77,7 +77,7 @@
 
 generate_minio_ak_sk() {
   echo "🔑 Generating MinIO access keys..."
-  
+
   if [ "$(uname -s | tr '[:upper:]' '[:lower:]')" = "mingw" ] || [ "$(uname -s | tr '[:upper:]' '[:lower:]')" = "msys" ]; then
     # Windows
     ACCESS_KEY=$(powershell -Command "[System.Convert]::ToBase64String([System.Guid]::NewGuid().ToByteArray()) -replace '[^a-zA-Z0-9]', '' -replace '=.+$', '' | Select-Object -First 12")
@@ -113,7 +113,7 @@
   else
     echo "MINIO_SECRET_KEY=$SECRET_KEY" >> .env
   fi
-  
+
   echo "✅ MinIO access keys generated successfully"
 }
 
@@ -179,19 +179,19 @@
 install() {
   # Build base infrastructure command
   INFRA_SERVICES="nexent-elasticsearch nexent-postgresql nexent-minio redis"
-  
+
   # Add openssh-server if Terminal tool is enabled
   if [ "$ENABLE_TERMINAL_TOOL" = "true" ]; then
     INFRA_SERVICES="$INFRA_SERVICES nexent-openssh-server"
     echo "🔧 Terminal tool enabled - openssh-server will be included"
   fi
-  
+
   # Set profiles for docker-compose if any are defined
   if [ -n "$COMPOSE_PROFILES" ]; then
     export COMPOSE_PROFILES
     echo "📋 Using profiles: $COMPOSE_PROFILES"
   fi
-  
+
   if ! docker-compose -p nexent -f "${COMPOSE_FILE}" up -d $INFRA_SERVICES; then
     echo "❌ ERROR Failed to start infrastructure services"
     ERROR_OCCURRED=1
@@ -269,8 +269,6 @@
   echo -e "\n--------------------------------\n"
 }
 
-<<<<<<< HEAD
-=======
 # Function to pull required images
 pull_required_images() {
   if [ "$ENABLE_TERMINAL_TOOL" = "true" ]; then
@@ -287,7 +285,6 @@
   fi
 }
 
->>>>>>> 7c1cb066
 # Function to setup SSH timeout configuration using custom-init
 setup_ssh_timeout_config() {
     echo "📝 Setting up SSH timeout configuration..."
@@ -299,15 +296,12 @@
 # Configure SSH timeout settings for nexent terminal tool
 echo "Configuring SSH timeout settings (60 minutes)..."
 
-<<<<<<< HEAD
-=======
 # Fix SSH host key permissions (must be 600 for private keys)
 echo "Fixing SSH host key permissions..."
 find /config -name "*_key" -type f -exec chmod 600 {} \; 2>/dev/null || true
 find /config/ssh_host_keys -name "*_key" -type f -exec chmod 600 {} \; 2>/dev/null || true
 echo "SSH host key permissions fixed"
 
->>>>>>> 7c1cb066
 # Append timeout configuration to sshd_config
 cat >> /config/sshd/sshd_config << 'SSHD_EOF'
 
@@ -321,9 +315,6 @@
         chmod +x "openssh-server/config/custom-cont-init.d/99-sshd-timeout-config"
         echo "✅ SSH timeout configuration script created"
     else
-<<<<<<< HEAD
-        echo "✅ SSH timeout configuration script already exists"
-=======
         echo "🔄 SSH timeout configuration script already exists, updating..."
         # Always recreate the script to ensure it has the latest configuration
         cat > "openssh-server/config/custom-cont-init.d/99-sshd-timeout-config" << 'EOF'
@@ -350,7 +341,6 @@
 EOF
         chmod +x "openssh-server/config/custom-cont-init.d/99-sshd-timeout-config"
         echo "✅ SSH timeout configuration script updated"
->>>>>>> 7c1cb066
     fi
 }
 
@@ -364,11 +354,7 @@
     else
         read -p "👉 Do you want to enable Terminal tool? [Y/N] (default: N): " enable_terminal
     fi
-<<<<<<< HEAD
-
-=======
-    
->>>>>>> 7c1cb066
+
     if [[ "$enable_terminal" =~ ^[Yy]$ ]]; then
         export ENABLE_TERMINAL_TOOL="true"
         export COMPOSE_PROFILES="${COMPOSE_PROFILES:+$COMPOSE_PROFILES,}terminal"
@@ -387,17 +373,12 @@
         # Create ssh-keys directory
         create_dir_with_permission "openssh-server/ssh-keys" 700
         create_dir_with_permission "openssh-server/config" 755
-<<<<<<< HEAD
-
-=======
-        
->>>>>>> 7c1cb066
+
         # Check if SSH keys already exist
         if [ -f "openssh-server/ssh-keys/openssh_server_key" ] && [ -f "openssh-server/ssh-keys/openssh_server_key.pub" ]; then
             echo "🔑 SSH key pair already exists, skipping generation..."
             echo "🔑 Private key: openssh-server/ssh-keys/openssh_server_key"
             echo "🗝️  Public key: openssh-server/ssh-keys/openssh_server_key.pub"
-<<<<<<< HEAD
 
             # Ensure authorized_keys is set up correctly with ONLY our public key
             cp "openssh-server/ssh-keys/openssh_server_key.pub" "openssh-server/config/authorized_keys"
@@ -410,20 +391,6 @@
             SSH_PRIVATE_KEY_PATH="$(pwd)/openssh-server/ssh-keys/openssh_server_key"
             export SSH_PRIVATE_KEY_PATH
 
-=======
-            
-            # Ensure authorized_keys is set up correctly with ONLY our public key
-            cp "openssh-server/ssh-keys/openssh_server_key.pub" "openssh-server/config/authorized_keys"
-            chmod 644 "openssh-server/config/authorized_keys"
-            
-            # Setup SSH timeout configuration
-            setup_ssh_timeout_config
-            
-            # Set SSH key path in environment
-            SSH_PRIVATE_KEY_PATH="$(pwd)/openssh-server/ssh-keys/openssh_server_key"
-            export SSH_PRIVATE_KEY_PATH
-            
->>>>>>> 7c1cb066
             # Add to .env file
             if grep -q "^SSH_PRIVATE_KEY_PATH=" .env; then
                 sed -i.bak "s~^SSH_PRIVATE_KEY_PATH=.*~SSH_PRIVATE_KEY_PATH=$SSH_PRIVATE_KEY_PATH~" .env
@@ -431,7 +398,6 @@
             else
                 echo "SSH_PRIVATE_KEY_PATH=$SSH_PRIVATE_KEY_PATH" >> .env
             fi
-<<<<<<< HEAD
 
             echo -e "\n--------------------------------\n"
             return 0
@@ -446,7 +412,7 @@
         TEMP_OUTPUT="/tmp/ssh_keygen_output_$$.txt"
 
         # Generate ed25519 key pair using the openssh-server container
-        if docker run --rm -i --entrypoint /keygen.sh lscr.io/linuxserver/openssh-server <<< "1" > "$TEMP_OUTPUT" 2>&1; then
+        if docker run --rm -i --entrypoint //keygen.sh "$OPENSSH_SERVER_IMAGE" <<< "1" > "$TEMP_OUTPUT" 2>&1; then
             echo "🔍 SSH key generation completed, extracting keys..."
 
             # Extract private key (everything between -----BEGIN and -----END)
@@ -459,65 +425,25 @@
             PRIVATE_KEY=$(echo "$PRIVATE_KEY" | sed 's/^[[:space:]]*//;s/[[:space:]]*$//')
             PUBLIC_KEY=$(echo "$PUBLIC_KEY" | sed 's/^[[:space:]]*//;s/[[:space:]]*$//')
 
-=======
-            
-            echo -e "\n--------------------------------\n"
-            return 0
-        fi
-        
-        echo "🔑 Generating SSH key pair for Terminal tool..."
-        
-        # Generate SSH key pair using Docker (cross-platform compatible)
-        echo "🔐 Using Docker to generate SSH key pair..."
-        
-        # Create temporary file to capture output
-        TEMP_OUTPUT="/tmp/ssh_keygen_output_$$.txt"
-        
-        # Generate ed25519 key pair using the openssh-server container
-        if docker run --rm -i --entrypoint //keygen.sh "$OPENSSH_SERVER_IMAGE" <<< "1" > "$TEMP_OUTPUT" 2>&1; then
-            echo "🔍 SSH key generation completed, extracting keys..."
-            
-            # Extract private key (everything between -----BEGIN and -----END)
-            PRIVATE_KEY=$(sed -n '/-----BEGIN OPENSSH PRIVATE KEY-----/,/-----END OPENSSH PRIVATE KEY-----/p' "$TEMP_OUTPUT")
-            
-            # Extract public key (line that starts with ssh-)
-            PUBLIC_KEY=$(grep "^ssh-" "$TEMP_OUTPUT" | head -1)
-            
-            # Remove leading/trailing whitespace
-            PRIVATE_KEY=$(echo "$PRIVATE_KEY" | sed 's/^[[:space:]]*//;s/[[:space:]]*$//')
-            PUBLIC_KEY=$(echo "$PUBLIC_KEY" | sed 's/^[[:space:]]*//;s/[[:space:]]*$//')
-            
->>>>>>> 7c1cb066
             # Validate extracted keys
             if [ -z "$PRIVATE_KEY" ]; then
                 echo "❌ Failed to extract private key"
                 ERROR_OCCURRED=1
                 return 1
             fi
-<<<<<<< HEAD
-
-=======
-            
->>>>>>> 7c1cb066
+
             if [ -z "$PUBLIC_KEY" ]; then
                 echo "❌ Failed to extract public key"
                 ERROR_OCCURRED=1
                 return 1
             fi
-<<<<<<< HEAD
 
             echo "✅ SSH keys extracted successfully"
 
-=======
-            
-            echo "✅ SSH keys extracted successfully"
-            
->>>>>>> 7c1cb066
             if [ -n "$PRIVATE_KEY" ] && [ -n "$PUBLIC_KEY" ]; then
                 # Save private key
                 echo "$PRIVATE_KEY" > "openssh-server/ssh-keys/openssh_server_key"
                 chmod 600 "openssh-server/ssh-keys/openssh_server_key"
-<<<<<<< HEAD
 
                 # Save public key
                 echo "$PUBLIC_KEY" > "openssh-server/ssh-keys/openssh_server_key.pub"
@@ -534,24 +460,6 @@
                 SSH_PRIVATE_KEY_PATH="$(pwd)/openssh-server/ssh-keys/openssh_server_key"
                 export SSH_PRIVATE_KEY_PATH
 
-=======
-                
-                # Save public key
-                echo "$PUBLIC_KEY" > "openssh-server/ssh-keys/openssh_server_key.pub"
-                chmod 644 "openssh-server/ssh-keys/openssh_server_key.pub"
-                
-                # Copy public key to authorized_keys with correct permissions (ensure ONLY our key)
-                cp "openssh-server/ssh-keys/openssh_server_key.pub" "openssh-server/config/authorized_keys"
-                chmod 644 "openssh-server/config/authorized_keys"
-                
-                # Setup SSH timeout configuration
-                setup_ssh_timeout_config
-                
-                # Set SSH key path in environment
-                SSH_PRIVATE_KEY_PATH="$(pwd)/openssh-server/ssh-keys/openssh_server_key"
-                export SSH_PRIVATE_KEY_PATH
-                
->>>>>>> 7c1cb066
                 # Add to .env file
                 if grep -q "^SSH_PRIVATE_KEY_PATH=" .env; then
                     sed -i.bak "s~^SSH_PRIVATE_KEY_PATH=.*~SSH_PRIVATE_KEY_PATH=$SSH_PRIVATE_KEY_PATH~" .env
@@ -559,17 +467,10 @@
                 else
                     echo "SSH_PRIVATE_KEY_PATH=$SSH_PRIVATE_KEY_PATH" >> .env
                 fi
-<<<<<<< HEAD
 
                 # Fix SSH host key permissions (must be 600)
                 find "openssh-server/config" -name "*_key" -type f -exec chmod 600 {} \; 2>/dev/null || true
 
-=======
-                
-                # Fix SSH host key permissions (must be 600)
-                find "openssh-server/config" -name "*_key" -type f -exec chmod 600 {} \; 2>/dev/null || true
-                
->>>>>>> 7c1cb066
                 echo "✅ SSH key pair generated successfully!"
                 echo "🔑 Private key: openssh-server/ssh-keys/openssh_server_key"
                 echo "🗝️  Public key: openssh-server/ssh-keys/openssh_server_key.pub"
@@ -589,20 +490,12 @@
             ERROR_OCCURRED=1
             return 1
         fi
-<<<<<<< HEAD
-
-=======
-        
->>>>>>> 7c1cb066
+
         # Clean up temp file (only if successful)
         if [ "$ERROR_OCCURRED" -eq 0 ]; then
             rm -f "$TEMP_OUTPUT"
         fi
-<<<<<<< HEAD
-
-=======
-        
->>>>>>> 7c1cb066
+
         echo -e "\n--------------------------------\n"
     fi
 }
@@ -616,29 +509,20 @@
   select_deployment_mode || { echo "❌ Deployment mode selection failed"; exit 1; }
   select_terminal_tool || { echo "❌ Terminal tool configuration failed"; exit 1; }
   add_permission || { echo "❌ Permission setup failed"; exit 1; }
-<<<<<<< HEAD
+
+  # Choose image environment before generating keys that need Docker images
+  if [ "$DEPLOYMENT_MODE" = "beta" ]; then
+    choose_beta_env || { echo "❌ Beta environment setup failed"; exit 1; }
+  else
+    choose_image_env || { echo "❌ Image environment setup failed"; exit 1; }
+  fi
+
+  # Pull required images before using them
+  pull_required_images || { echo "❌ Required image pull failed"; exit 1; }
+
   generate_minio_ak_sk || { echo "❌ MinIO key generation failed"; exit 1; }
   generate_ssh_keys || { echo "❌ SSH key generation failed"; exit 1; }
 
-=======
-
-  # Choose image environment before generating keys that need Docker images
->>>>>>> 7c1cb066
-  if [ "$DEPLOYMENT_MODE" = "beta" ]; then
-    choose_beta_env || { echo "❌ Beta environment setup failed"; exit 1; }
-  else
-    choose_image_env || { echo "❌ Image environment setup failed"; exit 1; }
-  fi
-
-<<<<<<< HEAD
-=======
-  # Pull required images before using them
-  pull_required_images || { echo "❌ Required image pull failed"; exit 1; }
-
-  generate_minio_ak_sk || { echo "❌ MinIO key generation failed"; exit 1; }
-  generate_ssh_keys || { echo "❌ SSH key generation failed"; exit 1; }
-
->>>>>>> 7c1cb066
   install || { echo "❌ Service installation failed"; exit 1; }
 
   echo "🎉  Deployment completed successfully!"

#!/bin/bash

# Exit immediately if a command exits with a non-zero status
set -e

ERROR_OCCURRED=0

set -a
source .env

# Parse arg
MODE_CHOICE=""
IS_MAINLAND=""
ENABLE_TERMINAL=""

while [[ $# -gt 0 ]]; do
  case "$1" in
    --mode)
      MODE_CHOICE="$2"
      shift 2
      ;;
    --is-mainland)
      IS_MAINLAND="$2"
      shift 2
      ;;
    --enable-terminal)
      ENABLE_TERMINAL="$2"
      shift 2
      ;;
    *)
      shift
      ;;
  esac
done

# 尝试获取 Docker Compose 版本信息（兼容 V1 和 V2）
# try get the version of docker compose 
get_compose_version() {
    # 优先尝试 V2 命令
    if command -v docker &> /dev/null; then
        version_output=$(docker compose version 2>/dev/null)
        if [[ $version_output =~ (v[0-9]+\.[0-9]+\.[0-9]+) ]]; then
            echo "v2 ${BASH_REMATCH[1]}"
            return 0
        fi
    fi

    # 如果 V2 失败，尝试 V1 命令
    if command -v docker-compose &> /dev/null; then
        version_output=$(docker-compose --version 2>/dev/null)
        if [[ $version_output =~ ([0-9]+\.[0-9]+\.[0-9]+) ]]; then
            echo "v1 ${BASH_REMATCH[1]}"
            return 0
        fi
    fi

    echo "unknown"
    return 1
}

# 获取版本信息
# get docker compose version
version_info=$(get_compose_version)
if [[ $version_info == "unknown" ]]; then
    echo "Error: Docker Compose not found or version detection failed"
    exit 1
fi

# 解析版本类型和版本号
# extract version
version_type=$(echo "$version_info" | awk '{print $1}')
version_number=$(echo "$version_info" | awk '{print $2}')


# 根据版本类型执行不同操作
# define docker compose command
docker_compose_command=""
case $version_type in
    "v1")
        echo "Detected Docker Compose V1, version: $version_number"
        # 这里添加 V1 版本特定的操作. v1.28.0是明确支持 ${VAR:-default} 这类带默认值的插值语法的最低版本
        # The version ​​v1.28.0​​ is the minimum requirement in Docker Compose v1 that explicitly supports interpolation syntax with default values like ${VAR:-default}
        if [[ $version_number < "1.28.0" ]]; then
            echo "Warning: V1 version is too old, consider upgrading to V2"
            exit 1
        fi
        docker_compose_command="docker-compose"
        ;;
    "v2")
        echo "Detected Docker Compose V2, version: $version_number"
        docker_compose_command="docker compose"
        ;;
    *)
        echo "Error: Unknown docker compose version type."
        exit 1
        ;;
esac

# Add deployment mode selection function
select_deployment_mode() {
    echo "🎛️  Please select deployment mode:"
    echo "1) 🛠️  Development mode - Expose all service ports for debugging"
    echo "2) 🏗️  Infrastructure mode - Only start infrastructure services"
    echo "3) 🚀 Production mode - Only expose port 3000 for security"
    echo "4) 🧪 Beta mode - Use develop branch images (from .env.beta)"
    if [ -n "$MODE_CHOICE" ]; then
      mode_choice="$MODE_CHOICE"
      echo "👉 Using mode_choice from argument: $mode_choice"
    else
      read -p "👉 Enter your choice [1/2/3/4] (default: 1): " mode_choice
    fi

    case $mode_choice in
        2)
            export DEPLOYMENT_MODE="infrastructure"
            export COMPOSE_FILE="docker-compose.yml"
            echo "✅ Selected infrastructure mode 🏗️"
            ;;
        3)
            export DEPLOYMENT_MODE="production"
            export COMPOSE_FILE="docker-compose.prod.yml"
            # Set environment variables to disable dashboards in production
            export DISABLE_RAY_DASHBOARD="true"
            export DISABLE_CELERY_FLOWER="true"
            echo "✅ Selected production mode 🚀"
            ;;
        4)
            export DEPLOYMENT_MODE="beta"
            export COMPOSE_FILE="docker-compose.yml"
            echo "✅ Selected beta mode 🧪"
            ;;
        *)
            export DEPLOYMENT_MODE="development"
            export COMPOSE_FILE="docker-compose.yml"
            echo "✅ Selected development mode 🛠️"
            ;;
    esac
    echo ""
    echo "--------------------------------"
    echo ""
}

generate_minio_ak_sk() {
  echo "🔑 Generating MinIO access keys..."
  
  if [ "$(uname -s | tr '[:upper:]' '[:lower:]')" = "mingw" ] || [ "$(uname -s | tr '[:upper:]' '[:lower:]')" = "msys" ]; then
    # Windows
    ACCESS_KEY=$(powershell -Command "[System.Convert]::ToBase64String([System.Guid]::NewGuid().ToByteArray()) -replace '[^a-zA-Z0-9]', '' -replace '=.+$', '' | Select-Object -First 12")
    SECRET_KEY=$(powershell -Command '$rng = [System.Security.Cryptography.RandomNumberGenerator]::Create(); $bytes = New-Object byte[] 32; $rng.GetBytes($bytes); [System.Convert]::ToBase64String($bytes)')
  else
    # Linux/Mac
    # Generate a random AK (12-character alphanumeric) and clean it
    ACCESS_KEY=$(openssl rand -hex 12 | tr -d '\r\n' | sed 's/[^a-zA-Z0-9]//g')

    # Generate a random SK (32-character high-strength random string) and clean it
    SECRET_KEY=$(openssl rand -base64 32 | tr -d '\r\n' | sed 's/[^a-zA-Z0-9+/=]//g')
  fi

  if [ -z "$ACCESS_KEY" ] || [ -z "$SECRET_KEY" ]; then
    echo "❌ ERROR Failed to generate MinIO access keys"
    ERROR_OCCURRED=1
    return 1
  fi

  export MINIO_ACCESS_KEY=$ACCESS_KEY
  export MINIO_SECRET_KEY=$SECRET_KEY

  if grep -q "^MINIO_ACCESS_KEY=" .env; then
    sed -i.bak "s~^MINIO_ACCESS_KEY=.*~MINIO_ACCESS_KEY=$ACCESS_KEY~" .env
    rm .env.bak
  else
    echo "MINIO_ACCESS_KEY=$ACCESS_KEY" >> .env
  fi

  if grep -q "^MINIO_SECRET_KEY=" .env; then
    sed -i.bak "s~^MINIO_SECRET_KEY=.*~MINIO_SECRET_KEY=$SECRET_KEY~" .env
    rm .env.bak
  else
    echo "MINIO_SECRET_KEY=$SECRET_KEY" >> .env
  fi
  
  echo "✅ MinIO access keys generated successfully"
}

clean() {
  # export MINIO_ACCESS_KEY=
  # export MINIO_SECRET_KEY=
  export DEPLOYMENT_MODE=
  export COMPOSE_FILE=
}

# Function to create a directory and set permissions
create_dir_with_permission() {
    local dir_path="$1"
    local permission="$2"

    # Check if parameters are provided
    if [ -z "$dir_path" ] || [ -z "$permission" ]; then
        echo "❌ ERROR Directory path and permission parameters are required." >&2
        ERROR_OCCURRED=1
        return 1
    fi

    # Create the directory if it doesn't exist
    if [ ! -d "$dir_path" ]; then
        mkdir -p "$dir_path"
        if [ $? -ne 0 ]; then
            echo "❌ ERROR Failed to create directory $dir_path." >&2
            ERROR_OCCURRED=1
            return 1
        fi
    fi

    # Set directory permissions
    chmod -R "$permission" "$dir_path"
    if [ $? -ne 0 ]; then
        echo "❌ ERROR Failed to set permissions $permission for directory $dir_path." >&2
        ERROR_OCCURRED=1
        return 1
    fi

    echo "📁 Directory $dir_path has been created and permissions set to $permission."
}

add_permission() {
  # Initialize the sql script permission
  chmod 644 "init.sql"

  create_dir_with_permission "elasticsearch" 775
  create_dir_with_permission "postgresql" 775
  create_dir_with_permission "minio" 775

  # Create nexent user workspace directory
  NEXENT_USER_DIR="$HOME/nexent"
  create_dir_with_permission "$NEXENT_USER_DIR" 775
  echo "📁 Created Nexent user workspace at: $NEXENT_USER_DIR"
  
  # Export for docker-compose
  export NEXENT_USER_DIR

  echo ""
  echo "--------------------------------"
  echo ""
}

# Function to install services for non-infrastructure modes
install() {
  # Build base infrastructure command
  INFRA_SERVICES="nexent-elasticsearch nexent-postgresql nexent-minio redis"
  
  # Add openssh-server if Terminal tool is enabled
  if [ "$ENABLE_TERMINAL_TOOL" = "true" ]; then
    INFRA_SERVICES="$INFRA_SERVICES nexent-openssh-server"
    echo "🔧 Terminal tool enabled - openssh-server will be included"
  fi
  
  # Set profiles for docker-compose if any are defined
  if [ -n "$COMPOSE_PROFILES" ]; then
    export COMPOSE_PROFILES
    echo "📋 Using profiles: $COMPOSE_PROFILES"
  fi

  # Start infrastructure services
  if ! ${docker_compose_command} -p nexent -f "${COMPOSE_FILE}" up -d $INFRA_SERVICES; then
    echo "❌ ERROR Failed to start infrastructure services"
    ERROR_OCCURRED=1
    return 1
  fi

  echo ""
  echo "--------------------------------"
  echo ""
  
  # Always generate a new ELASTICSEARCH_API_KEY for each deployment.
  echo "🔑 Generating ELASTICSEARCH_API_KEY..."
  # Wait for elasticsearch health check
  while ! ${docker_compose_command} -p nexent -f "${COMPOSE_FILE}" ps nexent-elasticsearch | grep -q "healthy"; do
    echo "⏳ Waiting for Elasticsearch to become healthy..."
    sleep 10
  done
  
  # Generate API key
  API_KEY_JSON=$(${docker_compose_command} -p nexent -f "${COMPOSE_FILE}" exec -T nexent-elasticsearch curl -s -u "elastic:$ELASTIC_PASSWORD" "http://localhost:9200/_security/api_key" -H "Content-Type: application/json" -d '{"name":"my_api_key","role_descriptors":{"my_role":{"cluster":["all"],"index":[{"names":["*"],"privileges":["all"]}]}}}')
  
  # Extract API key and add to .env
  ELASTICSEARCH_API_KEY=$(echo "$API_KEY_JSON" | grep -o '"encoded":"[^"]*"' | awk -F'"' '{print $4}')
  if [ -n "$ELASTICSEARCH_API_KEY" ]; then
    if grep -q "^ELASTICSEARCH_API_KEY=" .env; then
      # Use ~ as a separator in sed to avoid conflicts with special characters in the API key.
      sed -i.bak "s~^ELASTICSEARCH_API_KEY=.*~ELASTICSEARCH_API_KEY=$ELASTICSEARCH_API_KEY~" .env
      rm .env.bak
    else
      echo "" >> .env
      echo "ELASTICSEARCH_API_KEY=$ELASTICSEARCH_API_KEY" >> .env
    fi
<<<<<<< HEAD
=======
  fi
>>>>>>> 78922e1e

  wait_for_elasticsearch_healthy || {
    echo "❌ ERROR Elasticsearch health check failed"
    ERROR_OCCURRED=1
    return 1
  }

  # Generate Elasticsearch API key and export to environment
  generate_elasticsearch_api_key_for_env || {
    echo "❌ ERROR Failed to generate Elasticsearch API key"
    ERROR_OCCURRED=1
    return 1
  }

  echo ""
  echo "--------------------------------"
  echo ""

  # Start core services
  if [ "$DEPLOYMENT_MODE" != "infrastructure" ]; then
    echo "👀  Starting core services..."
    if ! ${docker_compose_command} -p nexent -f "${COMPOSE_FILE}" up -d nexent nexent-web nexent-data-process; then
      echo "❌ ERROR Failed to start core services"
      ERROR_OCCURRED=1
      return 1
    fi
  fi

  echo ""
  echo "--------------------------------"
  echo ""
}

choose_image_env() {
  if [ -n "$IS_MAINLAND" ]; then
    is_mainland="$IS_MAINLAND"
    echo "🌏 Using is_mainland from argument: $is_mainland"
  else
    read -p "🌏 Is your server network located in mainland China? [Y/N] (default N): " is_mainland
  fi
  if [[ "$is_mainland" =~ ^[Yy]$ ]]; then
    echo "🌐 Detected mainland China network, using .env.mainland for image sources."
    source .env.mainland
  else
    echo "🌐 Using general image sources from .env.general."
    source .env.general
  fi

  echo ""
  echo "--------------------------------"
  echo ""
}

choose_beta_env() {
  echo "🌐 Beta mode selected, using .env.beta for image sources."
  source .env.beta
  echo ""
  echo "--------------------------------"
  echo ""
}

# Function to pull required images
pull_required_images() {
  if [ "$ENABLE_TERMINAL_TOOL" = "true" ]; then
    echo "🐳 Pulling openssh-server image for Terminal tool..."
    if ! docker pull "$OPENSSH_SERVER_IMAGE"; then
      echo "❌ ERROR Failed to pull openssh-server image: $OPENSSH_SERVER_IMAGE"
      ERROR_OCCURRED=1
      return 1
    fi
    echo "✅ Successfully pulled openssh-server image"
    echo ""
    echo "--------------------------------"
    echo ""
  fi
}

# Function to setup SSH timeout configuration using custom-init
setup_ssh_timeout_config() {
    echo "📝 Setting up SSH timeout configuration..."
    mkdir -p "openssh-server/config/custom-cont-init.d"
    if [ ! -f "openssh-server/config/custom-cont-init.d/99-sshd-timeout-config" ]; then
        cat > "openssh-server/config/custom-cont-init.d/99-sshd-timeout-config" << 'EOF'
#!/usr/bin/with-contenv bash

# Configure SSH timeout settings for nexent terminal tool
echo "Configuring SSH timeout settings (60 minutes)..."

# Fix SSH host key permissions (must be 600 for private keys)
echo "Fixing SSH host key permissions..."
find /config -name "*_key" -type f -exec chmod 600 {} \; 2>/dev/null || true
find /config/ssh_host_keys -name "*_key" -type f -exec chmod 600 {} \; 2>/dev/null || true
echo "SSH host key permissions fixed"

# Append timeout configuration to sshd_config
cat >> /config/sshd/sshd_config << 'SSHD_EOF'

# Nexent Terminal Tool - Session timeout configuration (60 minutes = 3600 seconds)
ClientAliveInterval 300
ClientAliveCountMax 12
SSHD_EOF

echo "SSH timeout configuration applied successfully"
EOF
        chmod +x "openssh-server/config/custom-cont-init.d/99-sshd-timeout-config"
        echo "✅ SSH timeout configuration script created"
    else
        echo "🔄 SSH timeout configuration script already exists, updating..."
        # Always recreate the script to ensure it has the latest configuration
        cat > "openssh-server/config/custom-cont-init.d/99-sshd-timeout-config" << 'EOF'
#!/usr/bin/with-contenv bash

# Configure SSH timeout settings for nexent terminal tool
echo "Configuring SSH timeout settings (60 minutes)..."

# Fix SSH host key permissions (must be 600 for private keys)
echo "Fixing SSH host key permissions..."
find /config -name "*_key" -type f -exec chmod 600 {} \; 2>/dev/null || true
find /config/ssh_host_keys -name "*_key" -type f -exec chmod 600 {} \; 2>/dev/null || true
echo "SSH host key permissions fixed"

# Append timeout configuration to sshd_config
cat >> /config/sshd/sshd_config << 'SSHD_EOF'

# Nexent Terminal Tool - Session timeout configuration (60 minutes = 3600 seconds)
ClientAliveInterval 300
ClientAliveCountMax 12
SSHD_EOF

echo "SSH timeout configuration applied successfully"
EOF
        chmod +x "openssh-server/config/custom-cont-init.d/99-sshd-timeout-config"
        echo "✅ SSH timeout configuration script updated"
    fi
}

# Function to wait for Elasticsearch to become healthy
wait_for_elasticsearch_healthy() {
    local retries=0
    local max_retries=${1:-60}  # Default 10 minutes, can be overridden
    while ! docker-compose -p nexent -f "${COMPOSE_FILE}" ps nexent-elasticsearch | grep -q "healthy" && [ $retries -lt $max_retries ]; do
        echo "⏳ Waiting for Elasticsearch to become healthy... (attempt $((retries + 1))/$max_retries)"
        sleep 10
        retries=$((retries + 1))
    done

    if [ $retries -eq $max_retries ]; then
        echo "⚠️  Warning: Elasticsearch did not become healthy within expected time"
        echo "   You may need to check the container logs and try again"
        return 1
    else
        echo "✅ Elasticsearch is now healthy!"
        return 0
    fi
}

# Function to generate Elasticsearch API key for environment variables (not file)
generate_elasticsearch_api_key_for_env() {
    echo "🔑 Generating ELASTICSEARCH_API_KEY for environment..."

    # Generate API key
    API_KEY_JSON=$(docker-compose -p nexent -f "${COMPOSE_FILE}" exec -T nexent-elasticsearch curl -s -u "elastic:$ELASTIC_PASSWORD" "http://localhost:9200/_security/api_key" -H "Content-Type: application/json" -d '{"name":"nexent_deploy_key","role_descriptors":{"nexent_role":{"cluster":["all"],"index":[{"names":["*"],"privileges":["all"]}]}}}')

    # Extract API key
    ELASTICSEARCH_API_KEY=$(echo "$API_KEY_JSON" | grep -o '"encoded":"[^"]*"' | awk -F'"' '{print $4}')

    if [ -n "$ELASTICSEARCH_API_KEY" ]; then
        # Export to environment for docker-compose
        export ELASTICSEARCH_API_KEY
        echo "✅ ELASTICSEARCH_API_KEY generated and exported to environment"
        return 0
    else
        echo "❌ ERROR Failed to generate ELASTICSEARCH_API_KEY"
        echo "   Response: $API_KEY_JSON"
        return 1
    fi
}

# Function to generate complete environment file for infrastructure mode using generate_env.sh
generate_env_for_infrastructure() {
    # Wait for Elasticsearch to be healthy first
    wait_for_elasticsearch_healthy || {
        echo "⚠️  Elasticsearch is not healthy, but continuing with environment generation..."
    }
    echo ""
    echo "--------------------------------"
    echo ""
    echo "🚀 Running generate_env.sh to create complete environment..."

    # Check if generate_env.sh exists
    if [ ! -f "generate_env.sh" ]; then
        echo "❌ ERROR generate_env.sh not found in docker directory"
        return 1
    fi

    # Make sure the script is executable and run it
    chmod +x generate_env.sh
    if ./generate_env.sh; then
        echo "--------------------------------"
        echo ""
        echo "✅ Environment file generated successfully for infrastructure mode!"

        # Source the generated .env file to make variables available
        if [ -f "../.env" ]; then
            echo "📁 Sourcing generated .env file..."
            set -a
            source ../.env
            set +a
            echo "✅ Environment variables loaded from ../.env"
        else
            echo "⚠️  Warning: ../.env file not found after generation"
            return 1
        fi
    else
        echo "❌ ERROR Failed to generate environment file"
        return 1
    fi

    echo ""
    echo "--------------------------------"
    echo ""
}

# Function to ask if user wants to enable Terminal tool
select_terminal_tool() {
    echo "🔧 Terminal Tool Configuration:"
    echo "Terminal tool allows AI agents to execute shell commands via SSH."
    echo "This creates an openssh-server container for secure command execution."
    if [ -n "$ENABLE_TERMINAL" ]; then
        enable_terminal="$ENABLE_TERMINAL"
    else
        read -p "👉 Do you want to enable Terminal tool? [Y/N] (default: N): " enable_terminal
    fi
    
    if [[ "$enable_terminal" =~ ^[Yy]$ ]]; then
        export ENABLE_TERMINAL_TOOL="true"
        export COMPOSE_PROFILES="${COMPOSE_PROFILES:+$COMPOSE_PROFILES,}terminal"
        echo "✅ Terminal tool enabled 🔧"
        echo "📝 An openssh-server container will be deployed for secure command execution."
    else
        export ENABLE_TERMINAL_TOOL="false"
        echo "❌ Terminal tool disabled"
    fi
    echo ""
    echo "--------------------------------"
    echo ""
}

# Function to generate SSH key pair for Terminal tool
generate_ssh_keys() {
    if [ "$ENABLE_TERMINAL_TOOL" = "true" ]; then
        # Create ssh-keys directory
        create_dir_with_permission "openssh-server/ssh-keys" 700
        create_dir_with_permission "openssh-server/config" 755
        
        # Check if SSH keys already exist
        if [ -f "openssh-server/ssh-keys/openssh_server_key" ] && [ -f "openssh-server/ssh-keys/openssh_server_key.pub" ]; then
            echo "🔑 SSH key pair already exists, skipping generation..."
            echo "🔑 Private key: openssh-server/ssh-keys/openssh_server_key"
            echo "🗝️  Public key: openssh-server/ssh-keys/openssh_server_key.pub"
            
            # Ensure authorized_keys is set up correctly with ONLY our public key
            cp "openssh-server/ssh-keys/openssh_server_key.pub" "openssh-server/config/authorized_keys"
            chmod 644 "openssh-server/config/authorized_keys"
            
            # Setup SSH timeout configuration
            setup_ssh_timeout_config
            
            # Set SSH key path in environment
            SSH_PRIVATE_KEY_PATH="$(pwd)/openssh-server/ssh-keys/openssh_server_key"
            export SSH_PRIVATE_KEY_PATH
            
            # Add to .env file
            if grep -q "^SSH_PRIVATE_KEY_PATH=" .env; then
                sed -i.bak "s~^SSH_PRIVATE_KEY_PATH=.*~SSH_PRIVATE_KEY_PATH=$SSH_PRIVATE_KEY_PATH~" .env
                rm .env.bak
            else
                echo "SSH_PRIVATE_KEY_PATH=$SSH_PRIVATE_KEY_PATH" >> .env
            fi
            
            echo ""
            echo "--------------------------------"
            echo ""
            return 0
        fi
        
        echo "🔑 Generating SSH key pair for Terminal tool..."
        
        # Generate SSH key pair using Docker (cross-platform compatible)
        echo "🔐 Using Docker to generate SSH key pair..."
        
        # Create temporary file to capture output
        TEMP_OUTPUT="/tmp/ssh_keygen_output_$$.txt"
        
        # Generate ed25519 key pair using the openssh-server container
        if docker run --rm -i --entrypoint //keygen.sh "$OPENSSH_SERVER_IMAGE" <<< "1" > "$TEMP_OUTPUT" 2>&1; then
            echo "🔍 SSH key generation completed, extracting keys..."
            
            # Extract private key (everything between -----BEGIN and -----END)
            PRIVATE_KEY=$(sed -n '/-----BEGIN OPENSSH PRIVATE KEY-----/,/-----END OPENSSH PRIVATE KEY-----/p' "$TEMP_OUTPUT")
            
            # Extract public key (line that starts with ssh-)
            PUBLIC_KEY=$(grep "^ssh-" "$TEMP_OUTPUT" | head -1)
            
            # Remove leading/trailing whitespace
            PRIVATE_KEY=$(echo "$PRIVATE_KEY" | sed 's/^[[:space:]]*//;s/[[:space:]]*$//')
            PUBLIC_KEY=$(echo "$PUBLIC_KEY" | sed 's/^[[:space:]]*//;s/[[:space:]]*$//')
            
            # Validate extracted keys
            if [ -z "$PRIVATE_KEY" ]; then
                echo "❌ Failed to extract private key"
                ERROR_OCCURRED=1
                return 1
            fi
            
            if [ -z "$PUBLIC_KEY" ]; then
                echo "❌ Failed to extract public key"
                ERROR_OCCURRED=1
                return 1
            fi
            
            echo "✅ SSH keys extracted successfully"
            
            if [ -n "$PRIVATE_KEY" ] && [ -n "$PUBLIC_KEY" ]; then
                # Save private key
                echo "$PRIVATE_KEY" > "openssh-server/ssh-keys/openssh_server_key"
                chmod 600 "openssh-server/ssh-keys/openssh_server_key"
                
                # Save public key
                echo "$PUBLIC_KEY" > "openssh-server/ssh-keys/openssh_server_key.pub"
                chmod 644 "openssh-server/ssh-keys/openssh_server_key.pub"
                
                # Copy public key to authorized_keys with correct permissions (ensure ONLY our key)
                cp "openssh-server/ssh-keys/openssh_server_key.pub" "openssh-server/config/authorized_keys"
                chmod 644 "openssh-server/config/authorized_keys"
                
                # Setup SSH timeout configuration
                setup_ssh_timeout_config
                
                # Set SSH key path in environment
                SSH_PRIVATE_KEY_PATH="$(pwd)/openssh-server/ssh-keys/openssh_server_key"
                export SSH_PRIVATE_KEY_PATH
                
                # Add to .env file
                if grep -q "^SSH_PRIVATE_KEY_PATH=" .env; then
                    sed -i.bak "s~^SSH_PRIVATE_KEY_PATH=.*~SSH_PRIVATE_KEY_PATH=$SSH_PRIVATE_KEY_PATH~" .env
                    rm .env.bak
                else
                    echo "SSH_PRIVATE_KEY_PATH=$SSH_PRIVATE_KEY_PATH" >> .env
                fi
                
                # Fix SSH host key permissions (must be 600)
                find "openssh-server/config" -name "*_key" -type f -exec chmod 600 {} \; 2>/dev/null || true
                
                echo "✅ SSH key pair generated successfully!"
                echo "🔑 Private key: openssh-server/ssh-keys/openssh_server_key"
                echo "🗝️  Public key: openssh-server/ssh-keys/openssh_server_key.pub"
                echo "⚙️  SSH config: openssh-server/config/sshd_config (60min session timeout)"
            else
                echo "❌ ERROR Failed to extract SSH keys from Docker output"
                echo "📋 Full output saved to: $TEMP_OUTPUT for debugging"
                ERROR_OCCURRED=1
                return 1
            fi
        else
            echo "❌ ERROR Docker key generation command failed"
            if [ -f "$TEMP_OUTPUT" ]; then
                echo "📋 Error output:"
                cat "$TEMP_OUTPUT"
            fi
            ERROR_OCCURRED=1
            return 1
        fi
        
        # Clean up temp file (only if successful)
        if [ "$ERROR_OCCURRED" -eq 0 ]; then
            rm -f "$TEMP_OUTPUT"
        fi
        
        echo ""
        echo "--------------------------------"
        echo ""
    fi
}

# Main execution flow
echo  "🚀  Nexent Deployment Script"
echo ""
echo "--------------------------------"
echo ""

# Main deployment function
main_deploy() {
  # Start deployment
  select_deployment_mode || { echo "❌ Deployment mode selection failed"; exit 1; }

  # Special handling for infrastructure mode
  if [ "$DEPLOYMENT_MODE" = "infrastructure" ]; then
    echo "🏗️  Infrastructure mode detected - preparing infrastructure services..."

    # Set up basic environment and permissions first
    add_permission || { echo "❌ Permission setup failed"; exit 1; }

    # Choose image environment (required for Docker images)
    echo "🌐 Selecting image environment for infrastructure services..."
    choose_image_env || { echo "❌ Image environment setup failed"; exit 1; }

    # Generate MinIO keys first to avoid docker-compose warnings
    echo "🔑 Pre-generating MinIO keys to avoid docker-compose warnings..."
    generate_minio_ak_sk || { echo "❌ MinIO key generation failed"; exit 1; }

    # Export MinIO keys to current environment for docker-compose
    export MINIO_ACCESS_KEY
    export MINIO_SECRET_KEY

    # Start infrastructure services (basic services only)
    echo "🔧 Starting infrastructure services..."
    INFRA_SERVICES="nexent-elasticsearch nexent-postgresql nexent-minio redis"
    if ! docker-compose -p nexent -f "${COMPOSE_FILE}" up -d $INFRA_SERVICES; then
      echo "❌ ERROR Failed to start infrastructure services"
      exit 1
    fi

    # Wait for services to be healthy, then generate complete environment
    echo "🔑 Generating complete environment file with all keys..."
    generate_env_for_infrastructure || { echo "❌ Environment generation failed"; exit 1; }

    echo "🎉  Infrastructure deployment completed successfully!"
    echo "📦  You can now start the core services manually using dev containers"
    echo "📁  Environment file available at: $(cd .. && pwd)/.env"
    echo "💡  Use 'source .env' to load environment variables in your development shell"
    return 0
  fi

  # Normal deployment flow for other modes
  select_terminal_tool || { echo "❌ Terminal tool configuration failed"; exit 1; }
  add_permission || { echo "❌ Permission setup failed"; exit 1; }

  # Choose image environment before generating keys that need Docker images
  if [ "$DEPLOYMENT_MODE" = "beta" ]; then
    choose_beta_env || { echo "❌ Beta environment setup failed"; exit 1; }
  else
    choose_image_env || { echo "❌ Image environment setup failed"; exit 1; }
  fi

  # Pull required images before using them
  pull_required_images || { echo "❌ Required image pull failed"; exit 1; }

  # Generate SSH keys for terminal tool (only needed if terminal tool is enabled)
  generate_ssh_keys || { echo "❌ SSH key generation failed"; exit 1; }

  # Install services and generate environment
  install || { echo "❌ Service installation failed"; exit 1; }

  echo "🎉  Deployment completed successfully!"
  echo "🌐  You can now access the application at http://localhost:3000"
}

# Execute main deployment with error handling
if ! main_deploy; then
  echo "❌ Deployment failed. Please check the error messages above and try again."
  exit 1
fi<|MERGE_RESOLUTION|>--- conflicted
+++ resolved
@@ -293,10 +293,7 @@
       echo "" >> .env
       echo "ELASTICSEARCH_API_KEY=$ELASTICSEARCH_API_KEY" >> .env
     fi
-<<<<<<< HEAD
-=======
-  fi
->>>>>>> 78922e1e
+  fi
 
   wait_for_elasticsearch_healthy || {
     echo "❌ ERROR Elasticsearch health check failed"

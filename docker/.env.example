﻿# ===== Necessary Configs (Neccessary till now, will be migrated to frontend page) =====                                                                        

# Voice Service Config
APPID=app_id
TOKEN=token

# ===== Non-essential Configs (Modify if you know what you are doing) =====

CLUSTER=volcano_tts
VOICE_TYPE=zh_male_jieshuonansheng_mars_bigtts
SPEED_RATIO=1.3

# ===== Proxy Configuration (Optional) =====

# HTTP_PROXY=http://proxy-server:port
# HTTPS_PROXY=http://proxy-server:port
# NO_PROXY=localhost,127.0.0.1

# ===== Backend Configuration (No need to modify at all) =====

# Model Path Config
CLIP_MODEL_PATH=/opt/models/clip-vit-base-patch32
NLTK_DATA=/opt/models/nltk_data

# Elasticsearch Service
ELASTICSEARCH_HOST=http://nexent-elasticsearch:9200
ELASTIC_PASSWORD=nexent@2025

# Elasticsearch Memory Configuration
ES_JAVA_OPTS="-Xms2g -Xmx2g"

# Elasticsearch Disk Watermark Configuration
ES_DISK_WATERMARK_LOW=85%
ES_DISK_WATERMARK_HIGH=90%
ES_DISK_WATERMARK_FLOOD_STAGE=95%

# Main Services
# Edit-time service (port 5010) - Main API service for edit-time operations
EDIT_TIME_SERVICE_URL=http://nexent-edit-time:5010
ELASTICSEARCH_SERVICE=http://nexent-edit-time:5010/api

# Runtime service (port 5014) - Runtime execution service for agent operations
RUNTIME_SERVICE_URL=http://nexent-runtime:5014

# MCP service (port 5011) - MCP protocol service
NEXENT_MCP_SERVER=http://nexent-mcp:5011

# Data process service (port 5012) - Data processing service
DATA_PROCESS_SERVICE=http://nexent-data-process:5012/api

# Northbound service (port 5013) - Northbound API service
NORTHBOUND_API_SERVER=http://nexent-northbound:5013/api

# Postgres Config
POSTGRES_HOST=nexent-postgresql
POSTGRES_USER=root
NEXENT_POSTGRES_PASSWORD=nexent@4321
POSTGRES_DB=nexent
POSTGRES_PORT=5432

# Minio Config
MINIO_ENDPOINT=http://nexent-minio:9000
MINIO_ROOT_USER=nexent
MINIO_ROOT_PASSWORD=nexent@4321
MINIO_REGION=cn-north-1
MINIO_DEFAULT_BUCKET=nexent

# Redis Config
REDIS_URL=redis://redis:6379/0
REDIS_BACKEND_URL=redis://redis:6379/1

# Model Engine Config
MODEL_ENGINE_HOST=https://localhost:30555
MODEL_ENGINE_APIKEY=

# Supabase Config
DASHBOARD_USERNAME=supabase
DASHBOARD_PASSWORD=Huawei123

# Supabase db Config
SUPABASE_POSTGRES_PASSWORD=Huawei123
SUPABASE_POSTGRES_HOST=db
SUPABASE_POSTGRES_DB=supabase
SUPABASE_POSTGRES_PORT=5436

# Supabase Auth Config
SITE_URL=http://localhost:3011
SUPABASE_URL=http://supabase-kong-mini:8000
API_EXTERNAL_URL=http://supabase-kong-mini:8000
DISABLE_SIGNUP=false
JWT_EXPIRY=3600
DEBUG_JWT_EXPIRE_SECONDS=0

# Supabase Configuration
ENABLE_EMAIL_SIGNUP=true
ENABLE_EMAIL_AUTOCONFIRM=true
ENABLE_ANONYMOUS_USERS=false

# Supabase Phone Config
ENABLE_PHONE_SIGNUP=false
ENABLE_PHONE_AUTOCONFIRM=false

MAILER_URLPATHS_CONFIRMATION="/auth/v1/verify"
MAILER_URLPATHS_INVITE="/auth/v1/verify"
MAILER_URLPATHS_RECOVERY="/auth/v1/verify"
MAILER_URLPATHS_EMAIL_CHANGE="/auth/v1/verify"

INVITE_CODE=nexent2025

# Terminal Tool SSH Key Path
<<<<<<< HEAD
SSH_PRIVATE_KEY_PATH=/path/to/openssh-server/ssh-keys/openssh_server_key
=======
SSH_PRIVATE_KEY_PATH=/path/to/openssh-server/ssh-keys/openssh_server_key

# ===== Data Processing Service Configuration =====

# Redis Port
REDIS_PORT=6379

# Flower Monitoring
FLOWER_PORT=5555

# Ray Configuration
RAY_ACTOR_NUM_CPUS=2
RAY_DASHBOARD_PORT=8265
RAY_DASHBOARD_HOST=0.0.0.0
RAY_NUM_CPUS=4
RAY_OBJECT_STORE_MEMORY_GB=0.25
RAY_TEMP_DIR=/tmp/ray
RAY_LOG_LEVEL=INFO

# Service Control Flags
DISABLE_RAY_DASHBOARD=true
DISABLE_CELERY_FLOWER=true
DOCKER_ENVIRONMENT=false

# Celery Configuration
CELERY_WORKER_PREFETCH_MULTIPLIER=1
CELERY_TASK_TIME_LIMIT=3600
ELASTICSEARCH_REQUEST_TIMEOUT=30

# Worker Configuration
QUEUES=process_q,forward_q
WORKER_NAME=
WORKER_CONCURRENCY=4


# Telemetry and Monitoring Configuration
ENABLE_TELEMETRY=false
SERVICE_NAME=nexent-backend
JAEGER_ENDPOINT=http://localhost:14268/api/traces
PROMETHEUS_PORT=8000
TELEMETRY_SAMPLE_RATE=1.0
LLM_SLOW_REQUEST_THRESHOLD_SECONDS=5.0
LLM_SLOW_TOKEN_RATE_THRESHOLD=10.0
>>>>>>> d56ed70f
<|MERGE_RESOLUTION|>--- conflicted
+++ resolved
@@ -1,4 +1,4 @@
-﻿# ===== Necessary Configs (Neccessary till now, will be migrated to frontend page) =====                                                                        
+﻿# ===== Necessary Configs (Neccessary till now, will be migrated to frontend page) =====
 
 # Voice Service Config
 APPID=app_id
@@ -108,9 +108,6 @@
 INVITE_CODE=nexent2025
 
 # Terminal Tool SSH Key Path
-<<<<<<< HEAD
-SSH_PRIVATE_KEY_PATH=/path/to/openssh-server/ssh-keys/openssh_server_key
-=======
 SSH_PRIVATE_KEY_PATH=/path/to/openssh-server/ssh-keys/openssh_server_key
 
 # ===== Data Processing Service Configuration =====
@@ -153,5 +150,4 @@
 PROMETHEUS_PORT=8000
 TELEMETRY_SAMPLE_RATE=1.0
 LLM_SLOW_REQUEST_THRESHOLD_SECONDS=5.0
-LLM_SLOW_TOKEN_RATE_THRESHOLD=10.0
->>>>>>> d56ed70f
+LLM_SLOW_TOKEN_RATE_THRESHOLD=10.0
--- conflicted
+++ resolved
@@ -1,9 +1,6 @@
 import os
 import sys
-<<<<<<< HEAD
-=======
 import types
->>>>>>> 9aa6310a
 
 import pytest
 from fastapi import FastAPI
@@ -490,7 +487,7 @@
     # Setup mocks using pytest-mock
     mock_get_user_id = mocker.patch("apps.agent_app.get_current_user_id")
     mock_delete_related_agent = mocker.patch("apps.agent_app.delete_related_agent_impl")
-    
+
     mock_get_user_id.return_value = ("user_id", "tenant_id")
     mock_delete_related_agent.return_value = {"status": "success"}
 
@@ -515,7 +512,7 @@
     # Setup mocks using pytest-mock
     mock_get_user_id = mocker.patch("apps.agent_app.get_current_user_id")
     mock_delete_related_agent = mocker.patch("apps.agent_app.delete_related_agent_impl")
-    
+
     mock_get_user_id.return_value = ("user_id", "tenant_id")
     mock_delete_related_agent.side_effect = Exception("Test error")
 

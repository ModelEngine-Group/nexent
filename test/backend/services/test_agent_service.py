import sys
import asyncio
import json
from contextlib import contextmanager
from unittest.mock import patch, MagicMock, mock_open, call, Mock, AsyncMock

import pytest
from fastapi.responses import StreamingResponse
from fastapi import Request

# Import the actual ToolConfig model for testing before any mocking
from nexent.core.agents.agent_model import ToolConfig

import os

# Patch environment variables before any imports that might use them
os.environ.setdefault('MINIO_ENDPOINT', 'http://localhost:9000')
os.environ.setdefault('MINIO_ACCESS_KEY', 'minioadmin')
os.environ.setdefault('MINIO_SECRET_KEY', 'minioadmin')
os.environ.setdefault('MINIO_REGION', 'us-east-1')
os.environ.setdefault('MINIO_DEFAULT_BUCKET', 'test-bucket')

# Mock boto3 before importing the module under test
boto3_mock = MagicMock()
sys.modules['boto3'] = boto3_mock

# Patch storage factory and MinIO config validation to avoid errors during initialization
# These patches must be started before any imports that use MinioClient
storage_client_mock = MagicMock()
minio_client_mock = MagicMock()
patch('nexent.storage.storage_client_factory.create_storage_client_from_config', return_value=storage_client_mock).start()
patch('nexent.storage.minio_config.MinIOStorageConfig.validate', lambda self: None).start()
patch('backend.database.client.MinioClient', return_value=minio_client_mock).start()

# Mock external dependencies before importing backend modules that might initialize them
<<<<<<< HEAD
with patch('backend.database.client.MinioClient', return_value=minio_client_mock) as minio_mock, \
=======
# Mock create_engine to prevent database connection attempts
mock_engine = MagicMock()
mock_session_maker = MagicMock()
mock_db_session = MagicMock()
mock_session_maker.return_value = mock_db_session

# Mock PostgresClient to prevent database connection attempts
# Create a mock class that returns the same instance (singleton pattern)
mock_postgres_client = MagicMock()
mock_postgres_client.session_maker = mock_session_maker
mock_postgres_client_class = MagicMock(return_value=mock_postgres_client)

# Mock get_db_session context manager - create a proper context manager mock
def mock_get_db_session(db_session=None):
    session = mock_db_session if db_session is None else db_session
    @contextmanager
    def _mock_context():
        yield session
    return _mock_context()

with patch('sqlalchemy.create_engine', return_value=mock_engine), \
     patch('backend.database.client.PostgresClient', new=mock_postgres_client_class), \
     patch('backend.database.client.get_db_session', side_effect=mock_get_db_session), \
     patch('backend.database.client.MinioClient') as minio_mock, \
>>>>>>> 63478aa3
     patch('elasticsearch.Elasticsearch', return_value=MagicMock()) as es_mock:
    
    import backend.services.agent_service as agent_service
    from backend.services.agent_service import update_agent_info_impl
    from backend.services.agent_service import get_creating_sub_agent_info_impl
    from backend.services.agent_service import list_all_agent_info_impl
    from backend.services.agent_service import get_agent_info_impl
    from backend.services.agent_service import get_creating_sub_agent_id_service
    from backend.services.agent_service import get_enable_tool_id_by_agent_id
    from backend.services.agent_service import (
        get_agent_call_relationship_impl,
        delete_agent_impl,
        export_agent_impl,
        export_agent_by_agent_id,
        import_agent_by_agent_id,
        insert_related_agent_impl,
        load_default_agents_json_file,
        clear_agent_memory,
        import_agent_impl,
        get_agent_id_by_name,
        save_messages,
        prepare_agent_run,
        run_agent_stream,
        stop_agent_tasks,
        _resolve_user_tenant_language,
    )
    from consts.model import ExportAndImportAgentInfo, ExportAndImportDataFormat, MCPInfo, AgentRequest
    
    # Ensure db_client is set to our mock after import
    import backend.database.client as db_client_module
    db_client_module.db_client = mock_postgres_client

# Mock Elasticsearch (already done in the import section above, but keeping for reference)
elasticsearch_client_mock = MagicMock()


# Mock memory-related modules
nexent_mock = MagicMock()
sys.modules['nexent'] = nexent_mock
sys.modules['nexent.core'] = MagicMock()
sys.modules['nexent.core.agents'] = MagicMock()
# Don't mock agent_model yet, we need to import ToolConfig first
sys.modules['nexent.memory'] = MagicMock()
sys.modules['nexent.memory.memory_service'] = MagicMock()

# Mock monitoring modules
monitoring_manager_mock = MagicMock()

# Define a decorator that simply returns the original function unchanged


def pass_through_decorator(*args, **kwargs):
    def decorator(func):
        return func
    return decorator


monitoring_manager_mock.monitor_endpoint = pass_through_decorator
monitoring_manager_mock.monitor_llm_call = pass_through_decorator
monitoring_manager_mock.setup_fastapi_app = MagicMock(return_value=True)
monitoring_manager_mock.configure = MagicMock()
monitoring_manager_mock.add_span_event = MagicMock()
monitoring_manager_mock.set_span_attributes = MagicMock()

# Mock nexent.monitor modules
sys.modules['nexent.monitor'] = MagicMock()
sys.modules['nexent.monitor.monitoring'] = MagicMock()
sys.modules['nexent.monitor'].get_monitoring_manager = lambda: monitoring_manager_mock
sys.modules['nexent.monitor'].monitoring_manager = monitoring_manager_mock

# Mock other dependencies
sys.modules['agents'] = MagicMock()
sys.modules['agents.create_agent_info'] = MagicMock()
sys.modules['database'] = MagicMock()
sys.modules['database.agent_db'] = MagicMock()
sys.modules['database.tool_db'] = MagicMock()
sys.modules['database.remote_mcp_db'] = MagicMock()
sys.modules['services'] = MagicMock()
sys.modules['services.remote_mcp_service'] = MagicMock()
sys.modules['services.tool_configuration_service'] = MagicMock()
sys.modules['services.conversation_management_service'] = MagicMock()
sys.modules['services.memory_config_service'] = MagicMock()
sys.modules['utils'] = MagicMock()
sys.modules['utils.auth_utils'] = MagicMock()
sys.modules['utils.memory_utils'] = MagicMock()
sys.modules['utils.thread_utils'] = MagicMock()
# Mock utils.monitoring to return our monitoring_manager_mock
utils_monitoring_mock = MagicMock()
utils_monitoring_mock.monitoring_manager = monitoring_manager_mock
utils_monitoring_mock.setup_fastapi_app = MagicMock(return_value=True)
sys.modules['utils.monitoring'] = utils_monitoring_mock
sys.modules['agents.agent_run_manager'] = MagicMock()
sys.modules['agents.preprocess_manager'] = MagicMock()
sys.modules['nexent.core.agents.run_agent'] = MagicMock()


original_agent_model = sys.modules['nexent.core.agents.agent_model']
sys.modules['nexent.core.agents.agent_model'] = MagicMock()

# Mock specific classes that might be imported
MemoryContext = MagicMock()
MemoryUserConfig = MagicMock()
sys.modules['nexent.core.agents.agent_model'].MemoryContext = MemoryContext
sys.modules['nexent.core.agents.agent_model'].MemoryUserConfig = MemoryUserConfig
sys.modules['nexent.core.agents.agent_model'].ToolConfig = ToolConfig


# Setup and teardown for each test
@pytest.fixture(autouse=True)
def reset_mocks():
    """Reset all mocks before each test to ensure a clean test environment."""
    yield


@pytest.mark.asyncio
async def test_get_enable_tool_id_by_agent_id():
    """
    Test the function that retrieves enabled tool IDs for a specific agent.

    This test verifies that:
    1. The function correctly filters and returns only enabled tool IDs
    2. The underlying query function is called with correct parameters
    """
    # Setup
    mock_tool_instances = [
        {"tool_id": 1, "enabled": True},
        {"tool_id": 2, "enabled": False},
        {"tool_id": 3, "enabled": True},
        {"tool_id": 4, "enabled": True}
    ]

    with patch('backend.services.agent_service.query_all_enabled_tool_instances') as mock_query:
        mock_query.return_value = mock_tool_instances

        # Execute
        result = get_enable_tool_id_by_agent_id(
            agent_id=123,
            tenant_id="test_tenant"
        )

        # Assert
        assert sorted(result) == [1, 3, 4]
        mock_query.assert_called_once_with(
            agent_id=123,
            tenant_id="test_tenant"
        )


@patch('backend.services.agent_service.create_agent')
@patch('backend.services.agent_service.search_blank_sub_agent_by_main_agent_id')
@pytest.mark.asyncio
async def test_get_creating_sub_agent_id_service_existing_agent(mock_search, mock_create):
    """
    Test retrieving an existing sub-agent ID associated with a main agent.

    This test verifies that when a sub-agent already exists for a main agent:
    1. The function returns the existing sub-agent ID
    2. No new agent is created (create_agent is not called)
    """
    # Setup - existing sub agent found
    mock_search.return_value = 456

    # Execute
    result = await get_creating_sub_agent_id_service(
        tenant_id="test_tenant",
        user_id="test_user"
    )

    # Assert
    assert result == 456
    mock_search.assert_called_once_with(tenant_id="test_tenant")
    mock_create.assert_not_called()


@patch('backend.services.agent_service.create_agent')
@patch('backend.services.agent_service.search_blank_sub_agent_by_main_agent_id')
@pytest.mark.asyncio
async def test_get_creating_sub_agent_id_service_new_agent(mock_search, mock_create):
    """
    Test creating a new sub-agent when none exists for a main agent.

    This test verifies that when no sub-agent exists for a main agent:
    1. A new agent is created with appropriate parameters
    2. The function returns the newly created agent's ID
    """
    # Setup - no existing sub agent found
    mock_search.return_value = None
    mock_create.return_value = {"agent_id": 789}

    # Execute
    result = await get_creating_sub_agent_id_service(
        tenant_id="test_tenant",
        user_id="test_user"
    )

    # Assert
    assert result == 789
    mock_search.assert_called_once_with(tenant_id="test_tenant")
    mock_create.assert_called_once_with(
        agent_info={"enabled": False},
        tenant_id="test_tenant",
        user_id="test_user"
    )


@patch('backend.services.agent_service.get_model_by_model_id')
@patch('backend.services.agent_service.query_sub_agents_id_list')
@patch('backend.services.agent_service.search_tools_for_sub_agent')
@patch('backend.services.agent_service.search_agent_info_by_agent_id')
@pytest.mark.asyncio
async def test_get_agent_info_impl_success(mock_search_agent_info, mock_search_tools, mock_query_sub_agents_id, mock_get_model_by_model_id):
    """
    Test successful retrieval of an agent's information by ID.

    This test verifies that:
    1. The function correctly retrieves the agent's basic information
    2. It fetches the associated tools
    3. It gets the sub-agent ID list
    4. It returns a complete agent information structure
    """
    # Setup
    mock_agent_info = {
        "agent_id": 123,
        "model_id": None,
        "business_description": "Test agent"
    }
    mock_search_agent_info.return_value = mock_agent_info

    mock_tools = [{"tool_id": 1, "name": "Tool 1"}]
    mock_search_tools.return_value = mock_tools

    mock_sub_agent_ids = [456, 789]
    mock_query_sub_agents_id.return_value = mock_sub_agent_ids
    
    # Mock get_model_by_model_id - return None for model_id=None
    mock_get_model_by_model_id.return_value = None

    # Execute
    result = await get_agent_info_impl(agent_id=123, tenant_id="test_tenant")

    # Assert
    expected_result = {
        "agent_id": 123,
        "model_id": None,
        "business_description": "Test agent",
        "tools": mock_tools,
        "sub_agent_id_list": mock_sub_agent_ids,
        "model_name": None,
        "business_logic_model_name": None
    }
    assert result == expected_result
    mock_search_agent_info.assert_called_once_with(123, "test_tenant")
    mock_search_tools.assert_called_once_with(
        agent_id=123, tenant_id="test_tenant")
    mock_query_sub_agents_id.assert_called_once_with(
        main_agent_id=123, tenant_id="test_tenant")


@patch('backend.services.agent_service.get_model_by_model_id')
@patch('backend.services.agent_service.query_sub_agents_id_list')
@patch('backend.services.agent_service.get_enable_tool_id_by_agent_id')
@patch('backend.services.agent_service.search_agent_info_by_agent_id')
@patch('backend.services.agent_service.get_creating_sub_agent_id_service')
@patch('backend.services.agent_service.get_current_user_info')
@pytest.mark.asyncio
async def test_get_creating_sub_agent_info_impl_success(mock_get_current_user_info, mock_get_creating_sub_agent,
                                                        mock_search_agent_info, mock_get_enable_tools,
                                                        mock_query_sub_agents_id, mock_get_model_by_model_id):
    """
    Test successful retrieval of creating sub-agent information.

    This test verifies that:
    1. The function correctly gets the current user and tenant IDs
    2. It retrieves or creates the sub-agent ID
    3. It fetches the sub-agent's information and enabled tools
    4. It returns a complete data structure with the sub-agent information
    """
    # Setup
    mock_get_current_user_info.return_value = (
        "test_user", "test_tenant", "en")
    mock_get_creating_sub_agent.return_value = 456
    mock_search_agent_info.return_value = {
        "model_id": None,
        "model_name": "test_model",
        "name": "agent_name",
        "display_name": "display name",
        "description": "description...",
        "max_steps": 5,
        "business_description": "Sub agent",
        "duty_prompt": "Sub duty prompt",
        "constraint_prompt": "Sub constraint prompt",
        "few_shots_prompt": "Sub few shots prompt"
    }
    mock_get_enable_tools.return_value = [1, 2]
    mock_query_sub_agents_id.return_value = [789]
    
    # Mock get_model_by_model_id - return None for model_id=None
    mock_get_model_by_model_id.return_value = None

    # Execute
    # Ensure the sub agent id remains as initially configured (456)
    mock_get_enable_tools.return_value = [1, 2]
    result = await get_creating_sub_agent_info_impl(authorization="Bearer token")

    # Assert
    expected_result = {
        "agent_id": 456,
        "name": "agent_name",
        "display_name": "display name",
        "description": "description...",
        "enable_tool_id_list": [1, 2],
        "model_name": "test_model",
        "model_id": None,
        "max_steps": 5,
        "business_description": "Sub agent",
        "duty_prompt": "Sub duty prompt",
        "constraint_prompt": "Sub constraint prompt",
        "few_shots_prompt": "Sub few shots prompt",
        "sub_agent_id_list": [789]
    }
    assert result == expected_result


@patch('backend.services.agent_service.create_or_update_tool_by_tool_info')
@patch('backend.services.agent_service.query_tool_instances_by_id')
@patch('backend.services.agent_service.query_all_tools')
@patch('backend.services.agent_service.update_agent')
@patch('backend.services.agent_service.get_current_user_info')
@pytest.mark.asyncio
async def test_update_agent_info_impl_success(mock_get_current_user_info, mock_update_agent,
                                                mock_query_all_tools, mock_query_tool_instances_by_id,
                                                mock_create_or_update_tool):
    """
    Test successful update of agent information.

    This test verifies that:
    1. The function correctly gets the current user and tenant IDs
    2. It calls the update_agent function with the correct parameters
    """
    # Setup
    mock_get_current_user_info.return_value = (
        "test_user", "test_tenant", "en")

    # Create a mock AgentInfoRequest object since consts.model is mocked
    request = MagicMock()
    request.agent_id = 123
    request.model_id = None
    request.business_description = "Updated agent"
    request.display_name = "Updated Display Name"
    request.enabled_tool_ids = None  # Explicitly set to None to avoid tool handling path

    # Execute
    await update_agent_info_impl(request, authorization="Bearer token")

    # Assert
    mock_update_agent.assert_called_once_with(
        123, request, "test_tenant", "test_user")


@patch('backend.services.agent_service.delete_tools_by_agent_id')
@patch('backend.services.agent_service.delete_agent_relationship')
@patch('backend.services.agent_service.delete_agent_by_id')
@patch('backend.services.agent_service.get_current_user_info')
@pytest.mark.asyncio
async def test_delete_agent_impl_success(mock_get_current_user_info, mock_delete_agent, mock_delete_related,
                                         mock_delete_tools):
    """
    Test successful deletion of an agent.

    This test verifies that:
    1. The function correctly gets the current user and tenant IDs
    2. It calls the delete_agent_by_id function with the correct parameters
    3. It also deletes all related agent relationships
    """
    # Setup
    mock_get_current_user_info.return_value = (
        "test_user", "test_tenant", "en")

    # Execute
    await delete_agent_impl(123, authorization="Bearer token")

    # Assert
    mock_delete_agent.assert_called_once_with(123, "test_tenant", "test_user")
    mock_delete_related.assert_called_once_with(
        123, "test_tenant", "test_user")
    mock_delete_tools.assert_called_once_with(123, "test_tenant", "test_user")


@patch('backend.services.agent_service.search_agent_info_by_agent_id')
@pytest.mark.asyncio
async def test_get_agent_info_impl_exception_handling(mock_search_agent_info):
    """
    Test exception handling in get_agent_info_impl function.

    This test verifies that:
    1. When an exception occurs during agent info retrieval
    2. The function raises a ValueError with an appropriate message
    """
    # Setup
    mock_search_agent_info.side_effect = Exception("Database error")

    # Execute & Assert
    with pytest.raises(ValueError) as context:
        await get_agent_info_impl(agent_id=123, tenant_id="test_tenant")

    assert "Failed to get agent info" in str(context.value)


@patch('backend.services.agent_service.update_agent')
@patch('backend.services.agent_service.get_current_user_info')
@pytest.mark.asyncio
async def test_update_agent_info_impl_exception_handling(mock_get_current_user_info, mock_update_agent):
    """
    Test exception handling in update_agent_info_impl function.

    This test verifies that:
    1. When an exception occurs during agent info update
    2. The function raises a ValueError with an appropriate message
    """
    # Setup
    mock_get_current_user_info.return_value = (
        "test_user", "test_tenant", "en")
    mock_update_agent.side_effect = Exception("Update failed")

    # Create a mock AgentInfoRequest object since consts.model is mocked
    request = MagicMock()
    request.agent_id = 123
    request.model_id = None
    request.display_name = "Test Display Name"
    request.enabled_tool_ids = None
    request.related_agent_ids = None

    # Execute & Assert
    with pytest.raises(ValueError) as context:
        await update_agent_info_impl(request, authorization="Bearer token")

    assert "Failed to update agent info" in str(context.value)


@patch('backend.services.agent_service.create_or_update_tool_by_tool_info')
@patch('backend.services.agent_service.query_tool_instances_by_id')
@patch('backend.services.agent_service.query_all_tools')
@patch('backend.services.agent_service.update_agent')
@patch('backend.services.agent_service.get_current_user_info')
@pytest.mark.asyncio
async def test_update_agent_info_impl_with_enabled_tool_ids(
    mock_get_current_user_info,
    mock_update_agent,
    mock_query_all_tools,
    mock_query_tool_instances_by_id,
    mock_create_or_update_tool
):
    """
    Test update_agent_info_impl with enabled_tool_ids parameter.

    This test verifies that:
    1. When enabled_tool_ids is provided, tools are updated correctly
    2. Existing tool params are preserved
    3. Tools are enabled/disabled based on the provided list
    """
    # Setup
    mock_get_current_user_info.return_value = ("test_user", "test_tenant", "en")
    
    # Mock all tools in tenant
    mock_query_all_tools.return_value = [
        {"tool_id": 1, "name": "Tool 1"},
        {"tool_id": 2, "name": "Tool 2"},
        {"tool_id": 3, "name": "Tool 3"},
    ]
    
    # Mock existing tool instance with params
    mock_query_tool_instances_by_id.side_effect = [
        {"tool_id": 1, "params": {"key1": "value1"}},  # Existing tool with params
        None,  # Tool 2 doesn't exist yet
        None,  # Tool 3 doesn't exist yet
    ]
    
    request = MagicMock()
    request.agent_id = 123
    request.enabled_tool_ids = [1, 2]  # Enable tools 1 and 2, disable 3
    request.related_agent_ids = None
    
    # Execute
    result = await update_agent_info_impl(request, authorization="Bearer token")
    
    # Assert
    assert result["agent_id"] == 123
    mock_update_agent.assert_called_once()
    
    # Verify tools were updated: tool 1 and 2 enabled, tool 3 disabled
    assert mock_create_or_update_tool.call_count == 3
    
    # Check tool 1: enabled with existing params
    call_args = mock_create_or_update_tool.call_args_list[0]
    tool_info = call_args.kwargs['tool_info']
    assert tool_info.tool_id == 1
    assert tool_info.enabled is True
    assert tool_info.params == {"key1": "value1"}
    
    # Check tool 2: enabled with empty params
    call_args = mock_create_or_update_tool.call_args_list[1]
    tool_info = call_args.kwargs['tool_info']
    assert tool_info.tool_id == 2
    assert tool_info.enabled is True
    assert tool_info.params == {}
    
    # Check tool 3: disabled
    call_args = mock_create_or_update_tool.call_args_list[2]
    tool_info = call_args.kwargs['tool_info']
    assert tool_info.tool_id == 3
    assert tool_info.enabled is False


@patch('backend.services.agent_service.update_related_agents')
@patch('backend.services.agent_service.query_sub_agents_id_list')
@patch('backend.services.agent_service.update_agent')
@patch('backend.services.agent_service.get_current_user_info')
@pytest.mark.asyncio
async def test_update_agent_info_impl_with_related_agent_ids(
    mock_get_current_user_info,
    mock_update_agent,
    mock_query_sub_agents_id_list,
    mock_update_related_agents
):
    """
    Test update_agent_info_impl with related_agent_ids parameter.

    This test verifies that:
    1. When related_agent_ids is provided, relationships are updated
    2. Circular dependency detection works correctly
    3. update_related_agents is called with correct parameters
    """
    # Setup
    mock_get_current_user_info.return_value = ("test_user", "test_tenant", "en")
    mock_query_sub_agents_id_list.return_value = []  # No sub-agents, no circular dependency
    
    request = MagicMock()
    request.agent_id = 123
    request.enabled_tool_ids = None
    request.related_agent_ids = [456, 789]
    
    # Execute
    result = await update_agent_info_impl(request, authorization="Bearer token")
    
    # Assert
    assert result["agent_id"] == 123
    mock_update_agent.assert_called_once()
    mock_update_related_agents.assert_called_once_with(
        parent_agent_id=123,
        related_agent_ids=[456, 789],
        tenant_id="test_tenant",
        user_id="test_user"
    )


@patch('backend.services.agent_service.query_sub_agents_id_list')
@patch('backend.services.agent_service.update_agent')
@patch('backend.services.agent_service.get_current_user_info')
@pytest.mark.asyncio
async def test_update_agent_info_impl_circular_dependency_detection(
    mock_get_current_user_info,
    mock_update_agent,
    mock_query_sub_agents_id_list
):
    """
    Test update_agent_info_impl circular dependency detection.

    This test verifies that:
    1. When agent tries to relate to itself, ValueError is raised
    2. When circular dependency is detected through sub-agents, ValueError is raised
    """
    # Setup
    mock_get_current_user_info.return_value = ("test_user", "test_tenant", "en")
    
    request = MagicMock()
    request.agent_id = 123
    request.enabled_tool_ids = None
    request.related_agent_ids = [123]  # Agent tries to relate to itself
    
    # Execute & Assert - self-reference should raise ValueError
    with pytest.raises(ValueError, match="Circular dependency detected"):
        await update_agent_info_impl(request, authorization="Bearer token")
    
    # Test circular dependency through sub-agents
    request.related_agent_ids = [456]
    # Agent 456 has sub-agent 123 (circular)
    mock_query_sub_agents_id_list.return_value = [123]
    
    with pytest.raises(ValueError, match="Circular dependency detected"):
        await update_agent_info_impl(request, authorization="Bearer token")


@patch('backend.services.agent_service.create_or_update_tool_by_tool_info')
@patch('backend.services.agent_service.query_tool_instances_by_id')
@patch('backend.services.agent_service.query_all_tools')
@patch('backend.services.agent_service.update_related_agents')
@patch('backend.services.agent_service.query_sub_agents_id_list')
@patch('backend.services.agent_service.update_agent')
@patch('backend.services.agent_service.get_current_user_info')
@pytest.mark.asyncio
async def test_update_agent_info_impl_with_both_tool_and_related_agents(
    mock_get_current_user_info,
    mock_update_agent,
    mock_query_sub_agents_id_list,
    mock_update_related_agents,
    mock_query_all_tools,
    mock_query_tool_instances_by_id,
    mock_create_or_update_tool
):
    """
    Test update_agent_info_impl with both enabled_tool_ids and related_agent_ids.

    This test verifies that:
    1. Both tools and related agents can be updated in the same call
    2. Operations are performed in correct order
    """
    # Setup
    mock_get_current_user_info.return_value = ("test_user", "test_tenant", "en")
    mock_query_all_tools.return_value = [{"tool_id": 1}]
    mock_query_tool_instances_by_id.return_value = None
    mock_query_sub_agents_id_list.return_value = []
    
    request = MagicMock()
    request.agent_id = 123
    request.enabled_tool_ids = [1]
    request.related_agent_ids = [456]
    
    # Execute
    result = await update_agent_info_impl(request, authorization="Bearer token")
    
    # Assert
    assert result["agent_id"] == 123
    mock_update_agent.assert_called_once()
    mock_create_or_update_tool.assert_called_once()
    mock_update_related_agents.assert_called_once_with(
        parent_agent_id=123,
        related_agent_ids=[456],
        tenant_id="test_tenant",
        user_id="test_user"
    )


@patch('backend.services.agent_service.create_or_update_tool_by_tool_info')
@patch('backend.services.agent_service.query_tool_instances_by_id')
@patch('backend.services.agent_service.query_all_tools')
@patch('backend.services.agent_service.update_agent')
@patch('backend.services.agent_service.get_current_user_info')
@pytest.mark.asyncio
async def test_update_agent_info_impl_tool_update_exception(
    mock_get_current_user_info,
    mock_update_agent,
    mock_query_all_tools,
    mock_query_tool_instances_by_id,
    mock_create_or_update_tool
):
    """
    Test update_agent_info_impl exception handling for tool updates.

    This test verifies that:
    1. When tool update fails, ValueError is raised with appropriate message
    """
    # Setup
    mock_get_current_user_info.return_value = ("test_user", "test_tenant", "en")
    mock_query_all_tools.return_value = [{"tool_id": 1}]
    mock_query_tool_instances_by_id.return_value = None
    mock_create_or_update_tool.side_effect = Exception("Tool update failed")
    
    request = MagicMock()
    request.agent_id = 123
    request.enabled_tool_ids = [1]
    request.related_agent_ids = None
    
    # Execute & Assert
    with pytest.raises(ValueError, match="Failed to update agent tools"):
        await update_agent_info_impl(request, authorization="Bearer token")


@patch('backend.services.agent_service.update_related_agents')
@patch('backend.services.agent_service.query_sub_agents_id_list')
@patch('backend.services.agent_service.update_agent')
@patch('backend.services.agent_service.get_current_user_info')
@pytest.mark.asyncio
async def test_update_agent_info_impl_related_agent_update_exception(
    mock_get_current_user_info,
    mock_update_agent,
    mock_query_sub_agents_id_list,
    mock_update_related_agents
):
    """
    Test update_agent_info_impl exception handling for related agent updates.

    This test verifies that:
    1. When related agent update fails, ValueError is raised with appropriate message
    """
    # Setup
    mock_get_current_user_info.return_value = ("test_user", "test_tenant", "en")
    mock_query_sub_agents_id_list.return_value = []
    mock_update_related_agents.side_effect = Exception("Related agent update failed")
    
    request = MagicMock()
    request.agent_id = 123
    request.enabled_tool_ids = None
    request.related_agent_ids = [456]
    
    # Execute & Assert
    with pytest.raises(ValueError, match="Failed to update related agents"):
        await update_agent_info_impl(request, authorization="Bearer token")


@patch('backend.services.agent_service.get_user_language')
@patch('backend.services.agent_service.get_current_user_info')
def test_resolve_user_tenant_language_with_overrides(mock_get_current_user_info, mock_get_user_language):
    """
    Test _resolve_user_tenant_language with user_id and tenant_id overrides.

    This test verifies that:
    1. When user_id and tenant_id are provided, authorization is not parsed again
    2. Language is still retrieved from http_request
    """
    mock_get_user_language.return_value = "zh"
    mock_request = MagicMock()
    
    result = _resolve_user_tenant_language(
        authorization="Bearer token",
        http_request=mock_request,
        user_id="override_user",
        tenant_id="override_tenant"
    )
    
    assert result == ("override_user", "override_tenant", "zh")
    mock_get_current_user_info.assert_not_called()
    mock_get_user_language.assert_called_once_with(mock_request)


@patch('backend.services.agent_service.get_current_user_info')
def test_resolve_user_tenant_language_without_overrides(mock_get_current_user_info):
    """
    Test _resolve_user_tenant_language without user_id and tenant_id overrides.

    This test verifies that:
    1. When user_id or tenant_id is None, authorization is parsed
    2. get_current_user_info is called with authorization and http_request
    """
    mock_get_current_user_info.return_value = ("parsed_user", "parsed_tenant", "en")
    mock_request = MagicMock()
    
    result = _resolve_user_tenant_language(
        authorization="Bearer token",
        http_request=mock_request,
        user_id=None,
        tenant_id=None
    )
    
    assert result == ("parsed_user", "parsed_tenant", "en")
    mock_get_current_user_info.assert_called_once_with("Bearer token", mock_request)


@patch('backend.services.agent_service.get_user_language')
@patch('backend.services.agent_service.get_current_user_info')
def test_resolve_user_tenant_language_partial_override(mock_get_current_user_info, mock_get_user_language):
    """
    Test _resolve_user_tenant_language with partial override (only user_id).

    This test verifies that:
    1. When only user_id is provided, authorization is still parsed
    2. Both user_id and tenant_id must be provided to skip parsing
    """
    mock_get_current_user_info.return_value = ("parsed_user", "parsed_tenant", "en")
    mock_get_user_language.return_value = "fr"
    mock_request = MagicMock()
    
    result = _resolve_user_tenant_language(
        authorization="Bearer token",
        http_request=mock_request,
        user_id="override_user",
        tenant_id=None  # tenant_id is None, so parsing is needed
    )
    
    assert result == ("parsed_user", "parsed_tenant", "en")
    mock_get_current_user_info.assert_called_once_with("Bearer token", mock_request)


@patch('backend.services.agent_service.delete_agent_by_id')
@patch('backend.services.agent_service.get_current_user_info')
@pytest.mark.asyncio
async def test_delete_agent_impl_exception_handling(mock_get_current_user_info, mock_delete_agent):
    """
    Test exception handling in delete_agent_impl function.

    This test verifies that:
    1. When an exception occurs during agent deletion
    2. The function raises a ValueError with an appropriate message
    """
    # Setup
    mock_get_current_user_info.return_value = (
        "test_user", "test_tenant", "en")
    mock_delete_agent.side_effect = Exception("Delete failed")

    # Execute & Assert
    with pytest.raises(ValueError) as context:
        await delete_agent_impl(123, authorization="Bearer token")

    assert "Failed to delete agent" in str(context.value)


@patch('backend.services.agent_service.get_mcp_server_by_name_and_tenant')
@patch('backend.services.agent_service.ExportAndImportDataFormat')
@patch('backend.services.agent_service.export_agent_by_agent_id')
@patch('backend.services.agent_service.get_current_user_info')
@pytest.mark.asyncio
async def test_export_agent_impl_success(mock_get_current_user_info, mock_export_agent_by_id, mock_export_data_format,
                                         mock_get_mcp_server):
    """
    Test successful export of agent information with MCP servers.
    """
    # Setup
    mock_get_current_user_info.return_value = (
        "test_user", "test_tenant", "en")

    # Create tools with MCP source
    mcp_tool = ToolConfig(
        class_name="MCPTool",
        name="MCP Tool",
        source="mcp",
        params={"param1": "value1"},
        metadata={},
        description="MCP tool description",
        inputs="input description",
        output_type="output type description",
        usage="test_mcp_server"
    )

    # Create a proper ExportAndImportAgentInfo object with MCP tools
    mcp_tool_dict = mcp_tool.model_dump()
    mock_agent_info = ExportAndImportAgentInfo(
        agent_id=123,
        name="Test Agent",
        display_name="Test Agent Display",
        description="A test agent",
        business_description="For testing purposes",
        max_steps=10,
        provide_run_summary=True,
        duty_prompt="Test duty prompt",
        constraint_prompt="Test constraint prompt",
        few_shots_prompt="Test few shots prompt",
        enabled=True,
        tools=[mcp_tool_dict],
        managed_agents=[]
    )
    mock_export_agent_by_id.return_value = mock_agent_info

    # Mock MCP server URL retrieval
    mock_get_mcp_server.return_value = "http://test-mcp-server.com"

    # Mock the ExportAndImportDataFormat to return a proper model_dump
    mock_export_data_instance = Mock()
    mock_export_data_instance.model_dump.return_value = {
        "agent_id": 123,
        "agent_info": {
            "123": {
                "agent_id": 123,
                "name": "Test Agent",
                "display_name": "Test Agent Display",
                "description": "A test agent",
                "business_description": "For testing purposes",
                "max_steps": 10,
                "provide_run_summary": True,
                "duty_prompt": "Test duty prompt",
                "constraint_prompt": "Test constraint prompt",
                "few_shots_prompt": "Test few shots prompt",
                "enabled": True,
                "tools": [mcp_tool.model_dump()],
                "managed_agents": []
            }
        },
        "mcp_info": [
            {
                "mcp_server_name": "test_mcp_server",
                "mcp_url": "http://test-mcp-server.com"
            }
        ]
    }
    mock_export_data_format.return_value = mock_export_data_instance

    # Execute
    result = await export_agent_impl(
        agent_id=123,
        authorization="Bearer token"
    )

    # Assert the result structure - result is a dict from model_dump()
    assert result["agent_id"] == 123
    assert "agent_info" in result
    assert "123" in result["agent_info"]
    assert "mcp_info" in result

    # The agent_info should contain the ExportAndImportAgentInfo data
    agent_data = result["agent_info"]["123"]
    assert agent_data["name"] == "Test Agent"
    assert agent_data["business_description"] == "For testing purposes"
    assert agent_data["agent_id"] == 123
    assert len(agent_data["tools"]) == 1

    # Check MCP info
    mcp_info = result["mcp_info"]
    assert len(mcp_info) == 1
    assert mcp_info[0]["mcp_server_name"] == "test_mcp_server"
    assert mcp_info[0]["mcp_url"] == "http://test-mcp-server.com"

    # Verify function calls
    mock_get_current_user_info.assert_called_once_with("Bearer token")
    mock_export_agent_by_id.assert_called_once_with(
        agent_id=123, tenant_id="test_tenant", user_id="test_user")
    mock_get_mcp_server.assert_called_once_with(
        "test_mcp_server", "test_tenant")
    mock_export_data_format.assert_called_once()


@patch('backend.services.agent_service.get_mcp_server_by_name_and_tenant')
@patch('backend.services.agent_service.ExportAndImportDataFormat')
@patch('backend.services.agent_service.export_agent_by_agent_id')
@patch('backend.services.agent_service.get_current_user_info')
@pytest.mark.asyncio
async def test_export_agent_impl_no_mcp_tools(mock_get_current_user_info, mock_export_agent_by_id,
                                              mock_export_data_format, mock_get_mcp_server):
    """
    Test successful export of agent information without MCP tools.
    """
    # Setup
    mock_get_current_user_info.return_value = (
        "test_user", "test_tenant", "en")

    # Create a proper ExportAndImportAgentInfo object without MCP tools
    mock_agent_info = ExportAndImportAgentInfo(
        agent_id=123,
        name="Test Agent",
        display_name="Test Agent Display",
        description="A test agent",
        business_description="For testing purposes",
        max_steps=10,
        provide_run_summary=True,
        duty_prompt="Test duty prompt",
        constraint_prompt="Test constraint prompt",
        few_shots_prompt="Test few shots prompt",
        enabled=True,
        tools=[],
        managed_agents=[]
    )
    mock_export_agent_by_id.return_value = mock_agent_info

    # Mock the ExportAndImportDataFormat to return a proper model_dump
    mock_export_data_instance = Mock()
    mock_export_data_instance.model_dump.return_value = {
        "agent_id": 123,
        "agent_info": {
            "123": {
                "agent_id": 123,
                "name": "Test Agent",
                "display_name": "Test Agent Display",
                "description": "A test agent",
                "business_description": "For testing purposes",
                "max_steps": 10,
                "provide_run_summary": True,
                "duty_prompt": "Test duty prompt",
                "constraint_prompt": "Test constraint prompt",
                "few_shots_prompt": "Test few shots prompt",
                "enabled": True,
                "tools": [],
                "managed_agents": []
            }
        },
        "mcp_info": []
    }
    mock_export_data_format.return_value = mock_export_data_instance

    # Execute
    result = await export_agent_impl(
        agent_id=123,
        authorization="Bearer token"
    )

    # Assert the result structure
    assert result["agent_id"] == 123
    assert "agent_info" in result
    assert "123" in result["agent_info"]
    assert "mcp_info" in result
    assert len(result["mcp_info"]) == 0  # No MCP tools

    # Verify function calls
    mock_get_current_user_info.assert_called_once_with("Bearer token")
    mock_export_agent_by_id.assert_called_once_with(
        agent_id=123, tenant_id="test_tenant", user_id="test_user")
    # Should not be called when no MCP tools
    mock_get_mcp_server.assert_not_called()
    mock_export_data_format.assert_called_once()


@patch('backend.services.agent_service.get_model_by_model_id')
@patch('backend.services.agent_service.search_agent_info_by_agent_id')
async def test_get_agent_info_impl_with_tool_error(mock_search_agent_info, mock_get_model_by_model_id):
    """
    Test get_agent_info_impl with an error in retrieving tool information.

    This test verifies that:
    1. The function correctly gets the agent information
    2. When an error occurs retrieving tool information
    3. The function returns the agent information with an empty tools list
    """
    # Setup
    mock_agent_info = {
        "agent_id": 123,
        "model_id": None,
        "business_description": "Test agent"
    }
    mock_search_agent_info.return_value = mock_agent_info

    # Mock the search_tools_for_sub_agent function to raise an exception
    with patch('backend.services.agent_service.search_tools_for_sub_agent') as mock_search_tools, \
            patch('backend.services.agent_service.query_sub_agents_id_list') as mock_query_sub_agents_id:
        mock_search_tools.side_effect = Exception("Tool search error")
        mock_query_sub_agents_id.return_value = []
        mock_get_model_by_model_id.return_value = None

        # Execute
        result = await get_agent_info_impl(agent_id=123, tenant_id="test_tenant")

        # Assert
        assert result["agent_id"] == 123
        assert result["tools"] == []
        assert result["sub_agent_id_list"] == []
        assert result["model_name"] is None
        mock_search_agent_info.assert_called_once_with(123, "test_tenant")


@patch('backend.services.agent_service.get_model_by_model_id')
@patch('backend.services.agent_service.query_sub_agents_id_list')
@patch('backend.services.agent_service.search_tools_for_sub_agent')
@patch('backend.services.agent_service.search_agent_info_by_agent_id')
@pytest.mark.asyncio
async def test_get_agent_info_impl_sub_agent_error(mock_search_agent_info, mock_search_tools, mock_query_sub_agents_id, mock_get_model_by_model_id):
    """
    Test get_agent_info_impl with an error in retrieving sub agent id list.

    This test verifies that:
    1. The function correctly gets the agent information
    2. When an error occurs retrieving sub agent id list
    3. The function returns the agent information with an empty sub_agent_id_list
    """
    # Setup
    mock_agent_info = {
        "agent_id": 123,
        "model_id": None,
        "business_description": "Test agent"
    }
    mock_search_agent_info.return_value = mock_agent_info

    mock_tools = [{"tool_id": 1, "name": "Tool 1"}]
    mock_search_tools.return_value = mock_tools

    # Mock query_sub_agents_id_list to raise an exception
    mock_query_sub_agents_id.side_effect = Exception("Sub agent query error")
    mock_get_model_by_model_id.return_value = None

    # Execute
    result = await get_agent_info_impl(agent_id=123, tenant_id="test_tenant")

    # Assert
    assert result["agent_id"] == 123
    assert result["tools"] == mock_tools
    assert result["sub_agent_id_list"] == []
    assert result["model_name"] is None
    mock_search_agent_info.assert_called_once_with(123, "test_tenant")
    mock_search_tools.assert_called_once_with(
        agent_id=123, tenant_id="test_tenant")
    mock_query_sub_agents_id.assert_called_once_with(
        main_agent_id=123, tenant_id="test_tenant")


@patch('backend.services.agent_service.get_model_by_model_id')
@patch('backend.services.agent_service.query_sub_agents_id_list')
@patch('backend.services.agent_service.search_tools_for_sub_agent')
@patch('backend.services.agent_service.search_agent_info_by_agent_id')
@pytest.mark.asyncio
async def test_get_agent_info_impl_with_model_id_success(mock_search_agent_info, mock_search_tools, mock_query_sub_agents_id, mock_get_model_by_model_id):
    """
    Test get_agent_info_impl with a valid model_id.

    This test verifies that:
    1. The function correctly retrieves model information when model_id is not None
    2. It sets model_name from the model's display_name
    3. It handles the case when model_info is None
    """
    # Setup
    mock_agent_info = {
        "agent_id": 123,
        "model_id": 456,
        "business_description": "Test agent"
    }
    mock_search_agent_info.return_value = mock_agent_info

    mock_tools = [{"tool_id": 1, "name": "Tool 1"}]
    mock_search_tools.return_value = mock_tools

    mock_sub_agent_ids = [789]
    mock_query_sub_agents_id.return_value = mock_sub_agent_ids

    # Mock model info with display_name
    mock_model_info = {
        "model_id": 456,
        "display_name": "GPT-4",
        "provider": "openai"
    }
    mock_get_model_by_model_id.return_value = mock_model_info

    # Execute
    result = await get_agent_info_impl(agent_id=123, tenant_id="test_tenant")

    # Assert
    expected_result = {
        "agent_id": 123,
        "model_id": 456,
        "business_description": "Test agent",
        "tools": mock_tools,
        "sub_agent_id_list": mock_sub_agent_ids,
        "model_name": "GPT-4",
        "business_logic_model_name": None
    }
    assert result == expected_result
    mock_get_model_by_model_id.assert_called_once_with(456)


@patch('backend.services.agent_service.get_model_by_model_id')
@patch('backend.services.agent_service.query_sub_agents_id_list')
@patch('backend.services.agent_service.search_tools_for_sub_agent')
@patch('backend.services.agent_service.search_agent_info_by_agent_id')
@pytest.mark.asyncio
async def test_get_agent_info_impl_with_model_id_no_display_name(mock_search_agent_info, mock_search_tools, mock_query_sub_agents_id, mock_get_model_by_model_id):
    """
    Test get_agent_info_impl with model_id but model has no display_name.

    This test verifies that:
    1. The function correctly retrieves model information when model_id is not None
    2. It sets model_name to None when model_info exists but has no display_name
    """
    # Setup
    mock_agent_info = {
        "agent_id": 123,
        "model_id": 456,
        "business_description": "Test agent"
    }
    mock_search_agent_info.return_value = mock_agent_info

    mock_tools = [{"tool_id": 1, "name": "Tool 1"}]
    mock_search_tools.return_value = mock_tools

    mock_sub_agent_ids = [789]
    mock_query_sub_agents_id.return_value = mock_sub_agent_ids

    # Mock model info without display_name
    mock_model_info = {
        "model_id": 456,
        "provider": "openai"
        # No display_name field
    }
    mock_get_model_by_model_id.return_value = mock_model_info

    # Execute
    result = await get_agent_info_impl(agent_id=123, tenant_id="test_tenant")

    # Assert
    expected_result = {
        "agent_id": 123,
        "model_id": 456,
        "business_description": "Test agent",
        "tools": mock_tools,
        "sub_agent_id_list": mock_sub_agent_ids,
        "model_name": None,
        "business_logic_model_name": None
    }
    assert result == expected_result
    mock_get_model_by_model_id.assert_called_once_with(456)


@patch('backend.services.agent_service.get_model_by_model_id')
@patch('backend.services.agent_service.query_sub_agents_id_list')
@patch('backend.services.agent_service.search_tools_for_sub_agent')
@patch('backend.services.agent_service.search_agent_info_by_agent_id')
@pytest.mark.asyncio
async def test_get_agent_info_impl_with_model_id_none_model_info(mock_search_agent_info, mock_search_tools, mock_query_sub_agents_id, mock_get_model_by_model_id):
    """
    Test get_agent_info_impl with model_id but get_model_by_model_id returns None.

    This test verifies that:
    1. The function correctly handles when model_id is not None but get_model_by_model_id returns None
    2. It sets model_name to None when model_info is None
    """
    # Setup
    mock_agent_info = {
        "agent_id": 123,
        "model_id": 456,
        "business_description": "Test agent"
    }
    mock_search_agent_info.return_value = mock_agent_info

    mock_tools = [{"tool_id": 1, "name": "Tool 1"}]
    mock_search_tools.return_value = mock_tools

    mock_sub_agent_ids = [789]
    mock_query_sub_agents_id.return_value = mock_sub_agent_ids

    # Mock get_model_by_model_id to return None
    mock_get_model_by_model_id.return_value = None

    # Execute
    result = await get_agent_info_impl(agent_id=123, tenant_id="test_tenant")

    # Assert
    expected_result = {
        "agent_id": 123,
        "model_id": 456,
        "business_description": "Test agent",
        "tools": mock_tools,
        "sub_agent_id_list": mock_sub_agent_ids,
        "model_name": None,
        "business_logic_model_name": None
    }
    assert result == expected_result
    mock_get_model_by_model_id.assert_called_once_with(456)


@patch('backend.services.agent_service.get_model_by_model_id')
@patch('backend.services.agent_service.query_sub_agents_id_list')
@patch('backend.services.agent_service.search_tools_for_sub_agent')
@patch('backend.services.agent_service.search_agent_info_by_agent_id')
@pytest.mark.asyncio
async def test_get_agent_info_impl_with_business_logic_model(mock_search_agent_info, mock_search_tools, mock_query_sub_agents_id, mock_get_model_by_model_id):
    """
    Test get_agent_info_impl with business_logic_model_id.

    This test verifies that:
    1. The function correctly retrieves business logic model information when business_logic_model_id is not None
    2. It sets business_logic_model_name from the model's display_name
    3. It handles both main model and business logic model correctly
    """
    # Setup
    mock_agent_info = {
        "agent_id": 123,
        "model_id": 456,
        "business_logic_model_id": 789,
        "business_description": "Test agent"
    }
    mock_search_agent_info.return_value = mock_agent_info

    mock_tools = [{"tool_id": 1, "name": "Tool 1"}]
    mock_search_tools.return_value = mock_tools

    mock_sub_agent_ids = [101, 102]
    mock_query_sub_agents_id.return_value = mock_sub_agent_ids

    # Mock model info for main model
    mock_main_model_info = {
        "model_id": 456,
        "display_name": "GPT-4",
        "provider": "openai"
    }
    
    # Mock model info for business logic model
    mock_business_logic_model_info = {
        "model_id": 789,
        "display_name": "Claude-3.5",
        "provider": "anthropic"
    }
    
    # Mock get_model_by_model_id to return different values based on input
    def mock_get_model(model_id):
        if model_id == 456:
            return mock_main_model_info
        elif model_id == 789:
            return mock_business_logic_model_info
        return None
    
    mock_get_model_by_model_id.side_effect = mock_get_model

    # Execute
    result = await get_agent_info_impl(agent_id=123, tenant_id="test_tenant")

    # Assert
    expected_result = {
        "agent_id": 123,
        "model_id": 456,
        "business_logic_model_id": 789,
        "business_description": "Test agent",
        "tools": mock_tools,
        "sub_agent_id_list": mock_sub_agent_ids,
        "model_name": "GPT-4",
        "business_logic_model_name": "Claude-3.5"
    }
    assert result == expected_result
    
    # Verify both models were looked up
    assert mock_get_model_by_model_id.call_count == 2
    mock_get_model_by_model_id.assert_any_call(456)
    mock_get_model_by_model_id.assert_any_call(789)


@patch('backend.services.agent_service.get_model_by_model_id')
@patch('backend.services.agent_service.query_sub_agents_id_list')
@patch('backend.services.agent_service.search_tools_for_sub_agent')
@patch('backend.services.agent_service.search_agent_info_by_agent_id')
@pytest.mark.asyncio
async def test_get_agent_info_impl_with_business_logic_model_none(mock_search_agent_info, mock_search_tools, mock_query_sub_agents_id, mock_get_model_by_model_id):
    """
    Test get_agent_info_impl with business_logic_model_id but get_model_by_model_id returns None.

    This test verifies that:
    1. The function correctly handles when business_logic_model_id is not None but get_model_by_model_id returns None
    2. It sets business_logic_model_name to None when model_info is None
    """
    # Setup
    mock_agent_info = {
        "agent_id": 123,
        "model_id": 456,
        "business_logic_model_id": 789,
        "business_description": "Test agent"
    }
    mock_search_agent_info.return_value = mock_agent_info

    mock_tools = [{"tool_id": 1, "name": "Tool 1"}]
    mock_search_tools.return_value = mock_tools

    mock_sub_agent_ids = [101, 102]
    mock_query_sub_agents_id.return_value = mock_sub_agent_ids

    # Mock model info for main model
    mock_main_model_info = {
        "model_id": 456,
        "display_name": "GPT-4",
        "provider": "openai"
    }
    
    # Mock get_model_by_model_id to return None for business_logic_model_id
    def mock_get_model(model_id):
        if model_id == 456:
            return mock_main_model_info
        elif model_id == 789:
            return None  # Business logic model not found
        return None
    
    mock_get_model_by_model_id.side_effect = mock_get_model

    # Execute
    result = await get_agent_info_impl(agent_id=123, tenant_id="test_tenant")

    # Assert
    expected_result = {
        "agent_id": 123,
        "model_id": 456,
        "business_logic_model_id": 789,
        "business_description": "Test agent",
        "tools": mock_tools,
        "sub_agent_id_list": mock_sub_agent_ids,
        "model_name": "GPT-4",
        "business_logic_model_name": None  # Should be None when model info is not found
    }
    assert result == expected_result
    
    # Verify both models were looked up
    assert mock_get_model_by_model_id.call_count == 2
    mock_get_model_by_model_id.assert_any_call(456)
    mock_get_model_by_model_id.assert_any_call(789)


@patch('backend.services.agent_service.get_model_by_model_id')
@patch('backend.services.agent_service.query_sub_agents_id_list')
@patch('backend.services.agent_service.search_tools_for_sub_agent')
@patch('backend.services.agent_service.search_agent_info_by_agent_id')
@pytest.mark.asyncio
async def test_get_agent_info_impl_with_business_logic_model_no_display_name(mock_search_agent_info, mock_search_tools, mock_query_sub_agents_id, mock_get_model_by_model_id):
    """
    Test get_agent_info_impl with business_logic_model_id but model has no display_name.

    This test verifies that:
    1. The function correctly retrieves business logic model information when business_logic_model_id is not None
    2. It sets business_logic_model_name to None when model_info exists but has no display_name
    """
    # Setup
    mock_agent_info = {
        "agent_id": 123,
        "model_id": 456,
        "business_logic_model_id": 789,
        "business_description": "Test agent"
    }
    mock_search_agent_info.return_value = mock_agent_info

    mock_tools = [{"tool_id": 1, "name": "Tool 1"}]
    mock_search_tools.return_value = mock_tools

    mock_sub_agent_ids = [101, 102]
    mock_query_sub_agents_id.return_value = mock_sub_agent_ids

    # Mock model info for main model
    mock_main_model_info = {
        "model_id": 456,
        "display_name": "GPT-4",
        "provider": "openai"
    }
    
    # Mock model info for business logic model without display_name
    mock_business_logic_model_info = {
        "model_id": 789,
        "provider": "anthropic"
        # No display_name field
    }
    
    # Mock get_model_by_model_id to return different values based on input
    def mock_get_model(model_id):
        if model_id == 456:
            return mock_main_model_info
        elif model_id == 789:
            return mock_business_logic_model_info
        return None
    
    mock_get_model_by_model_id.side_effect = mock_get_model

    # Execute
    result = await get_agent_info_impl(agent_id=123, tenant_id="test_tenant")

    # Assert
    expected_result = {
        "agent_id": 123,
        "model_id": 456,
        "business_logic_model_id": 789,
        "business_description": "Test agent",
        "tools": mock_tools,
        "sub_agent_id_list": mock_sub_agent_ids,
        "model_name": "GPT-4",
        "business_logic_model_name": None  # Should be None when display_name is not in model_info
    }
    assert result == expected_result
    
    # Verify both models were looked up
    assert mock_get_model_by_model_id.call_count == 2
    mock_get_model_by_model_id.assert_any_call(456)
    mock_get_model_by_model_id.assert_any_call(789)


async def test_list_all_agent_info_impl_success():
    """
    Test successful retrieval of all agent information.

    This test verifies that:
    1. The function correctly queries all agents for a tenant
    2. It retrieves tool information for each agent
    3. It checks tool availability
    4. It returns a properly formatted list of agent information
    """
    # Setup mock agents
    mock_agents = [
        {
            "agent_id": 1,
            "name": "Agent 1",
            "display_name": "Display Agent 1",
            "description": "First test agent",
            "enabled": True
        },
        {
            "agent_id": 2,
            "name": "Agent 2",
            "display_name": "Display Agent 2",
            "description": "Second test agent",
            "enabled": True
        }
    ]

    # Setup mock tools
    mock_tools = [
        {"tool_id": 101, "name": "Tool 1"},
        {"tool_id": 102, "name": "Tool 2"}
    ]

    with patch('backend.services.agent_service.query_all_agent_info_by_tenant_id') as mock_query_agents, \
            patch('backend.services.agent_service.search_tools_for_sub_agent') as mock_search_tools, \
            patch('backend.services.agent_service.check_tool_is_available') as mock_check_tools:
        # Configure mocks
        mock_query_agents.return_value = mock_agents
        mock_search_tools.return_value = mock_tools
        mock_check_tools.return_value = [True, True]  # All tools are available

        # Execute
        result = await list_all_agent_info_impl(tenant_id="test_tenant")

        # Assert
        assert len(result) == 2
        assert result[0]["agent_id"] == 1
        assert result[0]["name"] == "Agent 1"
        assert result[0]["display_name"] == "Display Agent 1"
        assert result[0]["is_available"] == True
        assert result[1]["agent_id"] == 2
        assert result[1]["name"] == "Agent 2"
        assert result[1]["display_name"] == "Display Agent 2"
        assert result[1]["is_available"] == True

        # Verify mock calls
        mock_query_agents.assert_called_once_with(tenant_id="test_tenant")
        assert mock_search_tools.call_count == 2
        mock_search_tools.assert_has_calls([
            call(agent_id=1, tenant_id="test_tenant"),
            call(agent_id=2, tenant_id="test_tenant")
        ])
        mock_check_tools.assert_has_calls([
            call([101, 102]),
            call([101, 102])
        ])


async def test_list_all_agent_info_impl_with_unavailable_tools():
    """
    Test retrieval of agent information with some unavailable tools.

    This test verifies that:
    1. The function correctly handles cases where some tools are unavailable
    2. It properly sets the is_available flag based on tool availability
    """
    # Setup mock agents
    mock_agents = [
        {
            "agent_id": 1,
            "name": "Agent 1",
            "display_name": "Display Agent 1",
            "description": "Agent with available tools",
            "enabled": True
        },
        {
            "agent_id": 2,
            "name": "Agent 2",
            "display_name": "Display Agent 2",
            "description": "Agent with unavailable tools",
            "enabled": True
        }
    ]

    # Setup mock tools
    mock_tools = [
        {"tool_id": 101, "name": "Tool 1"},
        {"tool_id": 102, "name": "Tool 2"}
    ]

    with patch('backend.services.agent_service.query_all_agent_info_by_tenant_id') as mock_query_agents, \
            patch('backend.services.agent_service.search_tools_for_sub_agent') as mock_search_tools, \
            patch('backend.services.agent_service.check_tool_is_available') as mock_check_tools:
        # Configure mocks
        mock_query_agents.return_value = mock_agents
        mock_search_tools.return_value = mock_tools
        # First agent has available tools, second agent has unavailable tools
        mock_check_tools.side_effect = [[True, True], [False, True]]

        # Execute
        result = await list_all_agent_info_impl(tenant_id="test_tenant")

        # Assert
        assert len(result) == 2
        assert result[0]["is_available"] == True
        assert result[1]["is_available"] == False

        # Verify mock calls
        mock_query_agents.assert_called_once_with(tenant_id="test_tenant")
        assert mock_search_tools.call_count == 2
        assert mock_check_tools.call_count == 2


async def test_list_all_agent_info_impl_query_error():
    """
    Test error handling when querying agent information fails.

    This test verifies that:
    1. When an error occurs during agent query
    2. The function raises a ValueError with an appropriate message
    """
    with patch('backend.services.agent_service.query_all_agent_info_by_tenant_id') as mock_query_agents:
        # Configure mock to raise exception
        mock_query_agents.side_effect = Exception("Database error")

        # Execute & Assert
        with pytest.raises(ValueError) as context:
            await list_all_agent_info_impl(tenant_id="test_tenant")

        assert "Failed to query all agent info" in str(context.value)
        mock_query_agents.assert_called_once_with(tenant_id="test_tenant")


@patch('backend.services.agent_service.query_sub_agents_id_list')
@patch('backend.services.agent_service.create_tool_config_list', new_callable=AsyncMock)
@patch('backend.services.agent_service.search_agent_info_by_agent_id')
@pytest.mark.asyncio
async def test_export_agent_by_agent_id_success(mock_search_agent_info, mock_create_tool_config,
                                                mock_query_sub_agents_id):
    """
    Test successful export of agent information by agent ID.

    This test verifies that:
    1. The function correctly retrieves agent information
    2. It creates tool configuration list
    3. It gets sub-agent ID list
    4. It returns properly structured ExportAndImportAgentInfo
    """
    # Setup
    mock_agent_info = {
        "name": "Test Agent",
        "display_name": "Test Agent Display",
        "description": "A test agent",
        "business_description": "For testing purposes",
        "max_steps": 10,
        "provide_run_summary": True,
        "duty_prompt": "Test duty prompt",
        "constraint_prompt": "Test constraint prompt",
        "few_shots_prompt": "Test few shots prompt",
        "enabled": True
    }
    mock_search_agent_info.return_value = mock_agent_info

    mock_tools = [
        ToolConfig(
            class_name="Tool1",
            name="Tool One",
            source="source1",
            params={"param1": "value1"},
            metadata={},
            description="Tool 1 description",
            inputs="input description",
            output_type="output type description",
            usage=None
        ),
        ToolConfig(
            class_name="KnowledgeBaseSearchTool",
            name="Knowledge Search",
            source="source2",
            params={"param2": "value2"},
            metadata={"some": "data"},
            description="Knowledge base search tool",
            inputs="search query",
            output_type="search results",
            usage=None
        ),
        ToolConfig(
            class_name="MCPTool",
            name="MCP Tool",
            source="mcp",
            params={"param3": "value3"},
            metadata={},
            description="MCP tool description",
            inputs="mcp input",
            output_type="mcp output",
            usage="test_mcp_server"
        )
    ]
    mock_create_tool_config.return_value = mock_tools

    mock_sub_agent_ids = [456, 789]
    mock_query_sub_agents_id.return_value = mock_sub_agent_ids

    # Execute
    with patch('backend.services.agent_service.ExportAndImportAgentInfo', new=ExportAndImportAgentInfo):
        result = await export_agent_by_agent_id(
            agent_id=123,
            tenant_id="test_tenant",
            user_id="test_user"
        )

    # Assert
    assert result.agent_id == 123
    assert result.name == "Test Agent"
    assert result.business_description == "For testing purposes"
    assert len(result.tools) == 3
    assert result.managed_agents == mock_sub_agent_ids

    # Verify KnowledgeBaseSearchTool metadata is empty
    knowledge_tool = next(
        tool for tool in result.tools if tool.class_name == "KnowledgeBaseSearchTool")
    assert knowledge_tool.metadata == {}

    # Verify MCP tool has usage field
    mcp_tool = next(
        tool for tool in result.tools if tool.class_name == "MCPTool")
    assert mcp_tool.usage == "test_mcp_server"

    # Verify function calls
    mock_search_agent_info.assert_called_once_with(
        agent_id=123, tenant_id="test_tenant")
    mock_create_tool_config.assert_called_once_with(
        agent_id=123, tenant_id="test_tenant", user_id="test_user")
    mock_query_sub_agents_id.assert_called_once_with(
        main_agent_id=123, tenant_id="test_tenant")


@patch('backend.services.agent_service.create_or_update_tool_by_tool_info')
@patch('backend.services.agent_service.create_agent')
@patch('backend.services.agent_service.query_all_tools')
@pytest.mark.asyncio
async def test_import_agent_by_agent_id_success(mock_query_all_tools, mock_create_agent, mock_create_tool):
    """
    Test successful import of agent by agent ID.

    This test verifies that:
    1. The function correctly retrieves agent information
    2. It creates tool configuration list
    3. It gets sub-agent ID list
    4. It returns properly structured ExportAndImportAgentInfo
    """
    # Setup
    mock_tool_info = [
        {
            "tool_id": 101,
            "class_name": "Tool1",
            "source": "source1",
            "params": [{"name": "param1", "type": "string"}],
            "description": "Tool 1 description",
            "name": "Tool One",
            "inputs": "input description",
            "output_type": "output type description"
        }
    ]
    mock_query_all_tools.return_value = mock_tool_info

    mock_create_agent.return_value = {"agent_id": 456}

    # Create import data
    tool_config = ToolConfig(
        class_name="Tool1",
        name="Tool One",
        source="source1",
        params={"param1": "value1"},
        metadata={},
        description="Tool 1 description",
        inputs="input description",
        output_type="output type description",
        usage=None
    )

    agent_info = ExportAndImportAgentInfo(
        agent_id=123,
        name="valid_agent_name",
        display_name="Valid Agent Display Name",
        description="Imported description",
        business_description="Imported business description",
        max_steps=5,
        provide_run_summary=True,
        duty_prompt="Imported duty prompt",
        constraint_prompt="Imported constraint prompt",
        few_shots_prompt="Imported few shots prompt",
        enabled=True,
        tools=[tool_config],
        managed_agents=[]
    )

    # Execute
    result = await import_agent_by_agent_id(
        import_agent_info=agent_info,
        tenant_id="test_tenant",
        user_id="test_user"
    )

    # Assert
    assert result == 456
    mock_create_agent.assert_called_once()
    assert mock_create_agent.call_args[1]["agent_info"]["name"] == "valid_agent_name"
    assert mock_create_agent.call_args[1]["agent_info"]["display_name"] == "Valid Agent Display Name"
    mock_create_tool.assert_called_once()


@patch('backend.services.agent_service.create_agent')
@patch('backend.services.agent_service.query_all_tools')
@pytest.mark.asyncio
async def test_import_agent_by_agent_id_invalid_tool(mock_query_all_tools, mock_create_tool):
    """
    Test import of agent by agent ID with an invalid tool.

    This test verifies that:
    1. When a tool doesn't exist in the database
    2. The function raises a ValueError with appropriate message
    """
    # Setup
    mock_tool_info = [
        {
            "tool_id": 101,
            "class_name": "OtherTool",
            "source": "source1",
            "params": [{"name": "param1", "type": "string"}],
            "description": "Other tool description",
            "name": "Other Tool",
            "inputs": "other input",
            "output_type": "other output"
        }
    ]
    mock_query_all_tools.return_value = mock_tool_info

    # Create import data with non-existent tool
    tool_config = ToolConfig(
        class_name="Tool1",
        name="Tool One",
        source="source1",
        params={"param1": "value1"},
        metadata={},
        description="Tool 1 description",
        inputs="input description",
        output_type="output type description"
    )

    agent_info = ExportAndImportAgentInfo(
        agent_id=123,
        name="valid_agent_name",
        display_name="Valid Agent Display Name",
        description="Imported description",
        business_description="Imported business description",
        max_steps=5,
        provide_run_summary=True,
        duty_prompt="Imported duty prompt",
        constraint_prompt="Imported constraint prompt",
        few_shots_prompt="Imported few shots prompt",
        enabled=True,
        tools=[tool_config],
        managed_agents=[]
    )

    # Execute & Assert
    with pytest.raises(ValueError) as context:
        await import_agent_by_agent_id(
            import_agent_info=agent_info,
            tenant_id="test_tenant",
            user_id="test_user"
        )

    assert "Cannot find tool Tool1 in source1." in str(context.value)
    mock_create_tool.assert_not_called()


@patch('backend.services.agent_service.create_or_update_tool_by_tool_info')
@patch('backend.services.agent_service.create_agent')
@patch('backend.services.agent_service.query_all_tools')
@pytest.mark.asyncio
async def test_import_agent_by_agent_id_with_mcp_tool(mock_query_all_tools, mock_create_agent, mock_create_tool):
    """
    Test successful import of agent by agent ID with MCP tools.
    """
    # Setup
    mock_tool_info = [
        {
            "tool_id": 101,
            "class_name": "MCPTool",
            "source": "mcp",
            "params": [{"name": "param1", "type": "string"}],
            "description": "MCP tool description",
            "name": "MCP Tool",
            "inputs": "mcp input",
            "output_type": "mcp output"
        }
    ]
    mock_query_all_tools.return_value = mock_tool_info

    mock_create_agent.return_value = {"agent_id": 456}

    # Create import data with MCP tool
    tool_config = ToolConfig(
        class_name="MCPTool",
        name="MCP Tool",
        source="mcp",
        params={"param1": "value1"},
        metadata={},
        description="MCP tool description",
        inputs="mcp input",
        output_type="mcp output",
        usage="test_mcp_server"
    )

    agent_info = ExportAndImportAgentInfo(
        agent_id=123,
        name="valid_agent_name",
        display_name="Valid Agent Display Name",
        description="Imported description",
        business_description="Imported business description",
        max_steps=5,
        provide_run_summary=True,
        duty_prompt="Imported duty prompt",
        constraint_prompt="Imported constraint prompt",
        few_shots_prompt="Imported few shots prompt",
        enabled=True,
        tools=[tool_config],
        managed_agents=[]
    )

    # Execute
    result = await import_agent_by_agent_id(
        import_agent_info=agent_info,
        tenant_id="test_tenant",
        user_id="test_user"
    )

    # Assert
    assert result == 456
    mock_create_agent.assert_called_once()
    assert mock_create_agent.call_args[1]["agent_info"]["name"] == "valid_agent_name"
    assert mock_create_agent.call_args[1]["agent_info"]["display_name"] == "Valid Agent Display Name"
    mock_create_tool.assert_called_once()


@patch('backend.services.agent_service.insert_related_agent')
@patch('backend.services.agent_service.query_sub_agents_id_list')
def test_insert_related_agent_impl_success(mock_query_sub_agents_id, mock_insert_related):
    """
    Test successful insertion of related agent relationship.

    This test verifies that:
    1. The function checks for circular dependencies using BFS
    2. When no circular dependency exists, it inserts the relationship
    3. It returns a success response
    """
    # Setup
    # Child agent has different sub-agents
    mock_query_sub_agents_id.return_value = [789]
    mock_insert_related.return_value = True

    # Execute
    result = insert_related_agent_impl(
        parent_agent_id=123,
        child_agent_id=456,
        tenant_id="test_tenant"
    )

    # Assert
    assert result.status_code == 200
    assert "Insert relation success" in result.body.decode()
    mock_insert_related.assert_called_once_with(123, 456, "test_tenant")


@patch('backend.services.agent_service.query_sub_agents_id_list')
def test_insert_related_agent_impl_circular_dependency(mock_query_sub_agents_id):
    """
    Test insertion of related agent with circular dependency.

    This test verifies that:
    1. The function detects circular dependencies
    2. It returns an error response when circular dependency exists
    """
    # Setup - simulate circular dependency
    mock_query_sub_agents_id.side_effect = [
        # Child agent 456 has parent agent 123 as its sub-agent (circular)
        [123],
    ]

    # Execute
    result = insert_related_agent_impl(
        parent_agent_id=123,
        child_agent_id=456,
        tenant_id="test_tenant"
    )

    # Assert
    assert result.status_code == 500
    assert "There is a circular call in the agent" in result.body.decode()


@patch('os.path.join', return_value='test_path')
@patch('os.listdir')
@patch('builtins.open', new_callable=mock_open)
def test_load_default_agents_json_file(mock_file, mock_listdir, mock_join):
    """
    Test loading default agent JSON files.

    This test verifies that:
    1. The function correctly lists files in the specified directory
    2. It filters for JSON files
    3. It reads and parses each JSON file
    4. It returns a list of validated agent configurations
    """
    # Setup
    mock_listdir.return_value = ['agent1.json', 'agent2.json', 'not_json.txt']

    # Set up the mock file content for each file
    json_content1 = """{
        "agent_id": 1,
        "name": "Agent1",
        "display_name": "Agent 1 Display",
        "description": "Agent 1 description",
        "business_description": "Business description",
        "max_steps": 10,
        "provide_run_summary": true,
        "duty_prompt": "Agent 1 prompt",
        "enabled": true,
        "tools": [],
        "managed_agents": []
    }"""

    json_content2 = """{
        "agent_id": 2,
        "name": "Agent2",
        "display_name": "Agent 2 Display",
        "description": "Agent 2 description",
        "business_description": "Business description",
        "max_steps": 5,
        "provide_run_summary": false,
        "duty_prompt": "Agent 2 prompt",
        "enabled": true,
        "tools": [],
        "managed_agents": []
    }"""

    # Make the mock file return different content for different files
    mock_file.return_value.__enter__.side_effect = [
        MagicMock(read=lambda: json_content1),
        MagicMock(read=lambda: json_content2)
    ]

    # Need to patch json.load to handle the mock file contents
    with patch('json.load') as mock_json_load:
        mock_json_load.side_effect = [
            {
                "agent_id": 1,
                "name": "Agent1",
                "display_name": "Agent 1 Display",
                "description": "Agent 1 description",
                "business_description": "Business description",
                "max_steps": 10,
                "provide_run_summary": True,
                "duty_prompt": "Agent 1 prompt",
                "enabled": True,
                "tools": [],
                "managed_agents": []
            },
            {
                "agent_id": 2,
                "name": "Agent2",
                "display_name": "Agent 2 Display",
                "description": "Agent 2 description",
                "business_description": "Business description",
                "max_steps": 5,
                "provide_run_summary": False,
                "duty_prompt": "Agent 2 prompt",
                "enabled": True,
                "tools": [],
                "managed_agents": []
            }
        ]

        # Execute
        with patch('backend.services.agent_service.ExportAndImportAgentInfo', new=ExportAndImportAgentInfo):
            result = load_default_agents_json_file("default/path")

        # Assert
        assert len(result) == 2
        assert result[0].name == "Agent1"
        assert result[1].name == "Agent2"
        assert mock_file.call_count == 2
        mock_listdir.assert_called_once_with("default/path")


# clear_agent_memory function tests
@patch('backend.services.agent_service.clear_memory', new_callable=AsyncMock)
@patch('backend.services.agent_service.build_memory_config')
@pytest.mark.asyncio
async def test_clear_agent_memory_success(mock_build_config, mock_clear_memory):
    """
    Test successful clearing of agent memory.

    This test verifies that:
    1. The function correctly builds memory configuration
    2. It clears both agent-level and user_agent-level memory
    3. It logs the results appropriately
    """
    # Setup
    mock_memory_config = {
        "llm": {"provider": "openai", "config": {"model": "gpt-4"}},
        "embedder": {"provider": "openai", "config": {"model": "text-embedding-ada-002"}},
        "vector_store": {"provider": "elasticsearch", "config": {"host": "localhost"}}
    }
    mock_build_config.return_value = mock_memory_config

    mock_clear_memory.side_effect = [
        {"deleted_count": 5},
        {"deleted_count": 3}
    ]

    # Execute
    await clear_agent_memory(
        agent_id=123,
        tenant_id="test_tenant",
        user_id="test_user"
    )

    # Assert
    mock_build_config.assert_called_once_with("test_tenant")
    assert mock_clear_memory.call_count == 2

    # Verify agent-level memory cleanup
    agent_call = mock_clear_memory.call_args_list[0]
    assert agent_call[1]["memory_level"] == "agent"
    assert agent_call[1]["memory_config"] == mock_memory_config
    assert agent_call[1]["tenant_id"] == "test_tenant"
    assert agent_call[1]["user_id"] == "test_user"
    assert agent_call[1]["agent_id"] == "123"

    # Verify user_agent-level memory cleanup
    user_agent_call = mock_clear_memory.call_args_list[1]
    assert user_agent_call[1]["memory_level"] == "user_agent"
    assert user_agent_call[1]["memory_config"] == mock_memory_config
    assert user_agent_call[1]["tenant_id"] == "test_tenant"
    assert user_agent_call[1]["user_id"] == "test_user"
    assert user_agent_call[1]["agent_id"] == "123"


@patch('backend.services.agent_service.clear_memory', new_callable=AsyncMock)
@patch('backend.services.agent_service.build_memory_config')
@pytest.mark.asyncio
async def test_clear_agent_memory_build_config_error(mock_build_config, mock_clear_memory):
    """
    Test clear_agent_memory when build_memory_config fails.

    This test verifies that:
    1. When build_memory_config raises an exception
    2. The function catches the exception and logs it
    3. The function does not raise the exception (to avoid affecting agent deletion)
    """
    # Setup
    mock_build_config.side_effect = ValueError("Invalid memory configuration")

    # Execute - should not raise exception
    await clear_agent_memory(
        agent_id=123,
        tenant_id="test_tenant",
        user_id="test_user"
    )

    # Assert
    mock_build_config.assert_called_once_with("test_tenant")
    mock_clear_memory.assert_not_called()


@patch('backend.services.agent_service.clear_memory', new_callable=AsyncMock)
@patch('backend.services.agent_service.build_memory_config')
@pytest.mark.asyncio
async def test_clear_agent_memory_clear_memory_error(mock_build_config, mock_clear_memory):
    """
    Test clear_agent_memory when clear_memory fails.

    This test verifies that:
    1. When clear_memory raises an exception
    2. The function catches the exception and logs it
    3. The function continues with the second clear_memory call
    4. The function does not raise the exception
    """
    # Setup
    mock_memory_config = {
        "llm": {"provider": "openai", "config": {"model": "gpt-4"}},
        "embedder": {"provider": "openai", "config": {"model": "text-embedding-ada-002"}},
        "vector_store": {"provider": "elasticsearch", "config": {"host": "localhost"}}
    }
    mock_build_config.return_value = mock_memory_config

    # First call fails, second call succeeds
    mock_clear_memory.side_effect = [
        Exception("Database connection failed"),  # agent-level memory fails
        {"deleted_count": 3}  # user_agent-level memory succeeds
    ]

    # Execute - should not raise exception
    await clear_agent_memory(
        agent_id=123,
        tenant_id="test_tenant",
        user_id="test_user"
    )

    # Assert
    mock_build_config.assert_called_once_with("test_tenant")
    assert mock_clear_memory.call_count == 2


# Import agent tests
@patch('backend.services.agent_service.import_agent_by_agent_id')
@patch('backend.services.agent_service.update_tool_list', new_callable=AsyncMock)
@patch('backend.services.agent_service.add_remote_mcp_server_list', new_callable=AsyncMock)
@patch('backend.services.agent_service.get_mcp_server_by_name_and_tenant')
@patch('backend.services.agent_service.check_mcp_name_exists')
@patch('backend.services.agent_service.get_current_user_info')
@pytest.mark.asyncio
async def test_import_agent_impl_success_with_mcp(mock_get_current_user_info, mock_check_mcp_exists,
                                                  mock_get_mcp_server,
                                                  mock_add_mcp_server, mock_update_tool_list, mock_import_agent):
    """
    Test successful import of agent with MCP servers.
    """
    # Setup
    mock_get_current_user_info.return_value = (
        "test_user", "test_tenant", "en")

    # Mock MCP server checks
    mock_check_mcp_exists.return_value = False  # MCP server doesn't exist
    mock_get_mcp_server.return_value = "http://existing-mcp-server.com"
    mock_add_mcp_server.return_value = None  # Function returns None on success
    mock_update_tool_list.return_value = None

    # Create MCP info
    mcp_info = MCPInfo(mcp_server_name="test_mcp_server",
                       mcp_url="http://test-mcp-server.com")

    # Create agent info
    agent_info = ExportAndImportAgentInfo(
        agent_id=123,
        name="Test Agent",
        display_name="Test Agent Display",
        description="A test agent",
        business_description="For testing purposes",
        max_steps=10,
        provide_run_summary=True,
        duty_prompt="Test duty prompt",
        constraint_prompt="Test constraint prompt",
        few_shots_prompt="Test few shots prompt",
        enabled=True,
        tools=[],
        managed_agents=[]
    )

    # Create export data format
    export_data = ExportAndImportDataFormat(
        agent_id=123,
        agent_info={"123": agent_info},
        mcp_info=[mcp_info]
    )

    # Mock import agent
    mock_import_agent.return_value = 456  # New agent ID

    # Execute
    await import_agent_impl(export_data, authorization="Bearer token")

    # Assert
    mock_get_current_user_info.assert_called_once_with("Bearer token")
    mock_check_mcp_exists.assert_called_once_with(
        mcp_name="test_mcp_server", tenant_id="test_tenant")
    mock_add_mcp_server.assert_called_once_with(
        tenant_id="test_tenant",
        user_id="test_user",
        remote_mcp_server="http://test-mcp-server.com",
        remote_mcp_server_name="test_mcp_server"
    )
    mock_update_tool_list.assert_called_once_with(
        tenant_id="test_tenant", user_id="test_user")
    mock_import_agent.assert_called_once_with(
        import_agent_info=agent_info,
        tenant_id="test_tenant",
        user_id="test_user"
    )


@patch('backend.services.agent_service.import_agent_by_agent_id')
@patch('backend.services.agent_service.update_tool_list', new_callable=AsyncMock)
@patch('backend.services.agent_service.add_remote_mcp_server_list', new_callable=AsyncMock)
@patch('backend.services.agent_service.get_mcp_server_by_name_and_tenant')
@patch('backend.services.agent_service.check_mcp_name_exists')
@patch('backend.services.agent_service.get_current_user_info')
@pytest.mark.asyncio
async def test_import_agent_impl_mcp_exists_same_url(mock_get_current_user_info, mock_check_mcp_exists,
                                                     mock_get_mcp_server,
                                                     mock_add_mcp_server, mock_update_tool_list, mock_import_agent):
    """
    Test import of agent when MCP server exists with same URL (should skip).
    """
    # Setup
    mock_get_current_user_info.return_value = (
        "test_user", "test_tenant", "en")

    # Mock MCP server exists with same URL
    mock_check_mcp_exists.return_value = True
    mock_get_mcp_server.return_value = "http://test-mcp-server.com"  # Same URL
    mock_update_tool_list.return_value = None

    # Create MCP info
    mcp_info = MCPInfo(mcp_server_name="test_mcp_server",
                       mcp_url="http://test-mcp-server.com")

    # Create agent info
    agent_info = ExportAndImportAgentInfo(
        agent_id=123,
        name="Test Agent",
        display_name="Test Agent Display",
        description="A test agent",
        business_description="For testing purposes",
        max_steps=10,
        provide_run_summary=True,
        duty_prompt="Test duty prompt",
        constraint_prompt="Test constraint prompt",
        few_shots_prompt="Test few shots prompt",
        enabled=True,
        tools=[],
        managed_agents=[]
    )

    # Create export data format
    export_data = ExportAndImportDataFormat(
        agent_id=123,
        agent_info={"123": agent_info},
        mcp_info=[mcp_info]
    )

    # Mock import agent
    mock_import_agent.return_value = 456

    # Execute
    await import_agent_impl(export_data, authorization="Bearer token")

    # Assert
    mock_get_current_user_info.assert_called_once_with("Bearer token")
    mock_check_mcp_exists.assert_called_once_with(
        mcp_name="test_mcp_server", tenant_id="test_tenant")
    mock_get_mcp_server.assert_called_once_with(
        mcp_name="test_mcp_server", tenant_id="test_tenant")
    mock_add_mcp_server.assert_not_called()  # Should not add since URL is the same
    mock_update_tool_list.assert_called_once_with(
        tenant_id="test_tenant", user_id="test_user")
    mock_import_agent.assert_called_once()


@patch('backend.services.agent_service.import_agent_by_agent_id')
@patch('backend.services.agent_service.update_tool_list', new_callable=AsyncMock)
@patch('backend.services.agent_service.add_remote_mcp_server_list', new_callable=AsyncMock)
@patch('backend.services.agent_service.get_mcp_server_by_name_and_tenant')
@patch('backend.services.agent_service.check_mcp_name_exists')
@patch('backend.services.agent_service.get_current_user_info')
@pytest.mark.asyncio
async def test_import_agent_impl_mcp_exists_different_url(mock_get_current_user_info, mock_check_mcp_exists,
                                                          mock_get_mcp_server,
                                                          mock_add_mcp_server, mock_update_tool_list, mock_import_agent):
    """
    Test import of agent when MCP server exists with different URL (should add with import prefix).
    """
    # Setup
    mock_get_current_user_info.return_value = (
        "test_user", "test_tenant", "en")

    # Mock MCP server exists with different URL
    mock_check_mcp_exists.return_value = True
    mock_get_mcp_server.return_value = "http://different-mcp-server.com"  # Different URL
    mock_add_mcp_server.return_value = None  # Function returns None on success
    mock_update_tool_list.return_value = None

    # Create MCP info
    mcp_info = MCPInfo(mcp_server_name="test_mcp_server",
                       mcp_url="http://test-mcp-server.com")

    # Create agent info
    agent_info = ExportAndImportAgentInfo(
        agent_id=123,
        name="Test Agent",
        display_name="Test Agent Display",
        description="A test agent",
        business_description="For testing purposes",
        max_steps=10,
        provide_run_summary=True,
        duty_prompt="Test duty prompt",
        constraint_prompt="Test constraint prompt",
        few_shots_prompt="Test few shots prompt",
        enabled=True,
        tools=[],
        managed_agents=[]
    )

    # Create export data format
    export_data = ExportAndImportDataFormat(
        agent_id=123,
        agent_info={"123": agent_info},
        mcp_info=[mcp_info]
    )

    # Mock import agent
    mock_import_agent.return_value = 456

    # Execute
    await import_agent_impl(export_data, authorization="Bearer token")

    # Assert
    mock_get_current_user_info.assert_called_once_with("Bearer token")
    mock_check_mcp_exists.assert_called_once_with(
        mcp_name="test_mcp_server", tenant_id="test_tenant")
    mock_get_mcp_server.assert_called_once_with(
        mcp_name="test_mcp_server", tenant_id="test_tenant")
    # Should add with import prefix
    mock_add_mcp_server.assert_called_once_with(
        tenant_id="test_tenant",
        user_id="test_user",
        remote_mcp_server="http://test-mcp-server.com",
        remote_mcp_server_name="import_test_mcp_server"
    )
    mock_update_tool_list.assert_called_once_with(
        tenant_id="test_tenant", user_id="test_user")
    mock_import_agent.assert_called_once()


@patch('backend.services.agent_service.add_remote_mcp_server_list', new_callable=AsyncMock)
@patch('backend.services.agent_service.get_mcp_server_by_name_and_tenant')
@patch('backend.services.agent_service.check_mcp_name_exists')
@patch('backend.services.agent_service.get_current_user_info')
@pytest.mark.asyncio
async def test_import_agent_impl_mcp_add_failure(mock_get_current_user_info, mock_check_mcp_exists, mock_get_mcp_server,
                                                 mock_add_mcp_server):
    """
    Test import of agent when MCP server addition fails.
    """
    # Setup
    mock_get_current_user_info.return_value = (
        "test_user", "test_tenant", "en")

    # Mock MCP server checks
    mock_check_mcp_exists.return_value = False  # MCP server doesn't exist
    mock_get_mcp_server.return_value = "http://existing-mcp-server.com"

    # Mock MCP server addition failure - the function raises an exception
    mock_add_mcp_server.side_effect = Exception("MCP server connection failed")

    # Create MCP info
    mcp_info = MCPInfo(mcp_server_name="test_mcp_server",
                       mcp_url="http://test-mcp-server.com")

    # Create agent info
    agent_info = ExportAndImportAgentInfo(
        agent_id=123,
        name="Test Agent",
        display_name="Test Agent Display",
        description="A test agent",
        business_description="For testing purposes",
        max_steps=10,
        provide_run_summary=True,
        duty_prompt="Test duty prompt",
        constraint_prompt="Test constraint prompt",
        few_shots_prompt="Test few shots prompt",
        enabled=True,
        tools=[],
        managed_agents=[]
    )

    # Create export data format
    export_data = ExportAndImportDataFormat(
        agent_id=123,
        agent_info={"123": agent_info},
        mcp_info=[mcp_info]
    )

    # Execute & Assert
    with pytest.raises(Exception) as context:
        await import_agent_impl(export_data, authorization="Bearer token")

    assert "Failed to add MCP server test_mcp_server" in str(context.value)
    mock_add_mcp_server.assert_called_once_with(
        tenant_id="test_tenant",
        user_id="test_user",
        remote_mcp_server="http://test-mcp-server.com",
        remote_mcp_server_name="test_mcp_server"
    )


@patch('backend.services.agent_service.update_tool_list', new_callable=AsyncMock)
@patch('backend.services.agent_service.get_current_user_info')
@pytest.mark.asyncio
async def test_import_agent_impl_update_tool_list_failure(mock_get_current_user_info, mock_update_tool_list):
    """
    Test import of agent when tool list update fails.
    """
    # Setup
    mock_get_current_user_info.return_value = (
        "test_user", "test_tenant", "en")

    # Mock tool list update failure
    mock_update_tool_list.side_effect = Exception("Tool list update failed")

    # Create agent info
    agent_info = ExportAndImportAgentInfo(
        agent_id=123,
        name="Test Agent",
        display_name="Test Agent Display",
        description="A test agent",
        business_description="For testing purposes",
        max_steps=10,
        provide_run_summary=True,
        duty_prompt="Test duty prompt",
        constraint_prompt="Test constraint prompt",
        few_shots_prompt="Test few shots prompt",
        enabled=True,
        tools=[],
        managed_agents=[]
    )

    # Create export data format
    export_data = ExportAndImportDataFormat(
        agent_id=123,
        agent_info={"123": agent_info},
        mcp_info=[]
    )

    # Execute & Assert
    with pytest.raises(Exception) as context:
        await import_agent_impl(export_data, authorization="Bearer token")

    assert "Failed to update tool list" in str(context.value)
    mock_update_tool_list.assert_called_once_with(
        tenant_id="test_tenant", user_id="test_user")


@patch('backend.services.agent_service.import_agent_by_agent_id')
@patch('backend.services.agent_service.update_tool_list', new_callable=AsyncMock)
@patch('backend.services.agent_service.get_current_user_info')
@pytest.mark.asyncio
async def test_import_agent_impl_no_mcp_info(mock_get_current_user_info, mock_update_tool_list,
                                             mock_import_agent):
    """
    Test import of agent without MCP info.
    """
    # Setup
    mock_get_current_user_info.return_value = (
        "test_user", "test_tenant", "en")
    mock_update_tool_list.return_value = None

    # Create agent info
    agent_info = ExportAndImportAgentInfo(
        agent_id=123,
        name="Test Agent",
        display_name="Test Agent Display",
        description="A test agent",
        business_description="For testing purposes",
        max_steps=10,
        provide_run_summary=True,
        duty_prompt="Test duty prompt",
        constraint_prompt="Test constraint prompt",
        few_shots_prompt="Test few shots prompt",
        enabled=True,
        tools=[],
        managed_agents=[]
    )

    # Create export data format without MCP info
    export_data = ExportAndImportDataFormat(
        agent_id=123,
        agent_info={"123": agent_info},
        mcp_info=[]
    )

    # Mock import agent
    mock_import_agent.return_value = 456

    # Execute
    await import_agent_impl(export_data, authorization="Bearer token")

    # Assert
    mock_get_current_user_info.assert_called_once_with("Bearer token")
    mock_update_tool_list.assert_called_once_with(
        tenant_id="test_tenant", user_id="test_user")
    mock_import_agent.assert_called_once_with(
        import_agent_info=agent_info,
        tenant_id="test_tenant",
        user_id="test_user"
    )


if __name__ == '__main__':
    pytest.main()


# Agent run tests
@pytest.fixture
def mock_agent_request():
    return AgentRequest(
        agent_id=1,
        conversation_id=123,
        query="test query",
        history=[],
        minio_files=[],
        is_debug=False,
    )


@pytest.fixture
def mock_http_request():
    return Request(scope={"type": "http", "headers": []})


@pytest.mark.asyncio
@patch('backend.services.agent_service.build_memory_context')
@patch('backend.services.agent_service.create_agent_run_info', new_callable=AsyncMock)
@patch('backend.services.agent_service.agent_run_manager')
async def test_prepare_agent_run(
    mock_agent_run_manager,
    mock_create_run_info,
    mock_build_memory_context,
    mock_agent_request,
    mock_http_request,
):
    """Test prepare_agent_run function."""
    # Setup
    mock_run_info = MagicMock()
    mock_create_run_info.return_value = mock_run_info
    mock_memory_context = MagicMock()
    mock_build_memory_context.return_value = mock_memory_context

    # Execute
    agent_run_info, memory_context = await prepare_agent_run(
        mock_agent_request,
        user_id="test_user",
        tenant_id="test_tenant",
    )

    # Assert
    assert agent_run_info == mock_run_info
    assert memory_context == mock_memory_context
    mock_build_memory_context.assert_called_once_with(
        "test_user", "test_tenant", 1)
    mock_create_run_info.assert_called_once()
    mock_agent_run_manager.register_agent_run.assert_called_once_with(
        123, mock_run_info, "test_user")


@patch('backend.services.agent_service.submit')
def test_save_messages(mock_submit, mock_agent_request):
    """Test save_messages function."""
    # Test user message saving
    save_messages(mock_agent_request, "user", user_id="u", tenant_id="t")
    mock_submit.assert_called_once()

    # Test assistant message saving
    save_messages(
        mock_agent_request,
        "assistant",
        user_id="u",
        tenant_id="t",
        messages=["test message"],
    )
    assert mock_submit.call_count == 2

    # Test invalid target should not raise according to current implementation; ensure no submit called
    save_messages(
        mock_agent_request,
        "invalid",
        user_id="u",
        tenant_id="t",
        messages=["test message"],
    )
    assert mock_submit.call_count == 2


@pytest.mark.asyncio
@patch(
    "backend.services.agent_service._resolve_user_tenant_language",
    return_value=(None, None, "en"),
)
@patch("backend.services.agent_service.build_memory_context")
@patch('backend.services.agent_service.save_messages')
@patch("backend.services.agent_service.generate_stream_with_memory")
async def test_run_agent_stream(
    mock_generate_stream,
    mock_save_messages,
    mock_build_mem_ctx,
    mock_resolve,
    mock_agent_request,
    mock_http_request,
):
    """Test run_agent_stream function."""

    # Setup
    async def mock_streamer():
        yield "chunk1"
        yield "chunk2"

    mock_generate_stream.return_value = mock_streamer()

    # Execute
    response = await run_agent_stream(mock_agent_request, mock_http_request, "Bearer token")

    # Assert
    assert isinstance(response, StreamingResponse)
    mock_save_messages.assert_called_once_with(
        mock_agent_request,
        target="user",
        user_id=None,
        tenant_id=None,
    )
    mock_generate_stream.assert_called_once_with(
        mock_agent_request,
        user_id=None,
        tenant_id=None,
        language="en",
    )

    # Test debug mode
    mock_agent_request.is_debug = True
    mock_save_messages.reset_mock()

    await run_agent_stream(mock_agent_request, mock_http_request, "Bearer token")

    mock_save_messages.assert_not_called()

    # Memory switch should be True to trigger generate_stream_with_memory path
    mock_build_mem_ctx.return_value = MagicMock(
        user_config=MagicMock(memory_switch=True)
    )


@patch('backend.services.agent_service.agent_run_manager')
@patch('backend.services.agent_service.preprocess_manager')
def test_stop_agent_tasks(mock_preprocess_manager, mock_agent_run_manager):
    """Test stop_agent_tasks function."""
    # Test both stopped
    mock_agent_run_manager.stop_agent_run.return_value = True
    mock_preprocess_manager.stop_preprocess_tasks.return_value = True

    result = stop_agent_tasks(123, "test_user")
    assert result["status"] == "success"
    assert "successfully stopped agent run and preprocess tasks" in result["message"]

    mock_agent_run_manager.stop_agent_run.assert_called_once_with(
        123, "test_user")

    # Test only agent stopped
    mock_agent_run_manager.stop_agent_run.return_value = True
    mock_preprocess_manager.stop_preprocess_tasks.return_value = False
    result = stop_agent_tasks(123, "test_user")
    assert result["status"] == "success"
    assert "successfully stopped agent run" in result["message"]

    # Test neither stopped
    mock_agent_run_manager.stop_agent_run.return_value = False
    mock_preprocess_manager.stop_preprocess_tasks.return_value = False
    result = stop_agent_tasks(123, "test_user")
    assert result["status"] == "error"
    assert "no running agent or preprocess tasks found" in result["message"]


@patch('backend.services.agent_service.search_agent_id_by_agent_name')
async def test_get_agent_id_by_name(mock_search):
    """Test get_agent_id_by_name function."""
    # Test success
    mock_search.return_value = 1
    result = await get_agent_id_by_name("test_agent", "test_tenant")
    assert result == 1

    # Test not found
    mock_search.side_effect = Exception("Not found")
    with pytest.raises(Exception) as excinfo:
        await get_agent_id_by_name("test_agent", "test_tenant")
    assert "agent not found" in str(excinfo.value)

    # Test empty agent name
    with pytest.raises(Exception) as excinfo:
        await get_agent_id_by_name("", "test_tenant")
    assert "agent_name required" in str(excinfo.value)


@patch('backend.services.agent_service.search_agent_info_by_agent_id')
@patch('backend.services.agent_service.search_tools_for_sub_agent')
@patch('backend.services.agent_service.query_sub_agents_id_list')
def test_get_agent_call_relationship_impl_success(mock_query_sub_agents, mock_search_tools, mock_search_agent_info):
    """
    Test successful retrieval of agent call relationship tree.

    This test verifies that:
    1. The function correctly retrieves agent information
    2. Tools are properly normalized and formatted
    3. Sub-agents are recursively collected with their tools
    4. The response structure matches expected format
    """
    # Setup mock data
    mock_agent_info = {
        "agent_id": 1,
        "name": "Test Agent",
        "display_name": "Test Display Name",
        "description": "Test Description"
    }

    mock_tools = [
        {
            "tool_id": 1,
            "name": "Test Tool 1",
            "source": "local",
            "tool_name": "Local Tool"
        },
        {
            "tool_id": 2,
            "name": "Test Tool 2",
            "source": "mcp",
            "tool_name": "MCP Tool"
        },
        {
            "tool_id": 3,
            "name": "Test Tool 3",
            "source": "langchain",
            "tool_name": "LangChain Tool"
        }
    ]

    mock_sub_agent_ids = [2, 3]

    # Setup sub-agent info
    mock_sub_agent_info = {
        "agent_id": 2,
        "name": "Sub Agent 1",
        "display_name": "Sub Display 1"
    }

    mock_sub_tools = [
        {
            "tool_id": 4,
            "name": "Sub Tool 1",
            "source": "local"
        }
    ]

    # Setup mocks
    mock_search_agent_info.side_effect = [mock_agent_info, mock_sub_agent_info]
    mock_search_tools.side_effect = [mock_tools, mock_sub_tools]
    mock_query_sub_agents.return_value = mock_sub_agent_ids

    # Execute
    result = get_agent_call_relationship_impl(
        agent_id=1, tenant_id="test_tenant")

    # Assert
    assert result["agent_id"] == "1"
    assert result["name"] == "Test Display Name"
    assert len(result["tools"]) == 3
    assert len(result["sub_agents"]) == 1

    # Check tool normalization
    assert result["tools"][0]["type"] == "Local"
    assert result["tools"][1]["type"] == "MCP"
    assert result["tools"][2]["type"] == "LangChain"

    # Check sub-agent structure
    sub_agent = result["sub_agents"][0]
    assert sub_agent["agent_id"] == "2"
    assert sub_agent["name"] == "Sub Display 1"
    assert sub_agent["depth"] == 1
    assert len(sub_agent["tools"]) == 1
    assert sub_agent["tools"][0]["type"] == "Local"

    # Verify mock calls
    mock_search_agent_info.assert_called()
    mock_search_tools.assert_called()
    mock_query_sub_agents.assert_called()


@patch('backend.services.agent_service.search_agent_info_by_agent_id')
@patch('backend.services.agent_service.search_tools_for_sub_agent')
@patch('backend.services.agent_service.query_sub_agents_id_list')
def test_get_agent_call_relationship_impl_with_unknown_source(mock_query_sub_agents, mock_search_tools,
                                                              mock_search_agent_info):
    """
    Test agent call relationship with unknown tool source.

    This test verifies that:
    1. Unknown tool sources are handled gracefully
    2. Tool types are properly formatted for unknown sources
    """
    # Setup mock data
    mock_agent_info = {
        "agent_id": 1,
        "name": "Test Agent",
        "display_name": "Test Display Name"
    }

    mock_tools = [
        {
            "tool_id": 1,
            "name": "Unknown Tool",
            "source": "unknown_source",
            "tool_name": "Unknown Source Tool"
        }
    ]

    # Setup mocks
    mock_search_agent_info.return_value = mock_agent_info
    mock_search_tools.return_value = mock_tools
    mock_query_sub_agents.return_value = []

    # Execute
    result = get_agent_call_relationship_impl(
        agent_id=1, tenant_id="test_tenant")

    # Assert
    assert result["tools"][0]["type"] == "Unknown_source"
    assert len(result["sub_agents"]) == 0


@patch('backend.services.agent_service.search_agent_info_by_agent_id')
@patch('backend.services.agent_service.search_tools_for_sub_agent')
@patch('backend.services.agent_service.query_sub_agents_id_list')
def test_get_agent_call_relationship_impl_with_none_source(mock_query_sub_agents, mock_search_tools,
                                                           mock_search_agent_info):
    """
    Test agent call relationship with None tool source.

    This test verifies that:
    1. None tool sources are handled gracefully
    2. Tool types default to "UNKNOWN" for None sources
    """
    # Setup mock data
    mock_agent_info = {
        "agent_id": 1,
        "name": "Test Agent",
        "display_name": "Test Display Name"
    }

    mock_tools = [
        {
            "tool_id": 1,
            "name": "None Source Tool",
            "source": None,
            "tool_name": "None Source Tool"
        }
    ]

    # Setup mocks
    mock_search_agent_info.return_value = mock_agent_info
    mock_search_tools.return_value = mock_tools
    mock_query_sub_agents.return_value = []

    # Execute
    result = get_agent_call_relationship_impl(
        agent_id=1, tenant_id="test_tenant")

    # Assert
    assert result["tools"][0]["type"] == "UNKNOWN"
    assert len(result["sub_agents"]) == 0


@patch('backend.services.agent_service.search_agent_info_by_agent_id')
@patch('backend.services.agent_service.search_tools_for_sub_agent')
@patch('backend.services.agent_service.query_sub_agents_id_list')
def test_get_agent_call_relationship_impl_with_empty_tools(mock_query_sub_agents, mock_search_tools,
                                                           mock_search_agent_info):
    """
    Test agent call relationship with no tools.

    This test verifies that:
    1. Agents without tools are handled correctly
    2. Empty tool lists don't cause errors
    """
    # Setup mock data
    mock_agent_info = {
        "agent_id": 1,
        "name": "Test Agent",
        "display_name": "Test Display Name"
    }

    # Setup mocks
    mock_search_agent_info.return_value = mock_agent_info
    mock_search_tools.return_value = []
    mock_query_sub_agents.return_value = []

    # Execute
    result = get_agent_call_relationship_impl(
        agent_id=1, tenant_id="test_tenant")

    # Assert
    assert result["tools"] == []
    assert len(result["sub_agents"]) == 0


@patch('backend.services.agent_service.search_agent_info_by_agent_id')
def test_get_agent_call_relationship_impl_agent_not_found(mock_search_agent_info):
    """
    Test agent call relationship when agent is not found.

    This test verifies that:
    1. Appropriate error is raised when agent doesn't exist
    2. Error message is descriptive
    """
    # Setup mock to return None (agent not found)
    mock_search_agent_info.return_value = None

    # Execute and assert
    with pytest.raises(ValueError, match="Agent 999 not found"):
        get_agent_call_relationship_impl(agent_id=999, tenant_id="test_tenant")

    mock_search_agent_info.assert_called_once_with(999, "test_tenant")


@patch('backend.services.agent_service.search_agent_info_by_agent_id')
@patch('backend.services.agent_service.search_tools_for_sub_agent')
@patch('backend.services.agent_service.query_sub_agents_id_list')
def test_get_agent_call_relationship_impl_sub_agent_error_handling(mock_query_sub_agents, mock_search_tools,
                                                                   mock_search_agent_info):
    """
    Test agent call relationship with sub-agent errors.

    This test verifies that:
    1. Errors in sub-agent processing don't crash the entire function
    2. Failed sub-agents are logged and skipped
    3. Other sub-agents continue to be processed
    """
    # Setup mock data
    mock_agent_info = {
        "agent_id": 1,
        "name": "Test Agent",
        "display_name": "Test Agent"
    }

    # Setup mocks - one sub-agent will fail, one will succeed
    mock_search_agent_info.side_effect = [
        mock_agent_info,  # Main agent
        {"agent_id": 2, "name": "Sub Agent 1"},  # First sub-agent (success)
        ValueError("Sub-agent 3 not found")  # Second sub-agent (failure)
    ]

    mock_search_tools.return_value = []
    mock_query_sub_agents.return_value = [2, 3]  # Two sub-agents

    # Execute
    result = get_agent_call_relationship_impl(
        agent_id=1, tenant_id="test_tenant")

    # Assert - should only include the successful sub-agent
    assert len(result["sub_agents"]) == 1
    assert result["sub_agents"][0]["agent_id"] == "2"

    # Verify mock calls
    mock_search_agent_info.assert_called()
    # At least main agent + one sub-agent
    assert mock_search_agent_info.call_count >= 2


@patch('backend.services.agent_service.search_agent_info_by_agent_id')
@patch('backend.services.agent_service.search_tools_for_sub_agent')
@patch('backend.services.agent_service.query_sub_agents_id_list')
def test_get_agent_call_relationship_impl_tool_name_fallback(mock_query_sub_agents, mock_search_tools,
                                                             mock_search_agent_info):
    """
    Test agent call relationship tool name fallback logic.

    This test verifies that:
    1. Tool names fall back to tool_name if name is not available
    2. Tool names fall back to tool_id if neither name nor tool_name is available
    """
    # Setup mock data
    mock_agent_info = {
        "agent_id": 1,
        "name": "Test Agent",
        "display_name": "Test Agent"
    }

    mock_tools = [
        {
            "tool_id": 1,
            "source": "local"
            # No name or tool_name
        },
        {
            "tool_id": 2,
            "name": "Explicit Name",
            "source": "local"
        },
        {
            "tool_id": 3,
            "tool_name": "Tool Name",
            "source": "local"
            # No name
        }
    ]

    # Setup mocks
    mock_search_agent_info.return_value = mock_agent_info
    mock_search_tools.return_value = mock_tools
    mock_query_sub_agents.return_value = []

    # Execute
    result = get_agent_call_relationship_impl(
        agent_id=1, tenant_id="test_tenant")

    # Assert
    assert result["tools"][0]["name"] == "1"  # Fallback to tool_id
    assert result["tools"][1]["name"] == "Explicit Name"  # Use explicit name
    assert result["tools"][2]["name"] == "Tool Name"  # Use tool_name


#############################
# Additional tests for newer logic in agent_service.py
#############################


@pytest.mark.asyncio
async def test__stream_agent_chunks_persists_and_unregisters(monkeypatch):
    """Ensure _stream_agent_chunks yields chunks, saves assistant messages (when not debug) and always unregisters the run regardless of errors."""
    # Prepare fake AgentRequest
    agent_request = AgentRequest(
        agent_id=1,
        conversation_id=999,
        query="hello",
        history=[],
        minio_files=[],
        is_debug=False,
    )

    # Mock agent_run to yield two chunks
    async def fake_agent_run(*_, **__):
        yield "chunk1"
        yield "chunk2"

    monkeypatch.setitem(
        sys.modules, "nexent.core.agents.run_agent", MagicMock())
    monkeypatch.setattr(
        "backend.services.agent_service.agent_run", fake_agent_run, raising=False
    )

    # Track calls
    save_calls = []

    def fake_save_messages(*args, **kwargs):
        save_calls.append((args, kwargs))

    monkeypatch.setattr(
        "backend.services.agent_service.save_messages",
        fake_save_messages,
        raising=False,
    )

    unregister_called = {}

    def fake_unregister(conv_id, user_id):
        unregister_called["conv_id"] = conv_id
        unregister_called["user_id"] = user_id

    monkeypatch.setattr(
        "backend.services.agent_service.agent_run_manager.unregister_agent_run",
        fake_unregister,
        raising=False,
    )

    # Collect streamed chunks
    collected = []
    async for out in agent_service._stream_agent_chunks(
        agent_request, "u", "t", MagicMock(), MagicMock()
    ):
        collected.append(out)

    assert collected == [
        "data: chunk1\n\n",
        "data: chunk2\n\n",
    ]  # Prefix added in helper
    assert save_calls, "save_messages should have been called for assistant messages"
    assert unregister_called.get("conv_id") == 999
    assert unregister_called.get("user_id") == "u"


@pytest.mark.asyncio
async def test__stream_agent_chunks_emits_error_chunk_on_run_failure(monkeypatch):
    """When agent_run raises, an error SSE chunk should be emitted and run unregistered."""
    agent_request = AgentRequest(
        agent_id=1,
        conversation_id=1001,
        query="trigger error",
        history=[],
        minio_files=[],
        is_debug=True,  # avoid persisting messages to focus on error path
    )

    def failing_agent_run(*_, **__):
        raise Exception("oops")

    monkeypatch.setattr(
        "backend.services.agent_service.agent_run", failing_agent_run, raising=False
    )

    called = {"unregistered": None, "user_id": None}

    def fake_unregister(conv_id, user_id):
        called["unregistered"] = conv_id
        called["user_id"] = user_id

    monkeypatch.setattr(
        "backend.services.agent_service.agent_run_manager.unregister_agent_run",
        fake_unregister,
        raising=False,
    )

    # Collect streamed chunks
    collected = []
    async for out in agent_service._stream_agent_chunks(
        agent_request, "u", "t", MagicMock(), MagicMock()
    ):
        collected.append(out)

    # Expect a single error payload chunk and unregister called
    assert collected and collected[0].startswith(
        "data: {") and "\"type\": \"error\"" in collected[0]
    assert called["unregistered"] == 1001
    assert called["user_id"] == "u"


@pytest.mark.asyncio
async def test__stream_agent_chunks_captures_final_answer_and_adds_memory(monkeypatch):
    """Final answer should be captured and appended to memory via add_memory_in_levels."""
    agent_request = AgentRequest(
        agent_id=3,
        conversation_id=3003,
        query="hello",
        history=[],
        minio_files=[],
        is_debug=False,
    )

    async def yield_final_answer(*_, **__):
        yield json.dumps({"type": "token", "content": "hi"}, ensure_ascii=False)
        yield json.dumps({"type": "final_answer", "content": "bye"}, ensure_ascii=False)

    monkeypatch.setattr(
        "backend.services.agent_service.agent_run", yield_final_answer, raising=False
    )

    add_calls = {"args": None, "called": False}

    async def fake_add_memory_in_levels(**kwargs):
        add_calls["args"] = kwargs
        add_calls["called"] = True
        return {"results": [{"ok": True}]}

    monkeypatch.setattr(
        "backend.services.agent_service.add_memory_in_levels",
        fake_add_memory_in_levels,
        raising=False,
    )

    # Memory context with switch ON
    memory_ctx = MagicMock()
    memory_ctx.user_config = MagicMock(
        memory_switch=True,
        agent_share_option="always",
        disable_agent_ids=[],
        disable_user_agent_ids=[],
    )
    memory_ctx.memory_config = {"cfg": 1}
    memory_ctx.tenant_id = "t"
    memory_ctx.user_id = "u"
    memory_ctx.agent_id = 3

    # Capture and await scheduled background task
    task_holder = {"task": None}
    orig_create_task = asyncio.create_task

    def capture_task(coro):
        t = orig_create_task(coro)
        task_holder["task"] = t
        return t

    monkeypatch.setattr(asyncio, "create_task", capture_task)

    # Run stream
    collected = []
    async for out in agent_service._stream_agent_chunks(
        agent_request, "u", "t", MagicMock(query="hello"), memory_ctx
    ):
        collected.append(out)

    # Ensure background task completed
    if task_holder["task"] is not None:
        await task_holder["task"]

    assert add_calls["called"] is True
    assert add_calls["args"]["messages"] == [
        {"role": "user", "content": "hello"},
        {"role": "assistant", "content": "bye"},
    ]
    assert set(add_calls["args"]["memory_levels"]) == {"agent", "user_agent"}
    assert add_calls["args"]["memory_config"] == {"cfg": 1}
    assert add_calls["args"]["tenant_id"] == "t"
    assert add_calls["args"]["user_id"] == "u"
    assert add_calls["args"]["agent_id"] == 3


@pytest.mark.asyncio
async def test__stream_agent_chunks_skips_memory_when_switch_off(monkeypatch):
    """When memory switch is off, background memory addition exits early."""
    agent_request = AgentRequest(
        agent_id=4,
        conversation_id=4004,
        query="q",
        history=[],
        minio_files=[],
        is_debug=False,
    )

    async def yield_one(*_, **__):
        yield json.dumps({"type": "final_answer", "content": "ans"}, ensure_ascii=False)

    monkeypatch.setattr(
        "backend.services.agent_service.agent_run", yield_one, raising=False
    )

    called = {"count": 0}

    async def track_add(**kwargs):
        called["count"] += 1
        return {"results": []}

    monkeypatch.setattr(
        "backend.services.agent_service.add_memory_in_levels", track_add, raising=False
    )

    memory_ctx = MagicMock()
    memory_ctx.user_config = MagicMock(memory_switch=False)

    async for _ in agent_service._stream_agent_chunks(
        agent_request, "u", "t", MagicMock(query="q"), memory_ctx
    ):
        pass

    await asyncio.sleep(0)
    assert called["count"] == 0


@pytest.mark.asyncio
async def test__stream_agent_chunks_background_add_exception(monkeypatch):
    """Exceptions in background memory addition should be caught and not crash the stream."""
    agent_request = AgentRequest(
        agent_id=5,
        conversation_id=5005,
        query="q",
        history=[],
        minio_files=[],
        is_debug=False,
    )

    async def yield_final(*_, **__):
        yield json.dumps({"type": "final_answer", "content": "A"}, ensure_ascii=False)

    monkeypatch.setattr(
        "backend.services.agent_service.agent_run", yield_final, raising=False
    )

    async def raise_in_add(**kwargs):
        raise RuntimeError("mem add fail")

    monkeypatch.setattr(
        "backend.services.agent_service.add_memory_in_levels", raise_in_add, raising=False
    )

    memory_ctx = MagicMock()
    memory_ctx.user_config = MagicMock(
        memory_switch=True,
        agent_share_option="always",
        disable_agent_ids=[],
        disable_user_agent_ids=[],
    )

    # Capture and await scheduled background task
    task_holder = {"task": None}
    orig_create_task = asyncio.create_task

    def capture_task(coro):
        t = orig_create_task(coro)
        task_holder["task"] = t
        return t

    monkeypatch.setattr(asyncio, "create_task", capture_task)

    async for _ in agent_service._stream_agent_chunks(
        agent_request, "u", "t", MagicMock(query="q"), memory_ctx
    ):
        pass

    # Let background exception be handled by awaiting the task
    if task_holder["task"] is not None:
        await task_holder["task"]


@pytest.mark.asyncio
async def test__stream_agent_chunks_schedule_task_failure(monkeypatch):
    """Scheduling background task failure should be caught and logged."""
    agent_request = AgentRequest(
        agent_id=6,
        conversation_id=6006,
        query="q",
        history=[],
        minio_files=[],
        is_debug=False,
    )

    async def yield_final(*_, **__):
        yield json.dumps({"type": "final_answer", "content": "A"}, ensure_ascii=False)

    monkeypatch.setattr(
        "backend.services.agent_service.agent_run", yield_final, raising=False
    )

    # Force asyncio.create_task to fail
    def fail_create_task(*_, **__):
        raise RuntimeError("schedule fail")

    monkeypatch.setattr("asyncio.create_task", fail_create_task)

    memory_ctx = MagicMock()
    memory_ctx.user_config = MagicMock(
        memory_switch=True,
        agent_share_option="always",
        disable_agent_ids=[],
        disable_user_agent_ids=[],
    )

    collected = []
    async for out in agent_service._stream_agent_chunks(
        agent_request, "u", "t", MagicMock(query="q"), memory_ctx
    ):
        collected.append(out)

    assert collected  # Stream still produced data without crashing


def test_insert_related_agent_impl_failure_returns_400():
    """When insertion fails, should return 400 JSONResponse."""
    with patch(
        "backend.services.agent_service.query_sub_agents_id_list", return_value=[]
    ) as _, patch(
        "backend.services.agent_service.insert_related_agent", return_value=False
    ) as __:
        resp = insert_related_agent_impl(
            parent_agent_id=1, child_agent_id=2, tenant_id="t")
        assert resp.status_code == 400


@pytest.mark.asyncio
async def test_generate_stream_with_memory_unexpected_exception_emits_error(monkeypatch):
    """Generic exceptions should emit an error SSE chunk and stop."""
    agent_request = AgentRequest(
        agent_id=9,
        conversation_id=9009,
        query="q",
        history=[],
        minio_files=[],
        is_debug=False,
    )

    # Cause an unexpected error inside the try block
    monkeypatch.setattr(
        "backend.services.agent_service.build_memory_context",
        MagicMock(side_effect=Exception("unexpected")),
        raising=False,
    )

    out = []
    async for d in agent_service.generate_stream_with_memory(
        agent_request, user_id="u", tenant_id="t"
    ):
        out.append(d)

    assert out and out[0].startswith(
        "data: {") and "\"type\": \"error\"" in out[0]


async def test_generate_stream_no_memory_registers_and_streams(monkeypatch):
    """generate_stream_no_memory should prepare run info, register it and stream data without memory tokens."""
    # Prepare AgentRequest & Request
    agent_request = AgentRequest(
        agent_id=2,
        conversation_id=555,
        query="test",
        history=[],
        minio_files=[],
        is_debug=False,
    )
    http_request = Request(scope={"type": "http", "headers": []})

    # Monkeypatch helpers
    monkeypatch.setattr(
        "backend.services.agent_service.build_memory_context",
        MagicMock(return_value=MagicMock()),
        raising=False,
    )
    monkeypatch.setattr(
        "backend.services.agent_service.create_agent_run_info",
        AsyncMock(return_value=MagicMock()),
        raising=False,
    )

    registered = {}

    def fake_register(conv_id, run_info, user_id):
        registered["conv_id"] = conv_id
        registered["run_info"] = run_info
        registered["user_id"] = user_id

    monkeypatch.setattr(
        "backend.services.agent_service.agent_run_manager.register_agent_run",
        fake_register,
        raising=False,
    )

    # Stream helper will yield chunks
    async def fake_stream_chunks(*_, **__):
        yield "data: body1\n\n"
        yield "data: body2\n\n"

    monkeypatch.setattr(
        "backend.services.agent_service._stream_agent_chunks",
        fake_stream_chunks,
        raising=False,
    )

    # Collect output
    collected = []
    async for d in agent_service.generate_stream_no_memory(
        agent_request, user_id="u", tenant_id="t"
    ):
        collected.append(d)

    assert registered.get("conv_id") == 555
    assert registered.get("user_id") == "u"
    assert registered.get("run_info") is not None
    assert collected == ["data: body1\n\n", "data: body2\n\n"]


@pytest.mark.asyncio
@patch(
    "backend.services.agent_service._resolve_user_tenant_language",
    return_value=(None, None, "en"),
)
@patch("backend.services.agent_service.build_memory_context")
@patch("backend.services.agent_service.save_messages")
@patch("backend.services.agent_service.generate_stream_no_memory")
async def test_run_agent_stream_no_memory(
    mock_gen_no_mem,
    mock_save_messages,
    mock_build_mem_ctx,
    mock_resolve,
    mock_agent_request,
    mock_http_request,
):
    async def mock_stream():
        yield "c1"

    mock_gen_no_mem.return_value = mock_stream()
    mock_build_mem_ctx.return_value = MagicMock(
        user_config=MagicMock(memory_switch=False)
    )

    resp = await run_agent_stream(mock_agent_request, mock_http_request, "Bearer token")
    assert isinstance(resp, StreamingResponse)
    mock_gen_no_mem.assert_called_once_with(
        mock_agent_request,
        user_id=None,
        tenant_id=None,
        language="en",
    )


@pytest.mark.asyncio
@patch(
    "backend.services.agent_service._resolve_user_tenant_language",
    return_value=("u", "t", "en"),
)
@patch("backend.services.agent_service.build_memory_context")
@patch("backend.services.agent_service.save_messages")
@patch("backend.services.agent_service.generate_stream_no_memory")
async def test_run_agent_stream_skip_user_save(
    mock_gen_no_mem,
    mock_save_messages,
    mock_build_mem_ctx,
    mock_resolve,
    mock_agent_request,
    mock_http_request,
):
    async def mock_stream():
        yield "c1"

    mock_gen_no_mem.return_value = mock_stream()
    mock_build_mem_ctx.return_value = MagicMock(
        user_config=MagicMock(memory_switch=False)
    )

    resp = await run_agent_stream(
        mock_agent_request, mock_http_request, "Bearer token", skip_user_save=True
    )
    assert isinstance(resp, StreamingResponse)
    # Should not save user message when skip_user_save=True
    mock_save_messages.assert_not_called()


@pytest.mark.asyncio
async def test_generate_stream_with_memory_emits_tokens_and_unregisters(monkeypatch):
    """generate_stream_with_memory emits start/done tokens and unregisters preprocess task."""
    # Prepare AgentRequest & Request
    agent_request = AgentRequest(
        agent_id=7,
        conversation_id=777,
        query="q",
        history=[],
        minio_files=[],
        is_debug=False,
    )
    http_request = Request(scope={"type": "http", "headers": []})

    # Enable memory switch in preview
    monkeypatch.setattr(
        "backend.services.agent_service.build_memory_context",
        MagicMock(return_value=MagicMock(
            user_config=MagicMock(memory_switch=True))),
        raising=False,
    )

    # Prepare run returned values
    monkeypatch.setattr(
        "backend.services.agent_service.prepare_agent_run",
        AsyncMock(return_value=(MagicMock(), MagicMock())),
        raising=False,
    )

    # Stream chunks from helper
    async def fake_chunks(*_, **__):
        yield "data: bodyA\n\n"
        yield "data: bodyB\n\n"

    monkeypatch.setattr(
        "backend.services.agent_service._stream_agent_chunks",
        fake_chunks,
        raising=False,
    )

    # Track preprocess register/unregister
    calls = {"registered": None, "unregistered": None}

    def fake_register(task_id, conv_id, task):
        calls["registered"] = (task_id, conv_id, bool(task))

    def fake_unregister(task_id):
        calls["unregistered"] = task_id

    monkeypatch.setattr(
        "backend.services.agent_service.preprocess_manager.register_preprocess_task",
        fake_register,
        raising=False,
    )
    monkeypatch.setattr(
        "backend.services.agent_service.preprocess_manager.unregister_preprocess_task",
        fake_unregister,
        raising=False,
    )

    # Collect output
    out = []
    async for d in agent_service.generate_stream_with_memory(
        agent_request, user_id="u", tenant_id="t"
    ):
        out.append(d)

    # Expect start and done memory tokens then body chunks
    assert any("memory_search" in s and "<MEM_START>" in s for s in out)
    assert any("memory_search" in s and "<MEM_DONE>" in s for s in out)
    assert "data: bodyA\n\n" in out and "data: bodyB\n\n" in out
    # Unregister must be called
    assert calls["registered"] is not None
    assert calls["unregistered"] is not None


@pytest.mark.asyncio
async def test_generate_stream_with_memory_fallback_on_failure(monkeypatch):
    """generate_stream_with_memory should emit fail token and fall back when memory prep fails."""
    agent_request = AgentRequest(
        agent_id=8,
        conversation_id=888,
        query="q2",
        history=[],
        minio_files=[],
        is_debug=False,
    )
    http_request = Request(scope={"type": "http", "headers": []})

    # Enable memory
    monkeypatch.setattr(
        "backend.services.agent_service.build_memory_context",
        MagicMock(return_value=MagicMock(
            user_config=MagicMock(memory_switch=True))),
        raising=False,
    )

    # Force prepare_agent_run to raise, which will be normalized
    async def raise_prepare(*_, **__):
        raise Exception("prep failed")

    monkeypatch.setattr(
        "backend.services.agent_service.prepare_agent_run",
        raise_prepare,
        raising=False,
    )

    # Fallback generator
    async def fallback_gen(*_, **__):
        yield "data: fb1\n\n"

    monkeypatch.setattr(
        "backend.services.agent_service.generate_stream_no_memory",
        fallback_gen,
        raising=False,
    )

    # Track preprocess unregister
    called = {"unregistered": False}

    def fake_unregister(task_id):
        called["unregistered"] = True

    monkeypatch.setattr(
        "backend.services.agent_service.preprocess_manager.unregister_preprocess_task",
        fake_unregister,
        raising=False,
    )

    out = []
    async for d in agent_service.generate_stream_with_memory(
        agent_request, user_id="u", tenant_id="t"
    ):
        out.append(d)

    assert any("memory_search" in s and "<MEM_FAILED>" in s for s in out)
    assert "data: fb1\n\n" in out
    assert called["unregistered"]


@pytest.mark.asyncio
async def test_list_all_agent_info_impl_with_disabled_agents():
    """
    Test list_all_agent_info_impl with disabled agents.

    This test verifies that:
    1. Agents with enabled=False are skipped and not included in the result
    2. Only enabled agents are processed and returned
    """
    # Setup mock agents with mixed enabled/disabled states
    mock_agents = [
        {
            "agent_id": 1,
            "name": "Enabled Agent 1",
            "display_name": "Display Enabled Agent 1",
            "description": "First enabled agent",
            "enabled": True
        },
        {
            "agent_id": 2,
            "name": "Disabled Agent",
            "display_name": "Display Disabled Agent",
            "description": "Disabled agent that should be skipped",
            "enabled": False
        },
        {
            "agent_id": 3,
            "name": "Enabled Agent 2",
            "display_name": "Display Enabled Agent 2",
            "description": "Second enabled agent",
            "enabled": True
        }
    ]

    # Setup mock tools
    mock_tools = [
        {"tool_id": 101, "name": "Tool 1"},
        {"tool_id": 102, "name": "Tool 2"}
    ]

    with patch('backend.services.agent_service.query_all_agent_info_by_tenant_id') as mock_query_agents, \
            patch('backend.services.agent_service.search_tools_for_sub_agent') as mock_search_tools, \
            patch('backend.services.agent_service.check_tool_is_available') as mock_check_tools:
        # Configure mocks
        mock_query_agents.return_value = mock_agents
        mock_search_tools.return_value = mock_tools
        mock_check_tools.return_value = [True, True]  # All tools are available

        # Execute
        result = await list_all_agent_info_impl(tenant_id="test_tenant")

        # Assert - only enabled agents should be in the result
        assert len(result) == 2
        assert result[0]["agent_id"] == 1
        assert result[0]["name"] == "Enabled Agent 1"
        assert result[0]["display_name"] == "Display Enabled Agent 1"
        assert result[0]["is_available"] == True

        assert result[1]["agent_id"] == 3
        assert result[1]["name"] == "Enabled Agent 2"
        assert result[1]["display_name"] == "Display Enabled Agent 2"
        assert result[1]["is_available"] == True

        # Verify mock calls
        mock_query_agents.assert_called_once_with(tenant_id="test_tenant")
        # search_tools_for_sub_agent should only be called for enabled agents (2 calls, not 3)
        assert mock_search_tools.call_count == 2
        mock_search_tools.assert_has_calls([
            call(agent_id=1, tenant_id="test_tenant"),
            call(agent_id=3, tenant_id="test_tenant")
        ])
        # check_tool_is_available should only be called for enabled agents (2 calls, not 3)
        assert mock_check_tools.call_count == 2


@pytest.mark.asyncio
async def test_list_all_agent_info_impl_all_disabled_agents():
    """
    Test list_all_agent_info_impl with all agents disabled.

    This test verifies that:
    1. When all agents are disabled, an empty list is returned
    2. No tool queries are made since no agents are processed
    """
    # Setup mock agents - all disabled
    mock_agents = [
        {
            "agent_id": 1,
            "name": "Disabled Agent 1",
            "display_name": "Display Disabled Agent 1",
            "description": "First disabled agent",
            "enabled": False
        },
        {
            "agent_id": 2,
            "name": "Disabled Agent 2",
            "display_name": "Display Disabled Agent 2",
            "description": "Second disabled agent",
            "enabled": False
        }
    ]

    with patch('backend.services.agent_service.query_all_agent_info_by_tenant_id') as mock_query_agents, \
            patch('backend.services.agent_service.search_tools_for_sub_agent') as mock_search_tools, \
            patch('backend.services.agent_service.check_tool_is_available') as mock_check_tools:
        # Configure mocks
        mock_query_agents.return_value = mock_agents

        # Execute
        result = await list_all_agent_info_impl(tenant_id="test_tenant")

        # Assert - no agents should be in the result
        assert len(result) == 0
        assert result == []

        # Verify mock calls
        mock_query_agents.assert_called_once_with(tenant_id="test_tenant")
        # No tool queries should be made since no agents are enabled
        mock_search_tools.assert_not_called()
        mock_check_tools.assert_not_called()


# ============================================================================
# Tests for Agent Export/Import Integration with model_name fields
# ============================================================================


@patch('backend.services.agent_service.create_tool_config_list')
@patch('backend.services.agent_service.query_sub_agents_id_list')
@patch('backend.services.agent_service.get_model_by_model_id')
@patch('backend.services.agent_service.search_agent_info_by_agent_id')
@pytest.mark.asyncio
async def test_export_agent_includes_model_names(
    mock_search_agent_info,
    mock_get_model_by_model_id,
    mock_query_sub_agents,
    mock_create_tool_config
):
    """
    Test that export_agent_by_agent_id correctly includes model_name and
    business_logic_model_name in the exported data.
    """
    # Setup - Agent info from database
    mock_agent_info_from_db = {
        "name": "test_agent",
        "display_name": "Test Agent",
        "description": "Test description",
        "business_description": "Test business description",
        "max_steps": 5,
        "provide_run_summary": False,
        "duty_prompt": "Test duty",
        "constraint_prompt": "Test constraints",
        "few_shots_prompt": "Test examples",
        "enabled": True,
        "model_id": 5,
        "business_logic_model_id": 4
    }
    mock_search_agent_info.return_value = mock_agent_info_from_db

    # Mock model lookup - this is where model_name comes from
    def get_model_side_effect(model_id):
        if model_id == 5:
            return {"display_name": "Qwen/Qwen3-8B", "model_id": 5}
        elif model_id == 4:
            return {"display_name": "Qwen/QwQ-32B", "model_id": 4}
        return None

    mock_get_model_by_model_id.side_effect = get_model_side_effect

    mock_query_sub_agents.return_value = []
    mock_create_tool_config.return_value = []

    # Execute export
    exported_agent = await export_agent_by_agent_id(
        agent_id=123,
        tenant_id="test_tenant",
        user_id="test_user"
    )

    # Assert - verify exported data includes model names
    assert isinstance(exported_agent, ExportAndImportAgentInfo)

    # Critical assertions - these fields must be present for import to work
    assert exported_agent.model_id == 5
    assert exported_agent.model_name == "Qwen/Qwen3-8B"  # ← Must be present
    assert exported_agent.business_logic_model_id == 4
    assert exported_agent.business_logic_model_name == "Qwen/QwQ-32B"  # ← Must be present

    # Verify other fields
    assert exported_agent.name == "test_agent"
    assert exported_agent.display_name == "Test Agent"


@patch('backend.services.agent_service.create_tool_config_list')
@patch('backend.services.agent_service.query_sub_agents_id_list')
@patch('backend.services.agent_service.get_model_by_model_id')
@patch('backend.services.agent_service.search_agent_info_by_agent_id')
@pytest.mark.asyncio
async def test_export_agent_with_null_model_id(
    mock_search_agent_info,
    mock_get_model_by_model_id,
    mock_query_sub_agents,
    mock_create_tool_config
):
    """
    Test export when model_id is NULL in database.
    """
    # Setup - Agent with NULL model_id
    mock_agent_info_from_db = {
        "name": "agent_without_model",
        "display_name": "Agent Without Model",
        "description": "Test description",
        "business_description": "Test business description",
        "max_steps": 5,
        "provide_run_summary": False,
        "duty_prompt": "Test duty",
        "constraint_prompt": "Test constraints",
        "few_shots_prompt": "Test examples",
        "enabled": True,
        "model_id": None,  # NULL in database
        "business_logic_model_id": None  # NULL in database
    }
    mock_search_agent_info.return_value = mock_agent_info_from_db
    mock_query_sub_agents.return_value = []
    mock_create_tool_config.return_value = []

    # Execute export
    exported_agent = await export_agent_by_agent_id(
        agent_id=123,
        tenant_id="test_tenant",
        user_id="test_user"
    )

    # Assert - should handle NULL gracefully
    assert exported_agent.model_id is None
    assert exported_agent.model_name is None
    assert exported_agent.business_logic_model_id is None
    assert exported_agent.business_logic_model_name is None

    # get_model_by_model_id should not have been called
    mock_get_model_by_model_id.assert_not_called()


@patch('backend.services.agent_service.get_model_id_by_display_name')
@patch('backend.services.agent_service.create_or_update_tool_by_tool_info')
@patch('backend.services.agent_service.create_agent')
@patch('backend.services.agent_service.query_all_tools')
@patch('backend.services.agent_service.create_tool_config_list')
@patch('backend.services.agent_service.query_sub_agents_id_list')
@patch('backend.services.agent_service.get_model_by_model_id')
@patch('backend.services.agent_service.search_agent_info_by_agent_id')
@pytest.mark.asyncio
async def test_export_then_import_preserves_model_names(
    mock_search_agent_info,
    mock_get_model_by_model_id,
    mock_query_sub_agents,
    mock_create_tool_config,
    mock_query_all_tools,
    mock_create_agent,
    mock_create_tool,
    mock_get_model_id_by_display_name
):
    """
    Integration test: Export an agent, then import it, verify model names are preserved.

    This test simulates the complete export/import cycle to ensure data integrity.
    """
    # ========== STEP 1: EXPORT ==========

    # Setup - Agent in source tenant
    mock_agent_info_from_db = {
        "name": "iot_knowledge_qa_assistant",
        "display_name": "物联网知识问答助手",
        "description": "IoT Q&A Assistant",
        "business_description": "IoT knowledge retrieval",
        "max_steps": 5,
        "provide_run_summary": False,
        "duty_prompt": "You are an IoT assistant",
        "constraint_prompt": "Follow safety rules",
        "few_shots_prompt": "Example tasks",
        "enabled": True,
        "model_id": 10,  # Model ID in source tenant
        "business_logic_model_id": 9  # Business logic model ID in source tenant
    }
    mock_search_agent_info.return_value = mock_agent_info_from_db

    # Mock model lookup for export
    def get_model_for_export(model_id):
        if model_id == 10:
            return {"display_name": "Qwen/Qwen3-8B", "model_id": 10}
        elif model_id == 9:
            return {"display_name": "Qwen/QwQ-32B", "model_id": 9}
        return None

    mock_get_model_by_model_id.side_effect = get_model_for_export
    mock_query_sub_agents.return_value = []
    mock_create_tool_config.return_value = []

    # Execute export
    exported_agent = await export_agent_by_agent_id(
        agent_id=123,
        tenant_id="source_tenant",
        user_id="source_user"
    )

    # Verify export includes model names
    assert exported_agent.model_id == 10
    assert exported_agent.model_name == "Qwen/Qwen3-8B"
    assert exported_agent.business_logic_model_id == 9
    assert exported_agent.business_logic_model_name == "Qwen/QwQ-32B"

    # ========== STEP 2: IMPORT ==========

    # Setup for import - simulate different model IDs in target tenant
    mock_query_all_tools.return_value = []

    # In target tenant, same models have different IDs
    # Source: model_id=10 → Target: model_id=5
    # Source: business_logic_model_id=9 → Target: business_logic_model_id=4
    mock_get_model_id_by_display_name.side_effect = [5, 4]

    mock_create_agent.return_value = {"agent_id": 999}

    # Execute import
    new_agent_id = await import_agent_by_agent_id(
        import_agent_info=exported_agent,
        tenant_id="target_tenant",
        user_id="target_user"
    )

    # Verify import was successful
    assert new_agent_id == 999

    # ========== STEP 3: VERIFY DATA INTEGRITY ==========

    # Verify create_agent was called with correct model information
    mock_create_agent.assert_called_once()
    call_kwargs = mock_create_agent.call_args[1]
    agent_info_dict = call_kwargs["agent_info"]

    # Model IDs should be REMAPPED to target tenant IDs
    assert agent_info_dict["model_id"] == 5  # Remapped from 10 to 5
    assert agent_info_dict["business_logic_model_id"] == 4  # Remapped from 9 to 4

    # Model NAMES should be PRESERVED (not remapped)
    assert agent_info_dict["model_name"] == "Qwen/Qwen3-8B"  # ← Preserved
    assert agent_info_dict["business_logic_model_name"] == "Qwen/QwQ-32B"  # ← Preserved

    # Other fields should also be preserved
    assert agent_info_dict["name"] == "iot_knowledge_qa_assistant"
    assert agent_info_dict["display_name"] == "物联网知识问答助手"
    assert agent_info_dict["description"] == "IoT Q&A Assistant"
    assert agent_info_dict["max_steps"] == 5

    # Verify model lookup was done by display name (model_name)
    assert mock_get_model_id_by_display_name.call_count == 2
    first_call = mock_get_model_id_by_display_name.call_args_list[0]
    second_call = mock_get_model_id_by_display_name.call_args_list[1]

    # get_model_id_by_display_name(display_name: str, tenant_id: str) uses positional args
    assert first_call[0][0] == "Qwen/Qwen3-8B"  # display_name
    assert first_call[0][1] == "target_tenant"  # tenant_id
    assert second_call[0][0] == "Qwen/QwQ-32B"  # display_name
    assert second_call[0][1] == "target_tenant"  # tenant_id


@patch('backend.services.agent_service.create_tool_config_list')
@patch('backend.services.agent_service.query_sub_agents_id_list')
@patch('backend.services.agent_service.get_model_by_model_id')
@patch('backend.services.agent_service.search_agent_info_by_agent_id')
@pytest.mark.asyncio
async def test_export_agent_model_not_found(
    mock_search_agent_info,
    mock_get_model_by_model_id,
    mock_query_sub_agents,
    mock_create_tool_config
):
    """
    Test export when model_id exists but model record is not found.

    This can happen if:
    - Model was deleted after agent creation
    - Database inconsistency
    """
    # Setup
    mock_agent_info_from_db = {
        "name": "orphaned_agent",
        "display_name": "Orphaned Agent",
        "description": "Agent with missing model",
        "business_description": "Test",
        "max_steps": 5,
        "provide_run_summary": False,
        "duty_prompt": "Test",
        "constraint_prompt": "Test",
        "few_shots_prompt": "Test",
        "enabled": True,
        "model_id": 999,  # This model doesn't exist
        "business_logic_model_id": 998  # This model doesn't exist
    }
    mock_search_agent_info.return_value = mock_agent_info_from_db

    # Model lookup returns None (model not found)
    mock_get_model_by_model_id.return_value = None

    mock_query_sub_agents.return_value = []
    mock_create_tool_config.return_value = []

    # Execute export
    exported_agent = await export_agent_by_agent_id(
        agent_id=123,
        tenant_id="test_tenant",
        user_id="test_user"
    )

    # Assert - should handle gracefully
    assert exported_agent.model_id == 999  # ID is preserved
    assert exported_agent.model_name is None  # But name is None (model not found)
    assert exported_agent.business_logic_model_id == 998
    assert exported_agent.business_logic_model_name is None


@patch('backend.services.agent_service.get_model_id_by_display_name')
@patch('backend.services.agent_service.create_or_update_tool_by_tool_info')
@patch('backend.services.agent_service.create_agent')
@patch('backend.services.agent_service.query_all_tools')
@pytest.mark.asyncio
async def test_import_agent_model_name_consistency(
    mock_query_all_tools,
    mock_create_agent,
    mock_create_tool,
    mock_get_model_id_by_display_name
):
    """
    Test that both model_id and model_name are consistently saved during import.

    This test ensures that:
    1. model_id is looked up from model_name
    2. Both model_id AND model_name are saved to database
    3. This maintains data consistency and cross-tenant compatibility
    """
    # Setup
    mock_query_all_tools.return_value = []
    mock_get_model_id_by_display_name.side_effect = [5, 4]

    # Track what was passed to create_agent
    captured_agent_info = {}

    def capture_agent_info(agent_info, tenant_id, user_id):
        captured_agent_info.update(agent_info)
        return {"agent_id": 888}

    mock_create_agent.side_effect = capture_agent_info

    # Create import data
    agent_info = ExportAndImportAgentInfo(
        agent_id=123,
        name="consistency_test_agent",
        display_name="Consistency Test Agent",
        description="Testing model field consistency",
        business_description="Test",
        max_steps=5,
        provide_run_summary=False,
        duty_prompt="Test",
        constraint_prompt="Test",
        few_shots_prompt="Test",
        enabled=True,
        tools=[],
        managed_agents=[],
        model_id=100,  # Original ID (will be remapped)
        model_name="Qwen/Qwen3-8B",  # Used for lookup
        business_logic_model_id=99,  # Original ID (will be remapped)
        business_logic_model_name="Qwen/QwQ-32B"  # Used for lookup
    )

    # Execute import
    result = await import_agent_by_agent_id(
        import_agent_info=agent_info,
        tenant_id="test_tenant",
        user_id="test_user"
    )

    # Assert
    assert result == 888

    # Verify BOTH model_id (remapped) AND model_name (preserved) are in database
    assert "model_id" in captured_agent_info
    assert "model_name" in captured_agent_info
    assert "business_logic_model_id" in captured_agent_info
    assert "business_logic_model_name" in captured_agent_info

    # Verify consistency between ID and name
    assert captured_agent_info["model_id"] == 5  # Remapped ID
    assert captured_agent_info["model_name"] == "Qwen/Qwen3-8B"  # Preserved name

    assert captured_agent_info["business_logic_model_id"] == 4  # Remapped ID
    assert captured_agent_info["business_logic_model_name"] == "Qwen/QwQ-32B"  # Preserved name

    # This consistency allows:
    # 1. Fast lookups by model_id (integer index)
    # 2. Human-readable model information (model_name)
    # 3. Cross-tenant import compatibility (lookup by name, save by ID)


# ============================================================================
# Tests for Agent Import with Quick Config Model Fallback
# ============================================================================


@pytest.fixture
def mock_tenant_id():
    """Fixture for tenant ID"""
    return "test_tenant_123"


@pytest.fixture
def mock_user_id():
    """Fixture for user ID"""
    return "test_user_456"


@pytest.fixture
def sample_agent_info():
    """Fixture for sample agent import information"""
    return {
        "agent_id": 1,
        "name": "test_agent",
        "display_name": "Test Agent",
        "description": "Test description",
        "business_description": "Test business description",
        "model_id": 10,  # Original model ID from source tenant
        "model_name": "Qwen/Qwen3-8B",  # Model that might not exist in target tenant
        "business_logic_model_id": 20,  # Original business logic model ID
        "business_logic_model_name": "Qwen/QwQ-32B",  # Business logic model
        "max_steps": 5,
        "provide_run_summary": True,
        "duty_prompt": "Test duty",
        "constraint_prompt": "Test constraint",
        "few_shots_prompt": "Test few shots",
        "enabled": True,
        "tools": [],
        "managed_agents": []
    }


@pytest.fixture
def sample_quick_config_model():
    """Fixture for quick config LLM model"""
    return {
        "model_id": 100,
        "model_name": "DeepSeek/DeepSeek-V3",
        "display_name": "DeepSeek V3",
        "model_repo": "DeepSeek",
        "model_type": "chat",
        "api_key": "test_key",
        "base_url": "https://api.deepseek.com"
    }


@pytest.fixture
def mock_import_agent_info(sample_agent_info):
    """Fixture for ExportAndImportAgentInfo object"""
    return ExportAndImportAgentInfo(**sample_agent_info)


@pytest.mark.asyncio
@patch("backend.services.agent_service.query_all_tools")
@patch("backend.services.agent_service.get_model_id_by_display_name")
@patch("backend.services.agent_service.tenant_config_manager")
@patch("backend.services.agent_service.create_agent")
async def test_main_model_fallback_to_quick_config(
    mock_create_agent,
    mock_tenant_config_manager,
    mock_get_model_id,
    mock_query_tools,
    mock_tenant_id,
    mock_user_id,
    sample_agent_info,
    sample_quick_config_model,
    mock_import_agent_info
):
    """
    Test that when main model is not found, system falls back to quick config LLM model
    
    Scenario:
    - Agent config specifies "Qwen/Qwen3-8B" as main model
    - Model not found in target tenant
    - System should fallback to quick config LLM model (DeepSeek V3)
    - Agent should be created with quick config model_id
    """
    # Setup: No tools to process
    mock_query_tools.return_value = []
    
    # Setup: Model not found by display name, but quick config exists
    mock_get_model_id.side_effect = [
        None,  # Main model not found
        50  # Business logic model found
    ]
    
    mock_tenant_config_manager.get_model_config.return_value = sample_quick_config_model
    
    mock_create_agent.return_value = {
        "agent_id": 999,
        "name": sample_agent_info["name"]
    }
    
    # Execute
    result = await import_agent_by_agent_id(
        import_agent_info=mock_import_agent_info,
        tenant_id=mock_tenant_id,
        user_id=mock_user_id
    )
    
    # Verify: Quick config model was requested
    from consts.const import MODEL_CONFIG_MAPPING
    mock_tenant_config_manager.get_model_config.assert_called_with(
        key=MODEL_CONFIG_MAPPING["llm"],
        tenant_id=mock_tenant_id
    )
    
    # Verify: Agent was created with quick config model_id
    mock_create_agent.assert_called_once()
    call_args = mock_create_agent.call_args
    agent_info = call_args.kwargs["agent_info"]
    
    assert agent_info["model_id"] == sample_quick_config_model["model_id"]
    assert result == 999


@pytest.mark.asyncio
@patch("backend.services.agent_service.query_all_tools")
@patch("backend.services.agent_service.get_model_id_by_display_name")
@patch("backend.services.agent_service.tenant_config_manager")
@patch("backend.services.agent_service.create_agent")
async def test_business_logic_model_fallback_to_quick_config(
    mock_create_agent,
    mock_tenant_config_manager,
    mock_get_model_id,
    mock_query_tools,
    mock_tenant_id,
    mock_user_id,
    sample_agent_info,
    sample_quick_config_model,
    mock_import_agent_info
):
    """
    Test that when business logic model is not found, system falls back to quick config LLM model
    
    Scenario:
    - Agent config specifies "Qwen/QwQ-32B" as business logic model
    - Business logic model not found in target tenant
    - System should fallback to quick config LLM model
    - Agent should be created with quick config model_id for business logic
    """
    # Setup: No tools to process
    mock_query_tools.return_value = []
    
    # Setup: Main model found, but business logic model not found
    main_model_id = 50
    mock_get_model_id.side_effect = [
        main_model_id,  # Main model found
        None  # Business logic model not found
    ]
    
    mock_tenant_config_manager.get_model_config.return_value = sample_quick_config_model
    
    mock_create_agent.return_value = {
        "agent_id": 888,
        "name": sample_agent_info["name"]
    }
    
    # Execute
    result = await import_agent_by_agent_id(
        import_agent_info=mock_import_agent_info,
        tenant_id=mock_tenant_id,
        user_id=mock_user_id
    )
    
    # Verify: Quick config model was requested for business logic model
    from consts.const import MODEL_CONFIG_MAPPING
    mock_tenant_config_manager.get_model_config.assert_called_with(
        key=MODEL_CONFIG_MAPPING["llm"],
        tenant_id=mock_tenant_id
    )
    
    # Verify: Agent was created with correct model IDs
    mock_create_agent.assert_called_once()
    call_args = mock_create_agent.call_args
    agent_info = call_args.kwargs["agent_info"]
    
    assert agent_info["model_id"] == main_model_id
    assert agent_info["business_logic_model_id"] == sample_quick_config_model["model_id"]
    assert result == 888


@pytest.mark.asyncio
@patch("backend.services.agent_service.query_all_tools")
@patch("backend.services.agent_service.get_model_id_by_display_name")
@patch("backend.services.agent_service.tenant_config_manager")
@patch("backend.services.agent_service.create_agent")
async def test_both_models_fallback_to_quick_config(
    mock_create_agent,
    mock_tenant_config_manager,
    mock_get_model_id,
    mock_query_tools,
    mock_tenant_id,
    mock_user_id,
    sample_agent_info,
    sample_quick_config_model,
    mock_import_agent_info
):
    """
    Test that both main and business logic models fallback to quick config when not found
    
    Scenario:
    - Neither main model nor business logic model found in target tenant
    - Both should fallback to quick config LLM model
    - Agent should be created with quick config model_id for both fields
    """
    # Setup: No tools to process
    mock_query_tools.return_value = []
    
    # Setup: Both models not found
    mock_get_model_id.side_effect = [
        None,  # Main model not found
        None  # Business logic model not found
    ]
    
    mock_tenant_config_manager.get_model_config.return_value = sample_quick_config_model
    
    mock_create_agent.return_value = {
        "agent_id": 777,
        "name": sample_agent_info["name"]
    }
    
    # Execute
    result = await import_agent_by_agent_id(
        import_agent_info=mock_import_agent_info,
        tenant_id=mock_tenant_id,
        user_id=mock_user_id
    )
    
    # Verify: Quick config model was requested twice (once for each model)
    assert mock_tenant_config_manager.get_model_config.call_count == 2
    
    # Verify: Agent was created with quick config model_id for both fields
    mock_create_agent.assert_called_once()
    call_args = mock_create_agent.call_args
    agent_info = call_args.kwargs["agent_info"]
    
    assert agent_info["model_id"] == sample_quick_config_model["model_id"]
    assert agent_info["business_logic_model_id"] == sample_quick_config_model["model_id"]
    assert result == 777


@pytest.mark.asyncio
@patch("backend.services.agent_service.query_all_tools")
@patch("backend.services.agent_service.get_model_id_by_display_name")
@patch("backend.services.agent_service.tenant_config_manager")
@patch("backend.services.agent_service.create_agent")
async def test_no_quick_config_model_available(
    mock_create_agent,
    mock_tenant_config_manager,
    mock_get_model_id,
    mock_query_tools,
    mock_tenant_id,
    mock_user_id,
    sample_agent_info,
    mock_import_agent_info
):
    """
    Test behavior when model not found and no quick config model is available
    
    Scenario:
    - Main model not found in target tenant
    - Quick config LLM model also not configured
    - Agent should be created with model_id = None
    """
    # Setup: No tools to process
    mock_query_tools.return_value = []
    
    # Setup: Model not found and no quick config
    mock_get_model_id.side_effect = [
        None,  # Main model not found
        50  # Business logic model found
    ]
    
    mock_tenant_config_manager.get_model_config.return_value = None  # No quick config
    
    mock_create_agent.return_value = {
        "agent_id": 666,
        "name": sample_agent_info["name"]
    }
    
    # Execute
    result = await import_agent_by_agent_id(
        import_agent_info=mock_import_agent_info,
        tenant_id=mock_tenant_id,
        user_id=mock_user_id
    )
    
    # Verify: Quick config was attempted
    from consts.const import MODEL_CONFIG_MAPPING
    mock_tenant_config_manager.get_model_config.assert_called_with(
        key=MODEL_CONFIG_MAPPING["llm"],
        tenant_id=mock_tenant_id
    )
    
    # Verify: Agent was created with model_id = None
    mock_create_agent.assert_called_once()
    call_args = mock_create_agent.call_args
    agent_info = call_args.kwargs["agent_info"]
    
    assert agent_info["model_id"] is None
    assert agent_info["business_logic_model_id"] == 50
    assert result == 666


@pytest.mark.asyncio
@patch("backend.services.agent_service.query_all_tools")
@patch("backend.services.agent_service.get_model_id_by_display_name")
@patch("backend.services.agent_service.tenant_config_manager")
@patch("backend.services.agent_service.create_agent")
async def test_model_found_no_fallback_needed(
    mock_create_agent,
    mock_tenant_config_manager,
    mock_get_model_id,
    mock_query_tools,
    mock_tenant_id,
    mock_user_id,
    sample_agent_info,
    mock_import_agent_info
):
    """
    Test that quick config fallback is NOT used when model is found
    
    Scenario:
    - Both main model and business logic model found in target tenant
    - Quick config should NOT be called
    - Agent should be created with found model IDs
    """
    # Setup: No tools to process
    mock_query_tools.return_value = []
    
    # Setup: Both models found
    main_model_id = 30
    business_logic_model_id = 40
    
    mock_get_model_id.side_effect = [
        main_model_id,  # Main model found
        business_logic_model_id  # Business logic model found
    ]
    
    mock_create_agent.return_value = {
        "agent_id": 555,
        "name": sample_agent_info["name"]
    }
    
    # Execute
    result = await import_agent_by_agent_id(
        import_agent_info=mock_import_agent_info,
        tenant_id=mock_tenant_id,
        user_id=mock_user_id
    )
    
    # Verify: Quick config was NOT called
    mock_tenant_config_manager.get_model_config.assert_not_called()
    
    # Verify: Agent was created with found model IDs
    mock_create_agent.assert_called_once()
    call_args = mock_create_agent.call_args
    agent_info = call_args.kwargs["agent_info"]
    
    assert agent_info["model_id"] == main_model_id
    assert agent_info["business_logic_model_id"] == business_logic_model_id
    assert result == 555


# ============================================================================
# Tests for Model Name Fields in Import
# ============================================================================


@patch('backend.services.agent_service.get_model_id_by_display_name')
@patch('backend.services.agent_service.create_or_update_tool_by_tool_info')
@patch('backend.services.agent_service.create_agent')
@patch('backend.services.agent_service.query_all_tools')
@pytest.mark.asyncio
async def test_import_agent_includes_model_names(
    mock_query_all_tools,
    mock_create_agent,
    mock_create_tool,
    mock_get_model_id
):
    """
    Test that import_agent_by_agent_id passes model_name and business_logic_model_name
    to create_agent, ensuring these fields are not NULL in the database.

    This test verifies the fix for the bug where these fields were missing from the
    agent_info dictionary passed to create_agent().
    """
    # Setup
    mock_tool_info = [
        {
            "tool_id": 101,
            "class_name": "TestTool",
            "source": "local",
            "params": [{"name": "param1", "type": "string"}],
            "description": "Test tool",
            "name": "Test Tool",
            "inputs": "test input",
            "output_type": "string"
        }
    ]
    mock_query_all_tools.return_value = mock_tool_info

    # Mock model ID lookup to return valid IDs
    mock_get_model_id.side_effect = [5, 4]  # First call for model_id, second for business_logic_model_id

    mock_create_agent.return_value = {"agent_id": 999}

    # Create import data with model_name and business_logic_model_name
    from nexent.core.agents.agent_model import ToolConfig as NexentToolConfig
    
    tool_config = NexentToolConfig(
        class_name="TestTool",
        name="Test Tool",
        source="local",
        params={"param1": "value1"},
        metadata={},
        description="Test tool",
        inputs="test input",
        output_type="string",
        usage=None
    )

    agent_info = ExportAndImportAgentInfo(
        agent_id=123,
        name="iot_knowledge_qa_assistant",
        display_name="物联网知识问答助手",
        description="IoT Q&A Assistant",
        business_description="IoT knowledge retrieval assistant",
        max_steps=5,
        provide_run_summary=False,
        duty_prompt="You are an IoT Q&A assistant",
        constraint_prompt="Follow safety guidelines",
        few_shots_prompt="Example tasks...",
        enabled=True,
        tools=[tool_config],
        managed_agents=[],
        model_id=5,
        model_name="Qwen/Qwen3-8B",  # This is critical
        business_logic_model_id=4,
        business_logic_model_name="Qwen/QwQ-32B"  # This is critical
    )

    # Execute
    result = await import_agent_by_agent_id(
        import_agent_info=agent_info,
        tenant_id="test_tenant",
        user_id="test_user"
    )

    # Assert - verify the agent was created
    assert result == 999

    # Critical assertion: verify that model_name and business_logic_model_name
    # were passed to create_agent
    mock_create_agent.assert_called_once()
    call_kwargs = mock_create_agent.call_args[1]
    agent_info_dict = call_kwargs["agent_info"]

    # Verify all model-related fields are present
    assert "model_id" in agent_info_dict
    assert "model_name" in agent_info_dict  # ← This was missing before the fix
    assert "business_logic_model_id" in agent_info_dict
    assert "business_logic_model_name" in agent_info_dict  # ← This was missing before the fix

    # Verify the values are correct
    assert agent_info_dict["model_name"] == "Qwen/Qwen3-8B"
    assert agent_info_dict["business_logic_model_name"] == "Qwen/QwQ-32B"

    # Verify other fields are also present
    assert agent_info_dict["name"] == "iot_knowledge_qa_assistant"
    assert agent_info_dict["display_name"] == "物联网知识问答助手"
    assert agent_info_dict["max_steps"] == 5


@patch('backend.services.agent_service.get_model_id_by_display_name')
@patch('backend.services.agent_service.create_or_update_tool_by_tool_info')
@patch('backend.services.agent_service.create_agent')
@patch('backend.services.agent_service.query_all_tools')
@pytest.mark.asyncio
async def test_import_agent_without_business_logic_model(
    mock_query_all_tools,
    mock_create_agent,
    mock_create_tool,
    mock_get_model_id
):
    """
    Test import when business_logic_model_name is None.

    Verifies that the function handles cases where business logic model is not set.
    """
    # Setup
    mock_query_all_tools.return_value = []
    mock_get_model_id.return_value = 5  # Only one model lookup
    mock_create_agent.return_value = {"agent_id": 888}

    agent_info = ExportAndImportAgentInfo(
        agent_id=123,
        name="simple_agent",
        display_name="Simple Agent",
        description="A simple agent",
        business_description="Simple agent description",
        max_steps=3,
        provide_run_summary=False,
        duty_prompt="Do your duty",
        constraint_prompt="Follow constraints",
        few_shots_prompt="Examples",
        enabled=True,
        tools=[],
        managed_agents=[],
        model_id=5,
        model_name="Qwen/Qwen3-8B",
        business_logic_model_id=None,  # No business logic model
        business_logic_model_name=None
    )

    # Execute
    result = await import_agent_by_agent_id(
        import_agent_info=agent_info,
        tenant_id="test_tenant",
        user_id="test_user"
    )

    # Assert
    assert result == 888
    mock_create_agent.assert_called_once()

    call_kwargs = mock_create_agent.call_args[1]
    agent_info_dict = call_kwargs["agent_info"]

    # Verify model fields are present
    assert agent_info_dict["model_name"] == "Qwen/Qwen3-8B"
    assert agent_info_dict["business_logic_model_name"] is None
    assert agent_info_dict["business_logic_model_id"] is None


@patch('backend.services.agent_service.get_model_id_by_display_name')
@patch('backend.services.agent_service.create_or_update_tool_by_tool_info')
@patch('backend.services.agent_service.create_agent')
@patch('backend.services.agent_service.query_all_tools')
@pytest.mark.asyncio
async def test_import_agent_model_lookup_by_display_name(
    mock_query_all_tools,
    mock_create_agent,
    mock_create_tool,
    mock_get_model_id
):
    """
    Test that model_id is looked up by display_name (model_name) for cross-tenant compatibility.

    This test verifies that the import process uses model_name to find the corresponding
    model_id in the target tenant, rather than directly using the exported model_id.
    """
    # Setup
    mock_query_all_tools.return_value = []

    # Simulate cross-tenant import where model IDs are different
    # Exported: model_id=10, model_name="Qwen/Qwen3-8B"
    # Target tenant: model_id=5 for "Qwen/Qwen3-8B"
    mock_get_model_id.side_effect = [5, 4]  # Returns different IDs than exported

    mock_create_agent.return_value = {"agent_id": 777}

    agent_info = ExportAndImportAgentInfo(
        agent_id=123,
        name="cross_tenant_agent",
        display_name="Cross Tenant Agent",
        description="Agent imported from another tenant",
        business_description="Cross-tenant import test",
        max_steps=5,
        provide_run_summary=False,
        duty_prompt="Cross-tenant duty",
        constraint_prompt="Cross-tenant constraints",
        few_shots_prompt="Cross-tenant examples",
        enabled=True,
        tools=[],
        managed_agents=[],
        model_id=10,  # Original model_id in source tenant
        model_name="Qwen/Qwen3-8B",  # Used for lookup in target tenant
        business_logic_model_id=9,  # Original business logic model_id
        business_logic_model_name="Qwen/QwQ-32B"  # Used for lookup
    )

    # Execute
    result = await import_agent_by_agent_id(
        import_agent_info=agent_info,
        tenant_id="target_tenant",
        user_id="test_user"
    )

    # Assert
    assert result == 777

    # Verify model lookup was called with display names (model_name)
    assert mock_get_model_id.call_count == 2
    first_call = mock_get_model_id.call_args_list[0]
    second_call = mock_get_model_id.call_args_list[1]

    # First call should be for model_name
    # get_model_id_by_display_name(display_name: str, tenant_id: str) uses positional args
    assert first_call[0][0] == "Qwen/Qwen3-8B"  # display_name
    assert first_call[0][1] == "target_tenant"  # tenant_id

    # Second call should be for business_logic_model_name
    assert second_call[0][0] == "Qwen/QwQ-32B"  # display_name
    assert second_call[0][1] == "target_tenant"  # tenant_id

    # Verify the NEW model IDs (from target tenant) were used, not the exported ones
    call_kwargs = mock_create_agent.call_args[1]
    agent_info_dict = call_kwargs["agent_info"]

    assert agent_info_dict["model_id"] == 5  # New ID, not 10
    assert agent_info_dict["business_logic_model_id"] == 4  # New ID, not 9

    # Verify model_name fields are preserved
    assert agent_info_dict["model_name"] == "Qwen/Qwen3-8B"
    assert agent_info_dict["business_logic_model_name"] == "Qwen/QwQ-32B"


@patch('backend.services.agent_service.tenant_config_manager')
@patch('backend.services.agent_service.get_model_id_by_display_name')
@patch('backend.services.agent_service.create_or_update_tool_by_tool_info')
@patch('backend.services.agent_service.create_agent')
@patch('backend.services.agent_service.query_all_tools')
@pytest.mark.asyncio
async def test_import_agent_model_not_found_in_target_tenant(
    mock_query_all_tools,
    mock_create_agent,
    mock_create_tool,
    mock_get_model_id,
    mock_tenant_config_manager
):
    """
    Test that import fails gracefully when the model doesn't exist in target tenant.
    """
    # Setup
    mock_query_all_tools.return_value = []

    # Simulate model not found in target tenant
    mock_get_model_id.return_value = None
    
    # Mock the tenant config manager to return None (no quick config fallback)
    mock_tenant_config_manager.get_model_config.return_value = None

    agent_info = ExportAndImportAgentInfo(
        agent_id=123,
        name="missing_model_agent",
        display_name="Agent with Missing Model",
        description="Test missing model",
        business_description="Missing model test",
        max_steps=5,
        provide_run_summary=False,
        duty_prompt="Duty",
        constraint_prompt="Constraints",
        few_shots_prompt="Examples",
        enabled=True,
        tools=[],
        managed_agents=[],
        model_id=10,
        model_name="NonExistent/Model",  # This model doesn't exist in target tenant
        business_logic_model_id=None,
        business_logic_model_name=None
    )

    # Execute
    result = await import_agent_by_agent_id(
        import_agent_info=agent_info,
        tenant_id="target_tenant",
        user_id="test_user"
    )

    # Assert - should still create agent but with None model_id
    assert result is not None
    mock_create_agent.assert_called_once()

    call_kwargs = mock_create_agent.call_args[1]
    agent_info_dict = call_kwargs["agent_info"]

    # model_id should be None since model wasn't found
    assert agent_info_dict["model_id"] is None
    # But model_name should still be preserved
    assert agent_info_dict["model_name"] == "NonExistent/Model"


@patch('backend.services.agent_service.get_model_id_by_display_name')
@patch('backend.services.agent_service.create_or_update_tool_by_tool_info')
@patch('backend.services.agent_service.create_agent')
@patch('backend.services.agent_service.query_all_tools')
@pytest.mark.asyncio
async def test_import_agent_all_model_fields_in_database(
    mock_query_all_tools,
    mock_create_agent,
    mock_create_tool,
    mock_get_model_id
):
    """
    Integration-style test to verify all model fields are correctly passed to the database.

    This test ensures that after the fix, all four model-related fields are included:
    - model_id
    - model_name
    - business_logic_model_id
    - business_logic_model_name
    """
    # Setup
    mock_query_all_tools.return_value = []
    mock_get_model_id.side_effect = [5, 4]

    # Mock create_agent to return the agent info as it would be inserted
    def mock_create_agent_impl(agent_info, tenant_id, user_id):
        return {
            "agent_id": 666,
            **agent_info  # Simulate returning all fields that were passed in
        }

    mock_create_agent.side_effect = mock_create_agent_impl

    agent_info = ExportAndImportAgentInfo(
        agent_id=123,
        name="complete_agent",
        display_name="Complete Agent",
        description="Agent with all fields",
        business_description="Complete test",
        max_steps=5,
        provide_run_summary=True,
        duty_prompt="Complete duty",
        constraint_prompt="Complete constraints",
        few_shots_prompt="Complete examples",
        enabled=True,
        tools=[],
        managed_agents=[],
        model_id=10,
        model_name="Qwen/Qwen3-8B",
        business_logic_model_id=9,
        business_logic_model_name="Qwen/QwQ-32B"
    )

    # Execute
    result = await import_agent_by_agent_id(
        import_agent_info=agent_info,
        tenant_id="test_tenant",
        user_id="test_user"
    )

    # Assert
    assert result == 666

    # Verify all four model fields were passed to create_agent
    call_kwargs = mock_create_agent.call_args[1]
    agent_info_dict = call_kwargs["agent_info"]

    # All four fields should be present and not None
    assert "model_id" in agent_info_dict
    assert "model_name" in agent_info_dict
    assert "business_logic_model_id" in agent_info_dict
    assert "business_logic_model_name" in agent_info_dict

    assert agent_info_dict["model_id"] == 5
    assert agent_info_dict["model_name"] == "Qwen/Qwen3-8B"
    assert agent_info_dict["business_logic_model_id"] == 4
    assert agent_info_dict["business_logic_model_name"] == "Qwen/QwQ-32B"

    # Verify other standard fields
    assert agent_info_dict["name"] == "complete_agent"
    assert agent_info_dict["display_name"] == "Complete Agent"
    assert agent_info_dict["description"] == "Agent with all fields"
    assert agent_info_dict["business_description"] == "Complete test"
    assert agent_info_dict["max_steps"] == 5
    assert agent_info_dict["provide_run_summary"] is True
    assert agent_info_dict["duty_prompt"] == "Complete duty"
    assert agent_info_dict["constraint_prompt"] == "Complete constraints"
    assert agent_info_dict["few_shots_prompt"] == "Complete examples"
    assert agent_info_dict["enabled"] is True


# =====================================================================
# Tests for _resolve_model_with_fallback helper function
# =====================================================================


class TestResolveModelWithFallback:
    """Test suite for the _resolve_model_with_fallback helper function."""

    @pytest.mark.asyncio
    @patch('backend.services.agent_service.get_model_id_by_display_name')
    @patch('backend.services.agent_service.tenant_config_manager.get_model_config')
    async def test_resolve_model_success_found_in_tenant(
        self,
        mock_get_model_config,
        mock_get_model_id,
    ):
        """Test successful model resolution when model exists in tenant."""
        # Arrange
        mock_get_model_id.return_value = "resolved_model_123"
        
        # Import the function
        from backend.services.agent_service import _resolve_model_with_fallback
        
        # Act
        result = _resolve_model_with_fallback(
            model_display_name="GPT-4",
            exported_model_id="old_model_456",
            model_label="Model",
            tenant_id="tenant_001"
        )
        
        # Assert
        assert result == "resolved_model_123"
        mock_get_model_id.assert_called_once_with("GPT-4", "tenant_001")
        mock_get_model_config.assert_not_called()

    @pytest.mark.asyncio
    @patch('backend.services.agent_service.get_model_id_by_display_name')
    @patch('backend.services.agent_service.tenant_config_manager.get_model_config')
    async def test_resolve_model_fallback_to_quick_config(
        self,
        mock_get_model_config,
        mock_get_model_id,
    ):
        """Test fallback to quick config LLM model when model not found in tenant."""
        # Arrange
        mock_get_model_id.return_value = None  # Model not found in tenant
        mock_get_model_config.return_value = {
            "model_id": "quick_config_model_789",
            "display_name": "Default LLM Model"
        }
        
        from backend.services.agent_service import _resolve_model_with_fallback
        
        # Act
        result = _resolve_model_with_fallback(
            model_display_name="NonExistentModel",
            exported_model_id="exported_999",
            model_label="Model",
            tenant_id="tenant_002"
        )
        
        # Assert
        assert result == "quick_config_model_789"
        mock_get_model_id.assert_called_once_with("NonExistentModel", "tenant_002")
        mock_get_model_config.assert_called_once()

    @pytest.mark.asyncio
    @patch('backend.services.agent_service.get_model_id_by_display_name')
    @patch('backend.services.agent_service.tenant_config_manager.get_model_config')
    async def test_resolve_model_no_fallback_available(
        self,
        mock_get_model_config,
        mock_get_model_id,
    ):
        """Test when neither tenant model nor quick config model is available."""
        # Arrange
        mock_get_model_id.return_value = None
        mock_get_model_config.return_value = None  # No quick config model
        
        from backend.services.agent_service import _resolve_model_with_fallback
        
        # Act
        result = _resolve_model_with_fallback(
            model_display_name="NonExistentModel",
            exported_model_id="exported_999",
            model_label="Model",
            tenant_id="tenant_003"
        )
        
        # Assert
        assert result is None
        mock_get_model_id.assert_called_once_with("NonExistentModel", "tenant_003")
        mock_get_model_config.assert_called_once()

    @pytest.mark.asyncio
    @patch('backend.services.agent_service.get_model_id_by_display_name')
    @patch('backend.services.agent_service.tenant_config_manager.get_model_config')
    async def test_resolve_model_none_model_name(
        self,
        mock_get_model_config,
        mock_get_model_id,
    ):
        """Test when model_name is None."""
        # Arrange
        from backend.services.agent_service import _resolve_model_with_fallback
        
        # Act
        result = _resolve_model_with_fallback(
            model_display_name=None,
            exported_model_id="exported_123",
            model_label="Model",
            tenant_id="tenant_004"
        )
        
        # Assert
        assert result is None
        mock_get_model_id.assert_not_called()
        mock_get_model_config.assert_not_called()

    @pytest.mark.asyncio
    @patch('backend.services.agent_service.get_model_id_by_display_name')
    @patch('backend.services.agent_service.tenant_config_manager.get_model_config')
    async def test_resolve_model_empty_model_name(
        self,
        mock_get_model_config,
        mock_get_model_id,
    ):
        """Test when model_name is an empty string."""
        # Arrange
        from backend.services.agent_service import _resolve_model_with_fallback
        
        # Act
        result = _resolve_model_with_fallback(
            model_display_name="",
            exported_model_id="exported_456",
            model_label="Model",
            tenant_id="tenant_005"
        )
        
        # Assert
        assert result is None
        mock_get_model_id.assert_not_called()
        mock_get_model_config.assert_not_called()

    @pytest.mark.asyncio
    @patch('backend.services.agent_service.get_model_id_by_display_name')
    @patch('backend.services.agent_service.tenant_config_manager.get_model_config')
    async def test_resolve_business_logic_model_success(
        self,
        mock_get_model_config,
        mock_get_model_id,
    ):
        """Test successful resolution of business logic model."""
        # Arrange
        mock_get_model_id.return_value = "business_model_555"
        
        from backend.services.agent_service import _resolve_model_with_fallback
        
        # Act
        result = _resolve_model_with_fallback(
            model_display_name="Qwen/QwQ-32B",
            exported_model_id="old_business_model_777",
            model_label="Business logic model",
            tenant_id="tenant_006"
        )
        
        # Assert
        assert result == "business_model_555"
        mock_get_model_id.assert_called_once_with("Qwen/QwQ-32B", "tenant_006")
        mock_get_model_config.assert_not_called()

    @pytest.mark.asyncio
    @patch('backend.services.agent_service.get_model_id_by_display_name')
    @patch('backend.services.agent_service.tenant_config_manager.get_model_config')
    async def test_resolve_model_quick_config_no_model_id(
        self,
        mock_get_model_config,
        mock_get_model_id,
    ):
        """Test when quick config exists but has no model_id."""
        # Arrange
        mock_get_model_id.return_value = None
        mock_get_model_config.return_value = {
            "display_name": "Default Model",
            # No model_id field
        }
        
        from backend.services.agent_service import _resolve_model_with_fallback
        
        # Act
        result = _resolve_model_with_fallback(
            model_display_name="SomeModel",
            exported_model_id="exported_888",
            model_label="Model",
            tenant_id="tenant_007"
        )
        
        # Assert
        assert result is None  # Should return None when model_id is missing
        mock_get_model_id.assert_called_once_with("SomeModel", "tenant_007")
        mock_get_model_config.assert_called_once()

    @pytest.mark.asyncio
    @patch('backend.services.agent_service.get_model_id_by_display_name')
    @patch('backend.services.agent_service.tenant_config_manager.get_model_config')
    async def test_resolve_model_with_various_labels(
        self,
        mock_get_model_config,
        mock_get_model_id,
    ):
        """Test that different model_labels are handled correctly."""
        # Arrange
        mock_get_model_id.return_value = "model_111"
        
        from backend.services.agent_service import _resolve_model_with_fallback
        
        # Act & Assert - Test with "Model" label
        result1 = _resolve_model_with_fallback(
            model_display_name="TestModel",
            exported_model_id="exp_1",
            model_label="Model",
            tenant_id="tenant_008"
        )
        assert result1 == "model_111"
        
        # Reset mock
        mock_get_model_id.reset_mock()
        mock_get_model_id.return_value = "model_222"
        
        # Act & Assert - Test with "Business logic model" label
        result2 = _resolve_model_with_fallback(
            model_display_name="TestModel2",
            exported_model_id="exp_2",
            model_label="Business logic model",
            tenant_id="tenant_009"
        )
        assert result2 == "model_222"

    @pytest.mark.asyncio
    @patch('backend.services.agent_service.get_model_id_by_display_name')
    @patch('backend.services.agent_service.tenant_config_manager.get_model_config')
    async def test_resolve_model_exception_handling(
        self,
        mock_get_model_config,
        mock_get_model_id,
    ):
        """Test that exceptions from database calls are propagated."""
        # Arrange
        mock_get_model_id.side_effect = Exception("Database connection error")
        
        from backend.services.agent_service import _resolve_model_with_fallback
        
        # Act & Assert
        with pytest.raises(Exception, match="Database connection error"):
            _resolve_model_with_fallback(
                model_display_name="TestModel",
                exported_model_id="exp_3",
                model_label="Model",
                tenant_id="tenant_010"
            )
        
        mock_get_model_config.assert_not_called()

    @pytest.mark.asyncio
    @patch('backend.services.agent_service.get_model_id_by_display_name')
    @patch('backend.services.agent_service.tenant_config_manager.get_model_config')
    async def test_resolve_model_quick_config_exception(
        self,
        mock_get_model_config,
        mock_get_model_id,
    ):
        """Test when quick config retrieval raises an exception."""
        # Arrange
        mock_get_model_id.return_value = None
        mock_get_model_config.side_effect = Exception("Config service error")
        
        from backend.services.agent_service import _resolve_model_with_fallback
        
        # Act & Assert
        with pytest.raises(Exception, match="Config service error"):
            _resolve_model_with_fallback(
                model_display_name="TestModel",
                exported_model_id="exp_4",
                model_label="Model",
                tenant_id="tenant_011"
            )<|MERGE_RESOLUTION|>--- conflicted
+++ resolved
@@ -33,9 +33,6 @@
 patch('backend.database.client.MinioClient', return_value=minio_client_mock).start()
 
 # Mock external dependencies before importing backend modules that might initialize them
-<<<<<<< HEAD
-with patch('backend.database.client.MinioClient', return_value=minio_client_mock) as minio_mock, \
-=======
 # Mock create_engine to prevent database connection attempts
 mock_engine = MagicMock()
 mock_session_maker = MagicMock()
@@ -59,8 +56,7 @@
 with patch('sqlalchemy.create_engine', return_value=mock_engine), \
      patch('backend.database.client.PostgresClient', new=mock_postgres_client_class), \
      patch('backend.database.client.get_db_session', side_effect=mock_get_db_session), \
-     patch('backend.database.client.MinioClient') as minio_mock, \
->>>>>>> 63478aa3
+     patch('backend.database.client.MinioClient', return_value=minio_client_mock) as minio_mock, \
      patch('elasticsearch.Elasticsearch', return_value=MagicMock()) as es_mock:
     
     import backend.services.agent_service as agent_service
@@ -88,7 +84,7 @@
         _resolve_user_tenant_language,
     )
     from consts.model import ExportAndImportAgentInfo, ExportAndImportDataFormat, MCPInfo, AgentRequest
-    
+
     # Ensure db_client is set to our mock after import
     import backend.database.client as db_client_module
     db_client_module.db_client = mock_postgres_client
@@ -523,50 +519,50 @@
     """
     # Setup
     mock_get_current_user_info.return_value = ("test_user", "test_tenant", "en")
-    
+
     # Mock all tools in tenant
     mock_query_all_tools.return_value = [
         {"tool_id": 1, "name": "Tool 1"},
         {"tool_id": 2, "name": "Tool 2"},
         {"tool_id": 3, "name": "Tool 3"},
     ]
-    
+
     # Mock existing tool instance with params
     mock_query_tool_instances_by_id.side_effect = [
         {"tool_id": 1, "params": {"key1": "value1"}},  # Existing tool with params
         None,  # Tool 2 doesn't exist yet
         None,  # Tool 3 doesn't exist yet
     ]
-    
+
     request = MagicMock()
     request.agent_id = 123
     request.enabled_tool_ids = [1, 2]  # Enable tools 1 and 2, disable 3
     request.related_agent_ids = None
-    
+
     # Execute
     result = await update_agent_info_impl(request, authorization="Bearer token")
-    
+
     # Assert
     assert result["agent_id"] == 123
     mock_update_agent.assert_called_once()
-    
+
     # Verify tools were updated: tool 1 and 2 enabled, tool 3 disabled
     assert mock_create_or_update_tool.call_count == 3
-    
+
     # Check tool 1: enabled with existing params
     call_args = mock_create_or_update_tool.call_args_list[0]
     tool_info = call_args.kwargs['tool_info']
     assert tool_info.tool_id == 1
     assert tool_info.enabled is True
     assert tool_info.params == {"key1": "value1"}
-    
+
     # Check tool 2: enabled with empty params
     call_args = mock_create_or_update_tool.call_args_list[1]
     tool_info = call_args.kwargs['tool_info']
     assert tool_info.tool_id == 2
     assert tool_info.enabled is True
     assert tool_info.params == {}
-    
+
     # Check tool 3: disabled
     call_args = mock_create_or_update_tool.call_args_list[2]
     tool_info = call_args.kwargs['tool_info']
@@ -596,15 +592,15 @@
     # Setup
     mock_get_current_user_info.return_value = ("test_user", "test_tenant", "en")
     mock_query_sub_agents_id_list.return_value = []  # No sub-agents, no circular dependency
-    
+
     request = MagicMock()
     request.agent_id = 123
     request.enabled_tool_ids = None
     request.related_agent_ids = [456, 789]
-    
+
     # Execute
     result = await update_agent_info_impl(request, authorization="Bearer token")
-    
+
     # Assert
     assert result["agent_id"] == 123
     mock_update_agent.assert_called_once()
@@ -634,21 +630,21 @@
     """
     # Setup
     mock_get_current_user_info.return_value = ("test_user", "test_tenant", "en")
-    
+
     request = MagicMock()
     request.agent_id = 123
     request.enabled_tool_ids = None
     request.related_agent_ids = [123]  # Agent tries to relate to itself
-    
+
     # Execute & Assert - self-reference should raise ValueError
     with pytest.raises(ValueError, match="Circular dependency detected"):
         await update_agent_info_impl(request, authorization="Bearer token")
-    
+
     # Test circular dependency through sub-agents
     request.related_agent_ids = [456]
     # Agent 456 has sub-agent 123 (circular)
     mock_query_sub_agents_id_list.return_value = [123]
-    
+
     with pytest.raises(ValueError, match="Circular dependency detected"):
         await update_agent_info_impl(request, authorization="Bearer token")
 
@@ -682,15 +678,15 @@
     mock_query_all_tools.return_value = [{"tool_id": 1}]
     mock_query_tool_instances_by_id.return_value = None
     mock_query_sub_agents_id_list.return_value = []
-    
+
     request = MagicMock()
     request.agent_id = 123
     request.enabled_tool_ids = [1]
     request.related_agent_ids = [456]
-    
+
     # Execute
     result = await update_agent_info_impl(request, authorization="Bearer token")
-    
+
     # Assert
     assert result["agent_id"] == 123
     mock_update_agent.assert_called_once()
@@ -727,12 +723,12 @@
     mock_query_all_tools.return_value = [{"tool_id": 1}]
     mock_query_tool_instances_by_id.return_value = None
     mock_create_or_update_tool.side_effect = Exception("Tool update failed")
-    
+
     request = MagicMock()
     request.agent_id = 123
     request.enabled_tool_ids = [1]
     request.related_agent_ids = None
-    
+
     # Execute & Assert
     with pytest.raises(ValueError, match="Failed to update agent tools"):
         await update_agent_info_impl(request, authorization="Bearer token")
@@ -759,12 +755,12 @@
     mock_get_current_user_info.return_value = ("test_user", "test_tenant", "en")
     mock_query_sub_agents_id_list.return_value = []
     mock_update_related_agents.side_effect = Exception("Related agent update failed")
-    
+
     request = MagicMock()
     request.agent_id = 123
     request.enabled_tool_ids = None
     request.related_agent_ids = [456]
-    
+
     # Execute & Assert
     with pytest.raises(ValueError, match="Failed to update related agents"):
         await update_agent_info_impl(request, authorization="Bearer token")
@@ -782,14 +778,14 @@
     """
     mock_get_user_language.return_value = "zh"
     mock_request = MagicMock()
-    
+
     result = _resolve_user_tenant_language(
         authorization="Bearer token",
         http_request=mock_request,
         user_id="override_user",
         tenant_id="override_tenant"
     )
-    
+
     assert result == ("override_user", "override_tenant", "zh")
     mock_get_current_user_info.assert_not_called()
     mock_get_user_language.assert_called_once_with(mock_request)
@@ -806,14 +802,14 @@
     """
     mock_get_current_user_info.return_value = ("parsed_user", "parsed_tenant", "en")
     mock_request = MagicMock()
-    
+
     result = _resolve_user_tenant_language(
         authorization="Bearer token",
         http_request=mock_request,
         user_id=None,
         tenant_id=None
     )
-    
+
     assert result == ("parsed_user", "parsed_tenant", "en")
     mock_get_current_user_info.assert_called_once_with("Bearer token", mock_request)
 
@@ -831,14 +827,14 @@
     mock_get_current_user_info.return_value = ("parsed_user", "parsed_tenant", "en")
     mock_get_user_language.return_value = "fr"
     mock_request = MagicMock()
-    
+
     result = _resolve_user_tenant_language(
         authorization="Bearer token",
         http_request=mock_request,
         user_id="override_user",
         tenant_id=None  # tenant_id is None, so parsing is needed
     )
-    
+
     assert result == ("parsed_user", "parsed_tenant", "en")
     mock_get_current_user_info.assert_called_once_with("Bearer token", mock_request)
 

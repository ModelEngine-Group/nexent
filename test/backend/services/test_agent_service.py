import pytest
import sys
from unittest.mock import patch, MagicMock, mock_open, call, Mock, AsyncMock
from fastapi.responses import StreamingResponse

# Mock boto3 before importing the module under test
boto3_mock = MagicMock()
sys.modules['boto3'] = boto3_mock

# Mock Elasticsearch
elasticsearch_client_mock = MagicMock()
patch('elasticsearch._sync.client.Elasticsearch', return_value=elasticsearch_client_mock).start()
patch('elasticsearch.Elasticsearch', return_value=elasticsearch_client_mock).start()

# Mock ElasticSearchCore
elasticsearch_core_mock = MagicMock()
patch('sdk.nexent.vector_database.elasticsearch_core.ElasticSearchCore', return_value=elasticsearch_core_mock).start()

# Mock memory-related modules
nexent_mock = MagicMock()
sys.modules['nexent'] = nexent_mock
sys.modules['nexent.core'] = MagicMock()
sys.modules['nexent.core.agents'] = MagicMock()
# Don't mock agent_model yet, we need to import ToolConfig first
sys.modules['nexent.memory'] = MagicMock()
sys.modules['nexent.memory.memory_service'] = MagicMock()

# Mock other dependencies
sys.modules['agents'] = MagicMock()
sys.modules['agents.create_agent_info'] = MagicMock()
sys.modules['consts'] = MagicMock()
sys.modules['consts.model'] = MagicMock()
sys.modules['database'] = MagicMock()
sys.modules['database.agent_db'] = MagicMock()
sys.modules['database.remote_mcp_db'] = MagicMock()
sys.modules['services'] = MagicMock()
sys.modules['services.remote_mcp_service'] = MagicMock()
sys.modules['services.tool_configuration_service'] = MagicMock()
sys.modules['services.conversation_management_service'] = MagicMock()
sys.modules['services.memory_config_service'] = MagicMock()
sys.modules['utils'] = MagicMock()
sys.modules['utils.auth_utils'] = MagicMock()
sys.modules['utils.memory_utils'] = MagicMock()
sys.modules['utils.thread_utils'] = MagicMock()
sys.modules['agents.agent_run_manager'] = MagicMock()
sys.modules['agents.preprocess_manager'] = MagicMock()
sys.modules['nexent.core.agents.run_agent'] = MagicMock()

# Create a simple ToolConfig class for testing
class ToolConfig:
    def __init__(self, class_name="", name="", description="", inputs="", output_type="", params=None, source="", usage=None, metadata=None):
        self.class_name = class_name
        self.name = name
        self.description = description
        self.inputs = inputs
        self.output_type = output_type
        self.params = params or {}
        self.source = source
        self.usage = usage
        self.metadata = metadata or {}
    
    def model_dump(self):
        return {
            "class_name": self.class_name,
            "name": self.name,
            "description": self.description,
            "inputs": self.inputs,
            "output_type": self.output_type,
            "params": self.params,
            "source": self.source,
            "usage": self.usage,
            "metadata": self.metadata
        }

# Now mock the agent_model module
sys.modules['nexent.core.agents.agent_model'] = MagicMock()

# Mock specific classes that might be imported
MemoryContext = MagicMock()
MemoryUserConfig = MagicMock()
sys.modules['nexent.core.agents.agent_model'].MemoryContext = MemoryContext
sys.modules['nexent.core.agents.agent_model'].MemoryUserConfig = MemoryUserConfig

# Import the services
from backend.services.agent_service import (
    get_enable_tool_id_by_agent_id,
    get_creating_sub_agent_id_service,
    get_agent_info_impl,
    get_creating_sub_agent_info_impl,
    update_agent_info_impl,
    delete_agent_impl,
    export_agent_impl,
    export_agent_by_agent_id,
    import_agent_impl,
    import_agent_by_agent_id,
    load_default_agents_json_file,
    list_all_agent_info_impl,
    insert_related_agent_impl,
    clear_agent_memory,
    run_agent_stream,
    stop_agent_tasks,
    get_agent_id_by_name,
    prepare_agent_run,
    save_messages,
    generate_stream
)
from backend.consts.model import AgentInfoRequest, ExportAndImportAgentInfo, ExportAndImportDataFormat, MCPInfo, AgentRequest


# Setup and teardown for each test
@pytest.fixture(autouse=True)
def reset_mocks():
    """Reset all mocks before each test to ensure a clean test environment."""
    yield


def test_get_enable_tool_id_by_agent_id():
    """
    Test the function that retrieves enabled tool IDs for a specific agent.
    
    This test verifies that:
    1. The function correctly filters and returns only enabled tool IDs
    2. The underlying query function is called with correct parameters
    """
    # Setup
    mock_tool_instances = [
        {"tool_id": 1, "enabled": True},
        {"tool_id": 2, "enabled": False},
        {"tool_id": 3, "enabled": True},
        {"tool_id": 4, "enabled": True}
    ]
    
    with patch('backend.services.agent_service.query_all_enabled_tool_instances') as mock_query:
        mock_query.return_value = mock_tool_instances
        
        # Execute
        result = get_enable_tool_id_by_agent_id(
            agent_id=123, 
            tenant_id="test_tenant", 
            user_id="test_user"
        )
        
        # Assert
        assert sorted(result) == [1, 3, 4]
        mock_query.assert_called_once_with(
            agent_id=123,
            tenant_id="test_tenant", 
            user_id=None
        )


@patch('backend.services.agent_service.create_agent')
@patch('backend.services.agent_service.search_blank_sub_agent_by_main_agent_id')
def test_get_creating_sub_agent_id_service_existing_agent(mock_search, mock_create):
    """
    Test retrieving an existing sub-agent ID associated with a main agent.
    
    This test verifies that when a sub-agent already exists for a main agent:
    1. The function returns the existing sub-agent ID
    2. No new agent is created (create_agent is not called)
    """
    # Setup - existing sub agent found
    mock_search.return_value = 456
    
    # Execute
    result = get_creating_sub_agent_id_service(
        tenant_id="test_tenant", 
        user_id="test_user"
    )
    
    # Assert
    assert result == 456
    mock_search.assert_called_once_with(tenant_id="test_tenant")
    mock_create.assert_not_called()


@patch('backend.services.agent_service.create_agent')
@patch('backend.services.agent_service.search_blank_sub_agent_by_main_agent_id')
def test_get_creating_sub_agent_id_service_new_agent(mock_search, mock_create):
    """
    Test creating a new sub-agent when none exists for a main agent.
    
    This test verifies that when no sub-agent exists for a main agent:
    1. A new agent is created with appropriate parameters
    2. The function returns the newly created agent's ID
    """
    # Setup - no existing sub agent found
    mock_search.return_value = None
    mock_create.return_value = {"agent_id": 789}
    
    # Execute
    result = get_creating_sub_agent_id_service(
        tenant_id="test_tenant", 
        user_id="test_user"
    )
    
    # Assert
    assert result == 789
    mock_search.assert_called_once_with(tenant_id="test_tenant")
    mock_create.assert_called_once_with(
        agent_info={"enabled": False},
        tenant_id="test_tenant",
        user_id="test_user"
    )


@patch('backend.services.agent_service.query_sub_agents_id_list')
@patch('backend.services.agent_service.search_tools_for_sub_agent')
@patch('backend.services.agent_service.search_agent_info_by_agent_id')
def test_get_agent_info_impl_success(mock_search_agent_info, mock_search_tools, mock_query_sub_agents_id):
    """
    Test successful retrieval of an agent's information by ID.
    
    This test verifies that:
    1. The function correctly retrieves the agent's basic information
    2. It fetches the associated tools
    3. It gets the sub-agent ID list
    4. It returns a complete agent information structure
    """
    # Setup
    mock_agent_info = {
        "agent_id": 123,
        "model_name": "gpt-4",
        "business_description": "Test agent"
    }
    mock_search_agent_info.return_value = mock_agent_info
    
    mock_tools = [{"tool_id": 1, "name": "Tool 1"}]
    mock_search_tools.return_value = mock_tools
    
    mock_sub_agent_ids = [456, 789]
    mock_query_sub_agents_id.return_value = mock_sub_agent_ids
    
    # Execute
    result = get_agent_info_impl(agent_id=123, tenant_id="test_tenant")
    
    # Assert
    expected_result = {
        "agent_id": 123,
        "model_name": "gpt-4",
        "business_description": "Test agent",
        "tools": mock_tools,
        "sub_agent_id_list": mock_sub_agent_ids
    }
    assert result == expected_result
    mock_search_agent_info.assert_called_once_with(123, "test_tenant")
    mock_search_tools.assert_called_once_with(agent_id=123, tenant_id="test_tenant")
    mock_query_sub_agents_id.assert_called_once_with(main_agent_id=123, tenant_id="test_tenant")


@patch('backend.services.agent_service.query_sub_agents_id_list')
@patch('backend.services.agent_service.get_enable_tool_id_by_agent_id')
@patch('backend.services.agent_service.search_agent_info_by_agent_id')
@patch('backend.services.agent_service.get_creating_sub_agent_id_service')
@patch('backend.services.agent_service.get_current_user_info')
def test_get_creating_sub_agent_info_impl_success(mock_get_current_user_info, mock_get_creating_sub_agent,
                                                 mock_search_agent_info, mock_get_enable_tools, mock_query_sub_agents_id):
    """
    Test successful retrieval of creating sub-agent information.
    
    This test verifies that:
    1. The function correctly gets the current user and tenant IDs
    2. It retrieves or creates the sub-agent ID
    3. It fetches the sub-agent's information and enabled tools
    4. It returns a complete data structure with the sub-agent information
    """
    # Setup
    mock_get_current_user_info.return_value = ("test_user", "test_tenant", "en")
    mock_get_creating_sub_agent.return_value = 456
    mock_search_agent_info.return_value = {
        "model_name": "gpt-4",
        "max_steps": 5,
        "business_description": "Sub agent",
        "duty_prompt": "Sub duty prompt",
        "constraint_prompt": "Sub constraint prompt",
        "few_shots_prompt": "Sub few shots prompt"
    }
    mock_get_enable_tools.return_value = [1, 2]
    mock_query_sub_agents_id.return_value = [789]
    
    # Execute
    result = get_creating_sub_agent_info_impl(authorization="Bearer token")
    
    # Assert
    expected_result = {
        "agent_id": 456,
        "enable_tool_id_list": [1, 2],
        "model_name": "gpt-4",
        "max_steps": 5,
        "business_description": "Sub agent",
        "duty_prompt": "Sub duty prompt",
        "constraint_prompt": "Sub constraint prompt",
        "few_shots_prompt": "Sub few shots prompt",
        "sub_agent_id_list": [789]
    }
    assert result == expected_result


@patch('backend.services.agent_service.update_agent')
@patch('backend.services.agent_service.get_current_user_info')
def test_update_agent_info_impl_success(mock_get_current_user_info, mock_update_agent):
    """
    Test successful update of agent information.
    
    This test verifies that:
    1. The function correctly gets the current user and tenant IDs
    2. It calls the update_agent function with the correct parameters
    """
    # Setup
    mock_get_current_user_info.return_value = ("test_user", "test_tenant", "en")
    request = AgentInfoRequest(
        agent_id=123,
        model_name="gpt-4",
        business_description="Updated agent",
        display_name="Updated Display Name"
    )
    
    # Execute
    update_agent_info_impl(request, authorization="Bearer token")
    
    # Assert
    mock_update_agent.assert_called_once_with(123, request, "test_tenant", "test_user")


@patch('backend.services.agent_service.delete_all_related_agent')
@patch('backend.services.agent_service.delete_agent_by_id')
@patch('backend.services.agent_service.get_current_user_info')
@pytest.mark.asyncio
async def test_delete_agent_impl_success(mock_get_current_user_info, mock_delete_agent, mock_delete_related):
    """
    Test successful deletion of an agent.
    
    This test verifies that:
    1. The function correctly gets the current user and tenant IDs
    2. It calls the delete_agent_by_id function with the correct parameters
    3. It also deletes all related agent relationships
    """
    # Setup
    mock_get_current_user_info.return_value = ("test_user", "test_tenant", "en")
    
    # Execute
    await delete_agent_impl(123, authorization="Bearer token")
    
    # Assert
    mock_delete_agent.assert_called_once_with(123, "test_tenant", "test_user")
    mock_delete_related.assert_called_once_with(123, "test_tenant")


@patch('backend.services.agent_service.search_agent_info_by_agent_id')
def test_get_agent_info_impl_exception_handling(mock_search_agent_info):
    """
    Test exception handling in get_agent_info_impl function.
    
    This test verifies that:
    1. When an exception occurs during agent info retrieval
    2. The function raises a ValueError with an appropriate message
    """
    # Setup
    mock_search_agent_info.side_effect = Exception("Database error")
    
    # Execute & Assert
    with pytest.raises(ValueError) as context:
        get_agent_info_impl(agent_id=123, tenant_id="test_tenant")
    
    assert "Failed to get agent info" in str(context.value)


@patch('backend.services.agent_service.update_agent')
@patch('backend.services.agent_service.get_current_user_info')
def test_update_agent_info_impl_exception_handling(mock_get_current_user_info, mock_update_agent):
    """
    Test exception handling in update_agent_info_impl function.
    
    This test verifies that:
    1. When an exception occurs during agent info update
    2. The function raises a ValueError with an appropriate message
    """
    # Setup
    mock_get_current_user_info.return_value = ("test_user", "test_tenant", "en")
    mock_update_agent.side_effect = Exception("Update failed")
    request = AgentInfoRequest(agent_id=123, model_name="gpt-4", display_name="Test Display Name")
    
    # Execute & Assert
    with pytest.raises(ValueError) as context:
        update_agent_info_impl(request, authorization="Bearer token")
    
    assert "Failed to update agent info" in str(context.value)
    

@patch('backend.services.agent_service.delete_agent_by_id')
@patch('backend.services.agent_service.get_current_user_info')
@pytest.mark.asyncio
async def test_delete_agent_impl_exception_handling(mock_get_current_user_info, mock_delete_agent):
    """
    Test exception handling in delete_agent_impl function.
    
    This test verifies that:
    1. When an exception occurs during agent deletion
    2. The function raises a ValueError with an appropriate message
    """
    # Setup
    mock_get_current_user_info.return_value = ("test_user", "test_tenant", "en")
    mock_delete_agent.side_effect = Exception("Delete failed")
    
    # Execute & Assert
    with pytest.raises(ValueError) as context:
        await delete_agent_impl(123, authorization="Bearer token")
    
    assert "Failed to delete agent" in str(context.value)


@patch('backend.services.agent_service.get_mcp_server_by_name_and_tenant')
@patch('backend.services.agent_service.ExportAndImportDataFormat')
@patch('backend.services.agent_service.export_agent_by_agent_id')
@patch('backend.services.agent_service.get_current_user_info')
@pytest.mark.asyncio
async def test_export_agent_impl_success(mock_get_current_user_info, mock_export_agent_by_id, mock_export_data_format, mock_get_mcp_server):
    """
    Test successful export of agent information with MCP servers.
    """
    # Setup
    mock_get_current_user_info.return_value = ("test_user", "test_tenant", "en")
    
    # Create tools with MCP source
    mcp_tool = ToolConfig(
        class_name="MCPTool",
        name="MCP Tool",
        source="mcp",
        params={"param1": "value1"},
        metadata={},
        description="MCP tool description",
        inputs="input description",
        output_type="output type description",
        usage="test_mcp_server"
    )
    
    # Create a proper ExportAndImportAgentInfo object with MCP tools
    mock_agent_info = ExportAndImportAgentInfo(
        agent_id=123,
        name="Test Agent",
        display_name="Test Agent Display",
        description="A test agent",
        business_description="For testing purposes",
        model_name="main_model",
        max_steps=10,
        provide_run_summary=True,
        duty_prompt="Test duty prompt",
        constraint_prompt="Test constraint prompt",
        few_shots_prompt="Test few shots prompt",
        enabled=True,
        tools=[mcp_tool],
        managed_agents=[]
    )
    mock_export_agent_by_id.return_value = mock_agent_info
    
    # Mock MCP server URL retrieval
    mock_get_mcp_server.return_value = "http://test-mcp-server.com"
    
    # Mock the ExportAndImportDataFormat to return a proper model_dump
    mock_export_data_instance = Mock()
    mock_export_data_instance.model_dump.return_value = {
        "agent_id": 123,
        "agent_info": {
            "123": {
                "agent_id": 123,
                "name": "Test Agent",
                "display_name": "Test Agent Display",
                "description": "A test agent",
                "business_description": "For testing purposes",
                "model_name": "main_model",
                "max_steps": 10,
                "provide_run_summary": True,
                "duty_prompt": "Test duty prompt",
                "constraint_prompt": "Test constraint prompt",
                "few_shots_prompt": "Test few shots prompt",
                "enabled": True,
                "tools": [mcp_tool.model_dump()],
                "managed_agents": []
            }
        },
        "mcp_info": [
            {
                "mcp_server_name": "test_mcp_server",
                "mcp_url": "http://test-mcp-server.com"
            }
        ]
    }
    mock_export_data_format.return_value = mock_export_data_instance
    
    # Execute
    result = await export_agent_impl(
        agent_id=123,
        authorization="Bearer token"
    )
    
    # Assert the result structure - result is a dict from model_dump()
    assert result["agent_id"] == 123
    assert "agent_info" in result
    assert "123" in result["agent_info"]
    assert "mcp_info" in result
    
    # The agent_info should contain the ExportAndImportAgentInfo data
    agent_data = result["agent_info"]["123"]
    assert agent_data["name"] == "Test Agent"
    assert agent_data["business_description"] == "For testing purposes"
    assert agent_data["agent_id"] == 123
    assert len(agent_data["tools"]) == 1
    
    # Check MCP info
    mcp_info = result["mcp_info"]
    assert len(mcp_info) == 1
    assert mcp_info[0]["mcp_server_name"] == "test_mcp_server"
    assert mcp_info[0]["mcp_url"] == "http://test-mcp-server.com"
    
    # Verify function calls
    mock_get_current_user_info.assert_called_once_with("Bearer token")
    mock_export_agent_by_id.assert_called_once_with(agent_id=123, tenant_id="test_tenant", user_id="test_user")
    mock_get_mcp_server.assert_called_once_with("test_mcp_server", "test_tenant")
    mock_export_data_format.assert_called_once()


@patch('backend.services.agent_service.get_mcp_server_by_name_and_tenant')
@patch('backend.services.agent_service.ExportAndImportDataFormat')
@patch('backend.services.agent_service.export_agent_by_agent_id')
@patch('backend.services.agent_service.get_current_user_info')
@pytest.mark.asyncio
async def test_export_agent_impl_no_mcp_tools(mock_get_current_user_info, mock_export_agent_by_id, mock_export_data_format, mock_get_mcp_server):
    """
    Test successful export of agent information without MCP tools.
    """
    # Setup
    mock_get_current_user_info.return_value = ("test_user", "test_tenant", "en")
    
    # Create a proper ExportAndImportAgentInfo object without MCP tools
    mock_agent_info = ExportAndImportAgentInfo(
        agent_id=123,
        name="Test Agent",
        display_name="Test Agent Display",
        description="A test agent",
        business_description="For testing purposes",
        model_name="main_model",
        max_steps=10,
        provide_run_summary=True,
        duty_prompt="Test duty prompt",
        constraint_prompt="Test constraint prompt",
        few_shots_prompt="Test few shots prompt",
        enabled=True,
        tools=[],
        managed_agents=[]
    )
    mock_export_agent_by_id.return_value = mock_agent_info
    
    # Mock the ExportAndImportDataFormat to return a proper model_dump
    mock_export_data_instance = Mock()
    mock_export_data_instance.model_dump.return_value = {
        "agent_id": 123,
        "agent_info": {
            "123": {
                "agent_id": 123,
                "name": "Test Agent",
                "display_name": "Test Agent Display",
                "description": "A test agent",
                "business_description": "For testing purposes",
                "model_name": "main_model",
                "max_steps": 10,
                "provide_run_summary": True,
                "duty_prompt": "Test duty prompt",
                "constraint_prompt": "Test constraint prompt",
                "few_shots_prompt": "Test few shots prompt",
                "enabled": True,
                "tools": [],
                "managed_agents": []
            }
        },
        "mcp_info": []
    }
    mock_export_data_format.return_value = mock_export_data_instance
    
    # Execute
    result = await export_agent_impl(
        agent_id=123,
        authorization="Bearer token"
    )
    
    # Assert the result structure
    assert result["agent_id"] == 123
    assert "agent_info" in result
    assert "123" in result["agent_info"]
    assert "mcp_info" in result
    assert len(result["mcp_info"]) == 0  # No MCP tools
    
    # Verify function calls
    mock_get_current_user_info.assert_called_once_with("Bearer token")
    mock_export_agent_by_id.assert_called_once_with(agent_id=123, tenant_id="test_tenant", user_id="test_user")
    mock_get_mcp_server.assert_not_called()  # Should not be called when no MCP tools
    mock_export_data_format.assert_called_once()


@patch('backend.services.agent_service.search_agent_info_by_agent_id')
def test_get_agent_info_impl_with_tool_error(mock_search_agent_info):
    """
    Test get_agent_info_impl with an error in retrieving tool information.
    
    This test verifies that:
    1. The function correctly gets the agent information
    2. When an error occurs retrieving tool information
    3. The function returns the agent information with an empty tools list
    """
    # Setup
    mock_agent_info = {
        "agent_id": 123,
        "model_name": "gpt-4",
        "business_description": "Test agent"
    }
    mock_search_agent_info.return_value = mock_agent_info
    
    # Mock the search_tools_for_sub_agent function to raise an exception
    with patch('backend.services.agent_service.search_tools_for_sub_agent') as mock_search_tools, \
         patch('backend.services.agent_service.query_sub_agents_id_list') as mock_query_sub_agents_id:
        mock_search_tools.side_effect = Exception("Tool search error")
        mock_query_sub_agents_id.return_value = []
        
        # Execute
        result = get_agent_info_impl(agent_id=123, tenant_id="test_tenant")
        
        # Assert
        assert result["agent_id"] == 123
        assert result["tools"] == []
        assert result["sub_agent_id_list"] == []
        mock_search_agent_info.assert_called_once_with(123, "test_tenant")


def test_list_all_agent_info_impl_success():
    """
    Test successful retrieval of all agent information.
    
    This test verifies that:
    1. The function correctly queries all agents for a tenant
    2. It retrieves tool information for each agent
    3. It checks tool availability
    4. It returns a properly formatted list of agent information
    """
    # Setup mock agents
    mock_agents = [
        {
            "agent_id": 1,
            "name": "Agent 1",
            "display_name": "Display Agent 1",
            "description": "First test agent"
        },
        {
            "agent_id": 2,
            "name": "Agent 2",
            "display_name": "Display Agent 2",
            "description": "Second test agent"
        }
    ]
    
    # Setup mock tools
    mock_tools = [
        {"tool_id": 101, "name": "Tool 1"},
        {"tool_id": 102, "name": "Tool 2"}
    ]
    
    with patch('backend.services.agent_service.query_all_agent_info_by_tenant_id') as mock_query_agents, \
         patch('backend.services.agent_service.search_tools_for_sub_agent') as mock_search_tools, \
         patch('backend.services.agent_service.check_tool_is_available') as mock_check_tools:
        
        # Configure mocks
        mock_query_agents.return_value = mock_agents
        mock_search_tools.return_value = mock_tools
        mock_check_tools.return_value = [True, True]  # All tools are available
        
        # Execute
        result = list_all_agent_info_impl(tenant_id="test_tenant", user_id="test_user")
        
        # Assert
        assert len(result) == 2
        assert result[0]["agent_id"] == 1
        assert result[0]["name"] == "Agent 1"
        assert result[0]["display_name"] == "Display Agent 1"
        assert result[0]["is_available"] == True
        assert result[1]["agent_id"] == 2
        assert result[1]["name"] == "Agent 2"
        assert result[1]["display_name"] == "Display Agent 2"
        assert result[1]["is_available"] == True
        
        # Verify mock calls
        mock_query_agents.assert_called_once_with(tenant_id="test_tenant")
        assert mock_search_tools.call_count == 2
        mock_search_tools.assert_has_calls([
            call(agent_id=1, tenant_id="test_tenant"),
            call(agent_id=2, tenant_id="test_tenant")
        ])
        mock_check_tools.assert_has_calls([
            call([101, 102]),
            call([101, 102])
        ])


def test_list_all_agent_info_impl_with_unavailable_tools():
    """
    Test retrieval of agent information with some unavailable tools.
    
    This test verifies that:
    1. The function correctly handles cases where some tools are unavailable
    2. It properly sets the is_available flag based on tool availability
    """
    # Setup mock agents
    mock_agents = [
        {
            "agent_id": 1,
            "name": "Agent 1",
            "display_name": "Display Agent 1",
            "description": "Agent with available tools"
        },
        {
            "agent_id": 2,
            "name": "Agent 2",
            "display_name": "Display Agent 2",
            "description": "Agent with unavailable tools"
        }
    ]
    
    # Setup mock tools
    mock_tools = [
        {"tool_id": 101, "name": "Tool 1"},
        {"tool_id": 102, "name": "Tool 2"}
    ]
    
    with patch('backend.services.agent_service.query_all_agent_info_by_tenant_id') as mock_query_agents, \
         patch('backend.services.agent_service.search_tools_for_sub_agent') as mock_search_tools, \
         patch('backend.services.agent_service.check_tool_is_available') as mock_check_tools:
        
        # Configure mocks
        mock_query_agents.return_value = mock_agents
        mock_search_tools.return_value = mock_tools
        # First agent has available tools, second agent has unavailable tools
        mock_check_tools.side_effect = [[True, True], [False, True]]
        
        # Execute
        result = list_all_agent_info_impl(tenant_id="test_tenant", user_id="test_user")
        
        # Assert
        assert len(result) == 2
        assert result[0]["is_available"] == True
        assert result[1]["is_available"] == False
        
        # Verify mock calls
        mock_query_agents.assert_called_once_with(tenant_id="test_tenant")
        assert mock_search_tools.call_count == 2
        assert mock_check_tools.call_count == 2


def test_list_all_agent_info_impl_query_error():
    """
    Test error handling when querying agent information fails.
    
    This test verifies that:
    1. When an error occurs during agent query
    2. The function raises a ValueError with an appropriate message
    """
    with patch('backend.services.agent_service.query_all_agent_info_by_tenant_id') as mock_query_agents:
        # Configure mock to raise exception
        mock_query_agents.side_effect = Exception("Database error")
        
        # Execute & Assert
        with pytest.raises(ValueError) as context:
            list_all_agent_info_impl(tenant_id="test_tenant", user_id="test_user")
        
        assert "Failed to query all agent info" in str(context.value)
        mock_query_agents.assert_called_once_with(tenant_id="test_tenant")


@patch('backend.services.agent_service.query_sub_agents_id_list')
@patch('backend.services.agent_service.create_tool_config_list', new_callable=AsyncMock)
@patch('backend.services.agent_service.search_agent_info_by_agent_id')
@pytest.mark.asyncio
async def test_export_agent_by_agent_id_success(mock_search_agent_info, mock_create_tool_config, mock_query_sub_agents_id):
    """
    Test successful export of agent information by agent ID.
    
    This test verifies that:
    1. The function correctly retrieves agent information
    2. It creates tool configuration list
    3. It gets sub-agent ID list
    4. It returns properly structured ExportAndImportAgentInfo
    """
    # Setup
    mock_agent_info = {
        "name": "Test Agent",
        "display_name": "Test Agent Display",
        "description": "A test agent",
        "business_description": "For testing purposes",
        "model_name": "main_model",
        "max_steps": 10,
        "provide_run_summary": True,
        "duty_prompt": "Test duty prompt",
        "constraint_prompt": "Test constraint prompt",
        "few_shots_prompt": "Test few shots prompt",
        "enabled": True
    }
    mock_search_agent_info.return_value = mock_agent_info
    
    mock_tools = [
        ToolConfig(
            class_name="Tool1",
            name="Tool One",
            source="source1",
            params={"param1": "value1"},
            metadata={},
            description="Tool 1 description",
            inputs="input description",
            output_type="output type description",
            usage=None
        ),
        ToolConfig(
            class_name="KnowledgeBaseSearchTool",
            name="Knowledge Search",
            source="source2",
            params={"param2": "value2"},
            metadata={"some": "data"},
            description="Knowledge base search tool",
            inputs="search query",
            output_type="search results",
            usage=None
        ),
        ToolConfig(
            class_name="MCPTool",
            name="MCP Tool",
            source="mcp",
            params={"param3": "value3"},
            metadata={},
            description="MCP tool description",
            inputs="mcp input",
            output_type="mcp output",
            usage="test_mcp_server"
        )
    ]
    mock_create_tool_config.return_value = mock_tools
    
    mock_sub_agent_ids = [456, 789]
    mock_query_sub_agents_id.return_value = mock_sub_agent_ids
    
    # Execute
    with patch('backend.services.agent_service.ExportAndImportAgentInfo', new=ExportAndImportAgentInfo):
        result = await export_agent_by_agent_id(
            agent_id=123,
            tenant_id="test_tenant",
            user_id="test_user"
        )
    
    # Assert
    assert result.agent_id == 123
    assert result.name == "Test Agent"
    assert result.business_description == "For testing purposes"
    assert len(result.tools) == 3
    assert result.managed_agents == mock_sub_agent_ids
    
    # Verify KnowledgeBaseSearchTool metadata is empty
    knowledge_tool = next(tool for tool in result.tools if tool.class_name == "KnowledgeBaseSearchTool")
    assert knowledge_tool.metadata == {}
    
    # Verify MCP tool has usage field
    mcp_tool = next(tool for tool in result.tools if tool.class_name == "MCPTool")
    assert mcp_tool.usage == "test_mcp_server"
    
    # Verify function calls
    mock_search_agent_info.assert_called_once_with(agent_id=123, tenant_id="test_tenant")
    mock_create_tool_config.assert_called_once_with(agent_id=123, tenant_id="test_tenant", user_id="test_user")
    mock_query_sub_agents_id.assert_called_once_with(main_agent_id=123, tenant_id="test_tenant")


@patch('backend.services.agent_service.create_or_update_tool_by_tool_info')
@patch('backend.services.agent_service.create_agent')
@patch('backend.services.agent_service.query_all_tools')
@pytest.mark.asyncio
async def test_import_agent_by_agent_id_success(mock_query_all_tools, mock_create_agent, mock_create_tool):
    """
    Test successful import of agent by agent ID.
    
    This test verifies that:
    1. The function correctly validates tools exist in the database
    2. It validates agent parameters
    3. It creates a new agent with correct information
    4. It creates tool instances for the agent
    """
    # Setup
    mock_tool_info = [
        {
            "tool_id": 101,
            "class_name": "Tool1",
            "source": "source1",
            "params": [{"name": "param1", "type": "string"}],
            "description": "Tool 1 description",
            "name": "Tool One",
            "inputs": "input description",
            "output_type": "output type description"
        }
    ]
    mock_query_all_tools.return_value = mock_tool_info
    
    mock_create_agent.return_value = {"agent_id": 456}
    
    # Create import data
    tool_config = ToolConfig(
        class_name="Tool1",
        name="Tool One",
        source="source1",
        params={"param1": "value1"},
        metadata={},
        description="Tool 1 description",
        inputs="input description",
        output_type="output type description",
        usage=None
    )
    
    agent_info = ExportAndImportAgentInfo(
        agent_id=123,
        name="valid_agent_name",
        display_name="Valid Agent Display Name",
        description="Imported description",
        business_description="Imported business description",
        model_name="main_model",
        max_steps=5,
        provide_run_summary=True,
        duty_prompt="Imported duty prompt",
        constraint_prompt="Imported constraint prompt",
        few_shots_prompt="Imported few shots prompt",
        enabled=True,
        tools=[tool_config],
        managed_agents=[]
    )
    
    # Execute
    result = await import_agent_by_agent_id(
        import_agent_info=agent_info,
        tenant_id="test_tenant",
        user_id="test_user"
    )
    
    # Assert
    assert result == 456
    mock_create_agent.assert_called_once()
    assert mock_create_agent.call_args[1]["agent_info"]["name"] == "valid_agent_name"
    assert mock_create_agent.call_args[1]["agent_info"]["display_name"] == "Valid Agent Display Name"
    mock_create_tool.assert_called_once()


@patch('backend.services.agent_service.create_or_update_tool_by_tool_info')
@patch('backend.services.agent_service.query_all_tools')
@pytest.mark.asyncio
async def test_import_agent_by_agent_id_invalid_tool(mock_query_all_tools, mock_create_tool):
    """
    Test import of agent by agent ID with an invalid tool.
    
    This test verifies that:
    1. When a tool doesn't exist in the database
    2. The function raises a ValueError with appropriate message
    """
    # Setup
    mock_tool_info = [
        {
            "tool_id": 101,
            "class_name": "OtherTool",
            "source": "source1",
            "params": [{"name": "param1", "type": "string"}],
            "description": "Other tool description",
            "name": "Other Tool",
            "inputs": "other input",
            "output_type": "other output"
        }
    ]
    mock_query_all_tools.return_value = mock_tool_info
    
    # Create import data with non-existent tool
    tool_config = ToolConfig(
        class_name="Tool1",
        name="Tool One",
        source="source1",
        params={"param1": "value1"},
        metadata={},
        description="Tool 1 description",
        inputs="input description",
        output_type="output type description"
    )
    
    agent_info = ExportAndImportAgentInfo(
        agent_id=123,
        name="valid_agent_name",
        display_name="Valid Agent Display Name",
        description="Imported description",
        business_description="Imported business description",
        model_name="main_model",
        max_steps=5,
        provide_run_summary=True,
        duty_prompt="Imported duty prompt",
        constraint_prompt="Imported constraint prompt",
        few_shots_prompt="Imported few shots prompt",
        enabled=True,
        tools=[tool_config],
        managed_agents=[]
    )
    
    # Execute & Assert
    with pytest.raises(ValueError) as context:
        await import_agent_by_agent_id(
            import_agent_info=agent_info,
            tenant_id="test_tenant",
            user_id="test_user"
        )
    
    assert "Cannot find tool Tool1 in source1." in str(context.value)
    mock_create_tool.assert_not_called()


@patch('backend.services.agent_service.create_or_update_tool_by_tool_info')
@patch('backend.services.agent_service.create_agent')
@patch('backend.services.agent_service.query_all_tools')
@pytest.mark.asyncio
async def test_import_agent_by_agent_id_with_mcp_tool(mock_query_all_tools, mock_create_agent, mock_create_tool):
    """
    Test successful import of agent by agent ID with MCP tools.
    """
    # Setup
    mock_tool_info = [
        {
            "tool_id": 101,
            "class_name": "MCPTool",
            "source": "mcp",
            "params": [{"name": "param1", "type": "string"}],
            "description": "MCP tool description",
            "name": "MCP Tool",
            "inputs": "mcp input",
            "output_type": "mcp output"
        }
    ]
    mock_query_all_tools.return_value = mock_tool_info
    
    mock_create_agent.return_value = {"agent_id": 456}
    
    # Create import data with MCP tool
    tool_config = ToolConfig(
        class_name="MCPTool",
        name="MCP Tool",
        source="mcp",
        params={"param1": "value1"},
        metadata={},
        description="MCP tool description",
        inputs="mcp input",
        output_type="mcp output",
        usage="test_mcp_server"
    )
    
    agent_info = ExportAndImportAgentInfo(
        agent_id=123,
        name="valid_agent_name",
        display_name="Valid Agent Display Name",
        description="Imported description",
        business_description="Imported business description",
        model_name="main_model",
        max_steps=5,
        provide_run_summary=True,
        duty_prompt="Imported duty prompt",
        constraint_prompt="Imported constraint prompt",
        few_shots_prompt="Imported few shots prompt",
        enabled=True,
        tools=[tool_config],
        managed_agents=[]
    )
    
    # Execute
    result = await import_agent_by_agent_id(
        import_agent_info=agent_info,
        tenant_id="test_tenant",
        user_id="test_user"
    )
    
    # Assert
    assert result == 456
    mock_create_agent.assert_called_once()
    assert mock_create_agent.call_args[1]["agent_info"]["name"] == "valid_agent_name"
    assert mock_create_agent.call_args[1]["agent_info"]["display_name"] == "Valid Agent Display Name"
    mock_create_tool.assert_called_once()


@patch('backend.services.agent_service.insert_related_agent')
@patch('backend.services.agent_service.query_sub_agents_id_list')
def test_insert_related_agent_impl_success(mock_query_sub_agents_id, mock_insert_related):
    """
    Test successful insertion of related agent relationship.
    
    This test verifies that:
    1. The function checks for circular dependencies using BFS
    2. When no circular dependency exists, it inserts the relationship
    3. It returns a success response
    """
    # Setup
    mock_query_sub_agents_id.return_value = [789]  # Child agent has different sub-agents
    mock_insert_related.return_value = True
    
    # Execute
    result = insert_related_agent_impl(
        parent_agent_id=123,
        child_agent_id=456,
        tenant_id="test_tenant"
    )
    
    # Assert
    assert result.status_code == 200
    assert "Insert relation success" in result.body.decode()
    mock_insert_related.assert_called_once_with(123, 456, "test_tenant")


@patch('backend.services.agent_service.query_sub_agents_id_list')
def test_insert_related_agent_impl_circular_dependency(mock_query_sub_agents_id):
    """
    Test insertion of related agent with circular dependency.
    
    This test verifies that:
    1. The function detects circular dependencies
    2. It returns an error response when circular dependency exists
    """
    # Setup - simulate circular dependency
    mock_query_sub_agents_id.side_effect = [
        [123],  # Child agent 456 has parent agent 123 as its sub-agent (circular)
    ]
    
    # Execute
    result = insert_related_agent_impl(
        parent_agent_id=123,
        child_agent_id=456,
        tenant_id="test_tenant"
    )
    
    # Assert
    assert result.status_code == 500
    assert "There is a circular call in the agent" in result.body.decode()


@patch('os.path.join', return_value='test_path')
@patch('os.listdir')
@patch('builtins.open', new_callable=mock_open)
def test_load_default_agents_json_file(mock_file, mock_listdir, mock_join):
    """
    Test loading default agent JSON files.
    
    This test verifies that:
    1. The function correctly lists files in the specified directory
    2. It filters for JSON files
    3. It reads and parses each JSON file
    4. It returns a list of validated agent configurations
    """
    # Setup
    mock_listdir.return_value = ['agent1.json', 'agent2.json', 'not_json.txt']
    
    # Set up the mock file content for each file
    json_content1 = """{
        "agent_id": 1,
        "name": "Agent1",
        "display_name": "Agent 1 Display",
        "description": "Agent 1 description",
        "business_description": "Business description",
        "model_name": "main_model",
        "max_steps": 10,
        "provide_run_summary": true,
        "duty_prompt": "Agent 1 prompt",
        "enabled": true,
        "tools": [],
        "managed_agents": []
    }"""
    
    json_content2 = """{
        "agent_id": 2,
        "name": "Agent2",
        "display_name": "Agent 2 Display",
        "description": "Agent 2 description",
        "business_description": "Business description",
        "model_name": "sub_model",
        "max_steps": 5,
        "provide_run_summary": false,
        "duty_prompt": "Agent 2 prompt",
        "enabled": true,
        "tools": [],
        "managed_agents": []
    }"""
    
    # Make the mock file return different content for different files
    mock_file.return_value.__enter__.side_effect = [
        MagicMock(read=lambda: json_content1),
        MagicMock(read=lambda: json_content2)
    ]
    
    # Need to patch json.load to handle the mock file contents
    with patch('json.load') as mock_json_load:
        mock_json_load.side_effect = [
            {
                "agent_id": 1,
                "name": "Agent1",
                "display_name": "Agent 1 Display",
                "description": "Agent 1 description",
                "business_description": "Business description",
                "model_name": "main_model",
                "max_steps": 10,
                "provide_run_summary": True,
                "duty_prompt": "Agent 1 prompt",
                "enabled": True,
                "tools": [],
                "managed_agents": []
            },
            {
                "agent_id": 2,
                "name": "Agent2",
                "display_name": "Agent 2 Display",
                "description": "Agent 2 description",
                "business_description": "Business description",
                "model_name": "sub_model",
                "max_steps": 5,
                "provide_run_summary": False,
                "duty_prompt": "Agent 2 prompt",
                "enabled": True,
                "tools": [],
                "managed_agents": []
            }
        ]
        
        # Execute
        with patch('backend.services.agent_service.ExportAndImportAgentInfo', new=ExportAndImportAgentInfo):
            result = load_default_agents_json_file("default/path")
        
        # Assert
        assert len(result) == 2
        assert result[0].name == "Agent1"
        assert result[1].name == "Agent2"
        assert mock_file.call_count == 2
        mock_listdir.assert_called_once_with("default/path")


# clear_agent_memory function tests
@patch('backend.services.agent_service.clear_memory', new_callable=AsyncMock)
@patch('backend.services.agent_service.build_memory_config')
@pytest.mark.asyncio
async def test_clear_agent_memory_success(mock_build_config, mock_clear_memory):
    """
    Test successful clearing of agent memory.
    
    This test verifies that:
    1. The function correctly builds memory configuration
    2. It clears both agent-level and user_agent-level memory
    3. It logs the results appropriately
    """
    # Setup
    mock_memory_config = {
        "llm": {"provider": "openai", "config": {"model": "gpt-4"}},
        "embedder": {"provider": "openai", "config": {"model": "text-embedding-ada-002"}},
        "vector_store": {"provider": "elasticsearch", "config": {"host": "localhost"}}
    }
    mock_build_config.return_value = mock_memory_config
    
    mock_clear_memory.side_effect = [
        {"deleted_count": 5}, 
        {"deleted_count": 3}   
    ]
    
    # Execute
    await clear_agent_memory(
        agent_id=123,
        tenant_id="test_tenant",
        user_id="test_user"
    )
    
    # Assert
    mock_build_config.assert_called_once_with("test_tenant")
    assert mock_clear_memory.call_count == 2
    
    # Verify agent-level memory cleanup
    agent_call = mock_clear_memory.call_args_list[0]
    assert agent_call[1]["memory_level"] == "agent"
    assert agent_call[1]["memory_config"] == mock_memory_config
    assert agent_call[1]["tenant_id"] == "test_tenant"
    assert agent_call[1]["user_id"] == "test_user"
    assert agent_call[1]["agent_id"] == "123"
    
    # Verify user_agent-level memory cleanup
    user_agent_call = mock_clear_memory.call_args_list[1]
    assert user_agent_call[1]["memory_level"] == "user_agent"
    assert user_agent_call[1]["memory_config"] == mock_memory_config
    assert user_agent_call[1]["tenant_id"] == "test_tenant"
    assert user_agent_call[1]["user_id"] == "test_user"
    assert user_agent_call[1]["agent_id"] == "123"


@patch('backend.services.agent_service.clear_memory', new_callable=AsyncMock)
@patch('backend.services.agent_service.build_memory_config')
@pytest.mark.asyncio
async def test_clear_agent_memory_build_config_error(mock_build_config, mock_clear_memory):
    """
    Test clear_agent_memory when build_memory_config fails.
    
    This test verifies that:
    1. When build_memory_config raises an exception
    2. The function catches the exception and logs it
    3. The function does not raise the exception (to avoid affecting agent deletion)
    """
    # Setup
    mock_build_config.side_effect = ValueError("Invalid memory configuration")
    
    # Execute - should not raise exception
    await clear_agent_memory(
        agent_id=123,
        tenant_id="test_tenant",
        user_id="test_user"
    )
    
    # Assert
    mock_build_config.assert_called_once_with("test_tenant")
    mock_clear_memory.assert_not_called()


@patch('backend.services.agent_service.clear_memory', new_callable=AsyncMock)
@patch('backend.services.agent_service.build_memory_config')
@pytest.mark.asyncio
async def test_clear_agent_memory_clear_memory_error(mock_build_config, mock_clear_memory):
    """
    Test clear_agent_memory when clear_memory fails.
    
    This test verifies that:
    1. When clear_memory raises an exception
    2. The function catches the exception and logs it
    3. The function continues with the second clear_memory call
    4. The function does not raise the exception
    """
    # Setup
    mock_memory_config = {
        "llm": {"provider": "openai", "config": {"model": "gpt-4"}},
        "embedder": {"provider": "openai", "config": {"model": "text-embedding-ada-002"}},
        "vector_store": {"provider": "elasticsearch", "config": {"host": "localhost"}}
    }
    mock_build_config.return_value = mock_memory_config
    
    # First call fails, second call succeeds
    mock_clear_memory.side_effect = [
        Exception("Database connection failed"),  # agent-level memory fails
        {"deleted_count": 3}                      # user_agent-level memory succeeds
    ]
    
    # Execute - should not raise exception
    await clear_agent_memory(
        agent_id=123,
        tenant_id="test_tenant",
        user_id="test_user"
    )
    
    # Assert
    mock_build_config.assert_called_once_with("test_tenant")
    assert mock_clear_memory.call_count == 2
    

<<<<<<< HEAD
# Test for get_agent_call_relationship_impl function
@patch('backend.services.agent_service.search_agent_info_by_agent_id')
@patch('backend.services.agent_service.search_tools_for_sub_agent')
@patch('backend.services.agent_service.query_sub_agents_id_list')
def test_get_agent_call_relationship_impl_main_agent_only(mock_query_sub_agents, mock_search_tools, mock_search_agent):
    """
    Test get_agent_call_relationship_impl with main agent only (no sub-agents)
    """
    # Setup
    mock_search_agent.return_value = {
        "agent_id": 123,
        "name": "Test Agent",
        "display_name": "Test Agent Display"
    }
    
    mock_search_tools.return_value = [
        {
            "tool_id": 1,
            "name": "Test Tool 1",
            "source": "mcp",
            "enabled": True
        },
        {
            "tool_id": 2,
            "name": "Test Tool 2", 
            "source": "local",
            "enabled": True
        }
    ]
    
    mock_query_sub_agents.return_value = []
    
    # Execute
    from backend.services.agent_service import get_agent_call_relationship_impl
    result = get_agent_call_relationship_impl(agent_id=123, tenant_id="test_tenant")
    
    # Assert
    assert result["agent_id"] == "123"
    assert result["name"] == "Test Agent Display"
    assert len(result["tools"]) == 2
    assert result["tools"][0]["name"] == "Test Tool 1"
    assert result["tools"][0]["type"] == "MCP"
    assert result["tools"][1]["name"] == "Test Tool 2"
    assert result["tools"][1]["type"] == "Local"
    assert result["sub_agents"] == []
    
    # Verify function calls
    mock_search_agent.assert_called_once_with(123, "test_tenant")
    mock_search_tools.assert_called_once_with(agent_id=123, tenant_id="test_tenant")
    mock_query_sub_agents.assert_called_once_with(main_agent_id=123, tenant_id="test_tenant")


@patch('backend.services.agent_service.search_agent_info_by_agent_id')
@patch('backend.services.agent_service.search_tools_for_sub_agent')
@patch('backend.services.agent_service.query_sub_agents_id_list')
def test_get_agent_call_relationship_impl_with_sub_agents(mock_query_sub_agents, mock_search_tools, mock_search_agent):
    """
    Test get_agent_call_relationship_impl with main agent and sub-agents
    """
    # Setup main agent
    mock_search_agent.side_effect = [
        # Main agent
        {
            "agent_id": 123,
            "name": "Main Agent",
            "display_name": "Main Agent Display"
        },
        # Sub agent 1
        {
            "agent_id": 456,
            "name": "Sub Agent 1",
            "display_name": "Sub Agent 1 Display"
        },
        # Sub agent 2
        {
            "agent_id": 789,
            "name": "Sub Agent 2",
            "display_name": "Sub Agent 2 Display"
        }
    ]
    
    # Setup tools for main agent
    mock_search_tools.side_effect = [
        # Main agent tools
        [
            {
                "tool_id": 1,
                "name": "Main Tool 1",
                "source": "langchain",
                "enabled": True
            }
        ],
        # Sub agent 1 tools
        [
            {
                "tool_id": 2,
                "name": "Sub Tool 1",
                "source": "mcp",
                "enabled": True
            }
        ],
        # Sub agent 2 tools
        [
            {
                "tool_id": 3,
                "name": "Sub Tool 2",
                "source": "local",
                "enabled": True
            }
        ]
    ]
    
    # Setup sub agents
    mock_query_sub_agents.side_effect = [
        # Main agent's sub agents
        [456, 789],
        # Sub agent 1's sub agents (empty)
        [],
        # Sub agent 2's sub agents (empty)
        []
    ]
    
    # Execute
    from backend.services.agent_service import get_agent_call_relationship_impl
    result = get_agent_call_relationship_impl(agent_id=123, tenant_id="test_tenant")
    
    # Assert
    assert result["agent_id"] == "123"
    assert result["name"] == "Main Agent Display"
    assert len(result["tools"]) == 1
    assert result["tools"][0]["type"] == "LangChain"
    
    assert len(result["sub_agents"]) == 2
    assert result["sub_agents"][0]["agent_id"] == "456"
    assert result["sub_agents"][0]["name"] == "Sub Agent 1 Display"
    assert result["sub_agents"][0]["depth"] == 1
    assert len(result["sub_agents"][0]["tools"]) == 1
    assert result["sub_agents"][0]["tools"][0]["type"] == "MCP"
    
    assert result["sub_agents"][1]["agent_id"] == "789"
    assert result["sub_agents"][1]["name"] == "Sub Agent 2 Display"
    assert result["sub_agents"][1]["depth"] == 1
    assert len(result["sub_agents"][1]["tools"]) == 1
    assert result["sub_agents"][1]["tools"][0]["type"] == "Local"


@patch('backend.services.agent_service.search_agent_info_by_agent_id')
@patch('backend.services.agent_service.search_tools_for_sub_agent')
@patch('backend.services.agent_service.query_sub_agents_id_list')
def test_get_agent_call_relationship_impl_nested_sub_agents(mock_query_sub_agents, mock_search_tools, mock_search_agent):
    """
    Test get_agent_call_relationship_impl with nested sub-agents (multi-level)
    """
    # Setup main agent
    mock_search_agent.side_effect = [
        # Main agent
        {
            "agent_id": 123,
            "name": "Main Agent",
            "display_name": "Main Agent Display"
        },
        # Sub agent 1
        {
            "agent_id": 456,
            "name": "Sub Agent 1",
            "display_name": "Sub Agent 1 Display"
        },
        # Deep sub agent
        {
            "agent_id": 789,
            "name": "Deep Sub Agent",
            "display_name": "Deep Sub Agent Display"
        }
    ]
    
    # Setup tools
    mock_search_tools.side_effect = [
        # Main agent tools
        [
            {
                "tool_id": 1,
                "name": "Main Tool",
                "source": "mcp",
                "enabled": True
            }
        ],
        # Sub agent 1 tools
        [
            {
                "tool_id": 2,
                "name": "Sub Tool",
                "source": "langchain",
                "enabled": True
            }
        ],
        # Deep sub agent tools
        [
            {
                "tool_id": 3,
                "name": "Deep Tool",
                "source": "local",
                "enabled": True
            }
        ]
    ]
    
    # Setup nested sub agents
    mock_query_sub_agents.side_effect = [
        # Main agent's sub agents
        [456],
        # Sub agent 1's sub agents
        [789],
        # Deep sub agent's sub agents (empty)
        []
    ]
    
    # Execute
    from backend.services.agent_service import get_agent_call_relationship_impl
    result = get_agent_call_relationship_impl(agent_id=123, tenant_id="test_tenant")
    
    # Assert nested structure
    assert len(result["sub_agents"]) == 1
    sub_agent = result["sub_agents"][0]
    assert sub_agent["agent_id"] == "456"
    assert sub_agent["depth"] == 1
    
    # Check deep sub agent
    assert len(sub_agent["sub_agents"]) == 1
    deep_sub_agent = sub_agent["sub_agents"][0]
    assert deep_sub_agent["agent_id"] == "789"
    assert deep_sub_agent["depth"] == 2
    assert deep_sub_agent["tools"][0]["type"] == "Local"


@patch('backend.services.agent_service.search_agent_info_by_agent_id')
@patch('backend.services.agent_service.search_tools_for_sub_agent')
@patch('backend.services.agent_service.query_sub_agents_id_list')
def test_get_agent_call_relationship_impl_max_depth_limit(mock_query_sub_agents, mock_search_tools, mock_search_agent):
    """
    Test get_agent_call_relationship_impl respects max depth limit (default 5)
    """
    # Setup main agent
    mock_search_agent.return_value = {
        "agent_id": 123,
        "name": "Main Agent",
        "display_name": "Main Agent Display"
    }
    
    mock_search_tools.return_value = []
    
    # Create a chain of 6 sub-agents (exceeding max depth)
    mock_query_sub_agents.side_effect = [
        [456],  # Level 1
        [789],  # Level 2
        [101],  # Level 3
        [102],  # Level 4
        [103],  # Level 5
        [104],  # Level 6 (should be ignored)
    ]
    
    # Execute
    from backend.services.agent_service import get_agent_call_relationship_impl
    result = get_agent_call_relationship_impl(agent_id=123, tenant_id="test_tenant")
    
    # Assert that only 5 levels are processed
    assert len(result["sub_agents"]) == 1
    level1 = result["sub_agents"][0]
    assert level1["depth"] == 1
    
    level2 = level1["sub_agents"][0]
    assert level2["depth"] == 2
    
    level3 = level2["sub_agents"][0]
    assert level3["depth"] == 3
    
    level4 = level3["sub_agents"][0]
    assert level4["depth"] == 4
    
    level5 = level4["sub_agents"][0]
    assert level5["depth"] == 5
    
    # Level 6 should not exist due to max depth limit
    assert len(level5["sub_agents"]) == 0


@patch('backend.services.agent_service.search_agent_info_by_agent_id')
@patch('backend.services.agent_service.search_tools_for_sub_agent')
@patch('backend.services.agent_service.query_sub_agents_id_list')
def test_get_agent_call_relationship_impl_tool_name_fallback(mock_query_sub_agents, mock_search_tools, mock_search_agent):
    """
    Test get_agent_call_relationship_impl handles tool name fallback correctly
    """
    # Setup
    mock_search_agent.return_value = {
        "agent_id": 123,
        "name": "Test Agent",
        "display_name": "Test Agent Display"
    }
    
    # Test different tool name scenarios
    mock_search_tools.return_value = [
        {
            "tool_id": 1,
            "name": "Tool with name",  # Has name field
            "source": "mcp",
            "enabled": True
        },
        {
            "tool_id": 2,
            "tool_name": "Tool with tool_name",  # Has tool_name field
            "source": "langchain",
            "enabled": True
        },
        {
            "tool_id": 3,
            # No name or tool_name field
            "source": "local",
            "enabled": True
        }
    ]
    
    mock_query_sub_agents.return_value = []
    
    # Execute
    from backend.services.agent_service import get_agent_call_relationship_impl
    result = get_agent_call_relationship_impl(agent_id=123, tenant_id="test_tenant")
    
    # Assert tool names are handled correctly
    assert result["tools"][0]["name"] == "Tool with name"
    assert result["tools"][1]["name"] == "Tool with tool_name"
    assert result["tools"][2]["name"] == "3"  # Falls back to tool_id as string


@patch('backend.services.agent_service.search_agent_info_by_agent_id')
@patch('backend.services.agent_service.search_tools_for_sub_agent')
@patch('backend.services.agent_service.query_sub_agents_id_list')
def test_get_agent_call_relationship_impl_unknown_tool_source(mock_query_sub_agents, mock_search_tools, mock_search_agent):
    """
    Test get_agent_call_relationship_impl handles unknown tool source correctly
    """
    # Setup
    mock_search_agent.return_value = {
        "agent_id": 123,
        "name": "Test Agent",
        "display_name": "Test Agent Display"
    }
    
    mock_search_tools.return_value = [
        {
            "tool_id": 1,
            "name": "Unknown Tool",
            "source": "unknown_source",  # Unknown source
            "enabled": True
        }
    ]
    
    mock_query_sub_agents.return_value = []
    
    # Execute
    from backend.services.agent_service import get_agent_call_relationship_impl
    result = get_agent_call_relationship_impl(agent_id=123, tenant_id="test_tenant")
    
    # Assert unknown source is handled gracefully
    assert result["tools"][0]["type"] == "Unknown_source"  # Uses .title() fallback


@patch('backend.services.agent_service.search_agent_info_by_agent_id')
def test_get_agent_call_relationship_impl_agent_not_found(mock_search_agent):
    """
    Test get_agent_call_relationship_impl handles agent not found error
    """
    # Setup - agent not found
    mock_search_agent.return_value = None
    
    # Execute and assert
    from backend.services.agent_service import get_agent_call_relationship_impl
    with pytest.raises(ValueError, match="Agent 123 not found"):
        get_agent_call_relationship_impl(agent_id=123, tenant_id="test_tenant")


@patch('backend.services.agent_service.search_agent_info_by_agent_id')
@patch('backend.services.agent_service.search_tools_for_sub_agent')
@patch('backend.services.agent_service.query_sub_agents_id_list')
def test_get_agent_call_relationship_impl_sub_agent_error_handling(mock_query_sub_agents, mock_search_tools, mock_search_agent):
    """
    Test get_agent_call_relationship_impl handles sub-agent errors gracefully
    """
    # Setup main agent
    mock_search_agent.side_effect = [
        # Main agent
        {
            "agent_id": 123,
            "name": "Main Agent",
            "display_name": "Main Agent Display"
        },
        # Sub agent 1 - will cause error
        Exception("Database error"),
        # Sub agent 2 - normal
        {
            "agent_id": 789,
            "name": "Sub Agent 2",
            "display_name": "Sub Agent 2 Display"
        }
    ]
    
    mock_search_tools.side_effect = [
        # Main agent tools
        [],
        # Sub agent 2 tools
        []
    ]
    
    # Setup sub agents - first one will cause error, second is normal
    mock_query_sub_agents.side_effect = [
        [456, 789],  # Main agent's sub agents
        []  # Sub agent 2's sub agents
    ]
    
    # Execute
    from backend.services.agent_service import get_agent_call_relationship_impl
    result = get_agent_call_relationship_impl(agent_id=123, tenant_id="test_tenant")
    
    # Assert that the function continues despite sub-agent errors
    assert result["agent_id"] == "123"
    assert len(result["sub_agents"]) == 1  # Only the successful sub-agent
    assert result["sub_agents"][0]["agent_id"] == "789"  # The working sub-agent
=======
# Import agent tests
@patch('backend.services.agent_service.insert_related_agent')
@patch('backend.services.agent_service.import_agent_by_agent_id')
@patch('backend.services.agent_service.update_tool_list', new_callable=AsyncMock)
@patch('backend.services.agent_service.add_remote_mcp_server_list', new_callable=AsyncMock)
@patch('backend.services.agent_service.get_mcp_server_by_name_and_tenant')
@patch('backend.services.agent_service.check_mcp_name_exists')
@patch('backend.services.agent_service.get_current_user_info')
@pytest.mark.asyncio
async def test_import_agent_impl_success_with_mcp(mock_get_current_user_info, mock_check_mcp_exists, mock_get_mcp_server, 
                                                 mock_add_mcp_server, mock_update_tool_list, mock_import_agent, mock_insert_related):
    """
    Test successful import of agent with MCP servers.
    """
    # Setup
    mock_get_current_user_info.return_value = ("test_user", "test_tenant", "en")
    
    # Mock MCP server checks
    mock_check_mcp_exists.return_value = False  # MCP server doesn't exist
    mock_get_mcp_server.return_value = "http://existing-mcp-server.com"
    mock_add_mcp_server.return_value = Mock(status_code=200)
    mock_update_tool_list.return_value = None
    
    # Create MCP info
    mcp_info = MCPInfo(mcp_server_name="test_mcp_server", mcp_url="http://test-mcp-server.com")
    
    # Create agent info
    agent_info = ExportAndImportAgentInfo(
        agent_id=123,
        name="Test Agent",
        display_name="Test Agent Display",
        description="A test agent",
        business_description="For testing purposes",
        model_name="main_model",
        max_steps=10,
        provide_run_summary=True,
        duty_prompt="Test duty prompt",
        constraint_prompt="Test constraint prompt",
        few_shots_prompt="Test few shots prompt",
        enabled=True,
        tools=[],
        managed_agents=[]
    )
    
    # Create export data format
    export_data = ExportAndImportDataFormat(
        agent_id=123,
        agent_info={"123": agent_info},
        mcp_info=[mcp_info]
    )
    
    # Mock import agent
    mock_import_agent.return_value = 456  # New agent ID
    
    # Execute
    await import_agent_impl(export_data, authorization="Bearer token")
    
    # Assert
    mock_get_current_user_info.assert_called_once_with("Bearer token")
    mock_check_mcp_exists.assert_called_once_with(mcp_name="test_mcp_server", tenant_id="test_tenant")
    mock_add_mcp_server.assert_called_once_with(
        tenant_id="test_tenant",
        user_id="test_user",
        remote_mcp_server="http://test-mcp-server.com",
        remote_mcp_server_name="test_mcp_server"
    )
    mock_update_tool_list.assert_called_once_with(tenant_id="test_tenant", user_id="test_user")
    mock_import_agent.assert_called_once_with(
        import_agent_info=agent_info,
        tenant_id="test_tenant",
        user_id="test_user"
    )


@patch('backend.services.agent_service.insert_related_agent')
@patch('backend.services.agent_service.import_agent_by_agent_id')
@patch('backend.services.agent_service.update_tool_list', new_callable=AsyncMock)
@patch('backend.services.agent_service.add_remote_mcp_server_list', new_callable=AsyncMock)
@patch('backend.services.agent_service.get_mcp_server_by_name_and_tenant')
@patch('backend.services.agent_service.check_mcp_name_exists')
@patch('backend.services.agent_service.get_current_user_info')
@pytest.mark.asyncio
async def test_import_agent_impl_mcp_exists_same_url(mock_get_current_user_info, mock_check_mcp_exists, mock_get_mcp_server, 
                                                    mock_add_mcp_server, mock_update_tool_list, mock_import_agent, mock_insert_related):
    """
    Test import of agent when MCP server exists with same URL (should skip).
    """
    # Setup
    mock_get_current_user_info.return_value = ("test_user", "test_tenant", "en")
    
    # Mock MCP server exists with same URL
    mock_check_mcp_exists.return_value = True
    mock_get_mcp_server.return_value = "http://test-mcp-server.com"  # Same URL
    mock_update_tool_list.return_value = None
    
    # Create MCP info
    mcp_info = MCPInfo(mcp_server_name="test_mcp_server", mcp_url="http://test-mcp-server.com")
    
    # Create agent info
    agent_info = ExportAndImportAgentInfo(
        agent_id=123,
        name="Test Agent",
        display_name="Test Agent Display",
        description="A test agent",
        business_description="For testing purposes",
        model_name="main_model",
        max_steps=10,
        provide_run_summary=True,
        duty_prompt="Test duty prompt",
        constraint_prompt="Test constraint prompt",
        few_shots_prompt="Test few shots prompt",
        enabled=True,
        tools=[],
        managed_agents=[]
    )
    
    # Create export data format
    export_data = ExportAndImportDataFormat(
        agent_id=123,
        agent_info={"123": agent_info},
        mcp_info=[mcp_info]
    )
    
    # Mock import agent
    mock_import_agent.return_value = 456
    
    # Execute
    await import_agent_impl(export_data, authorization="Bearer token")
    
    # Assert
    mock_get_current_user_info.assert_called_once_with("Bearer token")
    mock_check_mcp_exists.assert_called_once_with(mcp_name="test_mcp_server", tenant_id="test_tenant")
    mock_get_mcp_server.assert_called_once_with(mcp_name="test_mcp_server", tenant_id="test_tenant")
    mock_add_mcp_server.assert_not_called()  # Should not add since URL is the same
    mock_update_tool_list.assert_called_once_with(tenant_id="test_tenant", user_id="test_user")
    mock_import_agent.assert_called_once()


@patch('backend.services.agent_service.insert_related_agent')
@patch('backend.services.agent_service.import_agent_by_agent_id')
@patch('backend.services.agent_service.update_tool_list', new_callable=AsyncMock)
@patch('backend.services.agent_service.add_remote_mcp_server_list', new_callable=AsyncMock)
@patch('backend.services.agent_service.get_mcp_server_by_name_and_tenant')
@patch('backend.services.agent_service.check_mcp_name_exists')
@patch('backend.services.agent_service.get_current_user_info')
@pytest.mark.asyncio
async def test_import_agent_impl_mcp_exists_different_url(mock_get_current_user_info, mock_check_mcp_exists, mock_get_mcp_server, 
                                                         mock_add_mcp_server, mock_update_tool_list, mock_import_agent, mock_insert_related):
    """
    Test import of agent when MCP server exists with different URL (should add with import prefix).
    """
    # Setup
    mock_get_current_user_info.return_value = ("test_user", "test_tenant", "en")
    
    # Mock MCP server exists with different URL
    mock_check_mcp_exists.return_value = True
    mock_get_mcp_server.return_value = "http://different-mcp-server.com"  # Different URL
    mock_add_mcp_server.return_value = Mock(status_code=200)
    mock_update_tool_list.return_value = None
    
    # Create MCP info
    mcp_info = MCPInfo(mcp_server_name="test_mcp_server", mcp_url="http://test-mcp-server.com")
    
    # Create agent info
    agent_info = ExportAndImportAgentInfo(
        agent_id=123,
        name="Test Agent",
        display_name="Test Agent Display",
        description="A test agent",
        business_description="For testing purposes",
        model_name="main_model",
        max_steps=10,
        provide_run_summary=True,
        duty_prompt="Test duty prompt",
        constraint_prompt="Test constraint prompt",
        few_shots_prompt="Test few shots prompt",
        enabled=True,
        tools=[],
        managed_agents=[]
    )
    
    # Create export data format
    export_data = ExportAndImportDataFormat(
        agent_id=123,
        agent_info={"123": agent_info},
        mcp_info=[mcp_info]
    )
    
    # Mock import agent
    mock_import_agent.return_value = 456
    
    # Execute
    await import_agent_impl(export_data, authorization="Bearer token")
    
    # Assert
    mock_get_current_user_info.assert_called_once_with("Bearer token")
    mock_check_mcp_exists.assert_called_once_with(mcp_name="test_mcp_server", tenant_id="test_tenant")
    mock_get_mcp_server.assert_called_once_with(mcp_name="test_mcp_server", tenant_id="test_tenant")
    # Should add with import prefix
    mock_add_mcp_server.assert_called_once_with(
        tenant_id="test_tenant",
        user_id="test_user",
        remote_mcp_server="http://test-mcp-server.com",
        remote_mcp_server_name="import_test_mcp_server"
    )
    mock_update_tool_list.assert_called_once_with(tenant_id="test_tenant", user_id="test_user")
    mock_import_agent.assert_called_once()


@patch('backend.services.agent_service.insert_related_agent')
@patch('backend.services.agent_service.import_agent_by_agent_id')
@patch('backend.services.agent_service.update_tool_list', new_callable=AsyncMock)
@patch('backend.services.agent_service.add_remote_mcp_server_list', new_callable=AsyncMock)
@patch('backend.services.agent_service.get_mcp_server_by_name_and_tenant')
@patch('backend.services.agent_service.check_mcp_name_exists')
@patch('backend.services.agent_service.get_current_user_info')
@pytest.mark.asyncio
async def test_import_agent_impl_mcp_add_failure(mock_get_current_user_info, mock_check_mcp_exists, mock_get_mcp_server,
                                                mock_add_mcp_server, mock_update_tool_list, mock_import_agent, mock_insert_related):
    """
    Test import of agent when MCP server addition fails.
    """
    # Setup
    mock_get_current_user_info.return_value = ("test_user", "test_tenant", "en")
    
    # Mock MCP server checks
    mock_check_mcp_exists.return_value = False  # MCP server doesn't exist
    mock_get_mcp_server.return_value = "http://existing-mcp-server.com"
    
    # Mock MCP server addition failure
    mock_add_mcp_server.return_value = Mock(status_code=400, body=b"Error adding MCP server")
    
    # Create MCP info
    mcp_info = MCPInfo(mcp_server_name="test_mcp_server", mcp_url="http://test-mcp-server.com")
    
    # Create agent info
    agent_info = ExportAndImportAgentInfo(
        agent_id=123,
        name="Test Agent",
        display_name="Test Agent Display",
        description="A test agent",
        business_description="For testing purposes",
        model_name="main_model",
        max_steps=10,
        provide_run_summary=True,
        duty_prompt="Test duty prompt",
        constraint_prompt="Test constraint prompt",
        few_shots_prompt="Test few shots prompt",
        enabled=True,
        tools=[],
        managed_agents=[]
    )
    
    # Create export data format
    export_data = ExportAndImportDataFormat(
        agent_id=123,
        agent_info={"123": agent_info},
        mcp_info=[mcp_info]
    )
    
    # Execute & Assert
    with pytest.raises(Exception) as context:
        await import_agent_impl(export_data, authorization="Bearer token")
    
    assert "Failed to add MCP server test_mcp_server" in str(context.value)
    mock_add_mcp_server.assert_called_once()


@patch('backend.services.agent_service.insert_related_agent')
@patch('backend.services.agent_service.import_agent_by_agent_id')
@patch('backend.services.agent_service.update_tool_list', new_callable=AsyncMock)
@patch('backend.services.agent_service.get_current_user_info')
@pytest.mark.asyncio
async def test_import_agent_impl_update_tool_list_failure(mock_get_current_user_info, mock_update_tool_list, 
                                                         mock_import_agent, mock_insert_related):
    """
    Test import of agent when tool list update fails.
    """
    # Setup
    mock_get_current_user_info.return_value = ("test_user", "test_tenant", "en")
    
    # Mock tool list update failure
    mock_update_tool_list.side_effect = Exception("Tool list update failed")
    
    # Create agent info
    agent_info = ExportAndImportAgentInfo(
        agent_id=123,
        name="Test Agent",
        display_name="Test Agent Display",
        description="A test agent",
        business_description="For testing purposes",
        model_name="main_model",
        max_steps=10,
        provide_run_summary=True,
        duty_prompt="Test duty prompt",
        constraint_prompt="Test constraint prompt",
        few_shots_prompt="Test few shots prompt",
        enabled=True,
        tools=[],
        managed_agents=[]
    )
    
    # Create export data format
    export_data = ExportAndImportDataFormat(
        agent_id=123,
        agent_info={"123": agent_info},
        mcp_info=[]
    )
    
    # Execute & Assert
    with pytest.raises(Exception) as context:
        await import_agent_impl(export_data, authorization="Bearer token")
    
    assert "Failed to update tool list" in str(context.value)
    mock_update_tool_list.assert_called_once_with(tenant_id="test_tenant", user_id="test_user")


@patch('backend.services.agent_service.insert_related_agent')
@patch('backend.services.agent_service.import_agent_by_agent_id')
@patch('backend.services.agent_service.update_tool_list', new_callable=AsyncMock)
@patch('backend.services.agent_service.get_current_user_info')
@pytest.mark.asyncio
async def test_import_agent_impl_no_mcp_info(mock_get_current_user_info, mock_update_tool_list, 
                                            mock_import_agent, mock_insert_related):
    """
    Test import of agent without MCP info.
    """
    # Setup
    mock_get_current_user_info.return_value = ("test_user", "test_tenant", "en")
    mock_update_tool_list.return_value = None
    
    # Create agent info
    agent_info = ExportAndImportAgentInfo(
        agent_id=123,
        name="Test Agent",
        display_name="Test Agent Display",
        description="A test agent",
        business_description="For testing purposes",
        model_name="main_model",
        max_steps=10,
        provide_run_summary=True,
        duty_prompt="Test duty prompt",
        constraint_prompt="Test constraint prompt",
        few_shots_prompt="Test few shots prompt",
        enabled=True,
        tools=[],
        managed_agents=[]
    )
    
    # Create export data format without MCP info
    export_data = ExportAndImportDataFormat(
        agent_id=123,
        agent_info={"123": agent_info},
        mcp_info=[]
    )
    
    # Mock import agent
    mock_import_agent.return_value = 456
    
    # Execute
    await import_agent_impl(export_data, authorization="Bearer token")
    
    # Assert
    mock_get_current_user_info.assert_called_once_with("Bearer token")
    mock_update_tool_list.assert_called_once_with(tenant_id="test_tenant", user_id="test_user")
    mock_import_agent.assert_called_once_with(
        import_agent_info=agent_info,
        tenant_id="test_tenant",
        user_id="test_user"
    )
>>>>>>> a61a8213


if __name__ == '__main__':
    pytest.main()

# Agent run tests
@pytest.fixture
def mock_agent_request():
    return AgentRequest(
        agent_id=1,
        conversation_id=123,
        query="test query",
        history=[],
        minio_files=[],
        is_debug=False,
    )

from fastapi import Request
@pytest.fixture
def mock_http_request():
    return Request(scope={"type": "http", "headers": []})


@pytest.mark.asyncio
@patch('backend.services.agent_service.build_memory_context')
@patch('backend.services.agent_service.create_agent_run_info', new_callable=AsyncMock)
@patch('backend.services.agent_service.agent_run_manager')
@patch('backend.services.agent_service.get_current_user_info')
async def test_prepare_agent_run(mock_get_user_info, mock_agent_run_manager, mock_create_run_info, mock_build_memory_context, mock_agent_request, mock_http_request):
    """Test prepare_agent_run function."""
    # Setup
    mock_get_user_info.return_value = ("test_user", "test_tenant", "en")
    mock_run_info = MagicMock()
    mock_create_run_info.return_value = mock_run_info
    mock_memory_context = MagicMock()
    mock_build_memory_context.return_value = mock_memory_context

    # Execute
    agent_run_info, memory_context = await prepare_agent_run(mock_agent_request, mock_http_request, "Bearer token")

    # Assert
    assert agent_run_info == mock_run_info
    assert memory_context == mock_memory_context
    mock_get_user_info.assert_called_once_with("Bearer token", mock_http_request)
    mock_build_memory_context.assert_called_once_with("test_user", "test_tenant", 1)
    mock_create_run_info.assert_called_once()
    mock_agent_run_manager.register_agent_run.assert_called_once_with(123, mock_run_info)

@patch('backend.services.agent_service.submit')
def test_save_messages(mock_submit, mock_agent_request):
    """Test save_messages function."""
    # Test user message saving
    save_messages(mock_agent_request, "user", authorization="Bearer token")
    mock_submit.assert_called_once()

    # Test assistant message saving
    save_messages(mock_agent_request, "assistant", messages=["test message"], authorization="Bearer token")
    assert mock_submit.call_count == 2
    
    # Test invalid target should not raise according to current implementation; ensure no submit called
    save_messages(mock_agent_request, "invalid", messages=["test message"], authorization="Bearer token")
    assert mock_submit.call_count == 2

@pytest.mark.asyncio
@patch('backend.services.agent_service.agent_run')
@patch('backend.services.agent_service.save_messages')
@patch('backend.services.agent_service.agent_run_manager')
async def test_generate_stream(mock_agent_run_manager, mock_save_messages, mock_agent_run, mock_agent_request):
    """Test generate_stream function."""
    # Setup
    mock_run_info = MagicMock()
    mock_memory_context = MagicMock()
    
    async def mock_streamer():
        yield "chunk1"
        yield "chunk2"
    
    mock_agent_run.return_value = mock_streamer()

    # Execute and collect results
    streamed_chunks = [chunk async for chunk in generate_stream(mock_run_info, mock_memory_context, mock_agent_request, "Bearer token")]
    
    # Assert
    assert streamed_chunks == ["data: chunk1\n\n", "data: chunk2\n\n"]
    mock_save_messages.assert_called_once_with(mock_agent_request, target="assistant", messages=["chunk1", "chunk2"], authorization="Bearer token")
    mock_agent_run_manager.unregister_agent_run.assert_called_once_with(123)

    # Test debug mode: provide fresh generator
    mock_agent_request.is_debug = True
    mock_save_messages.reset_mock()
    mock_agent_run_manager.unregister_agent_run.reset_mock()

    async def mock_streamer2():
        yield "chunk1"
        yield "chunk2"
    mock_agent_run.return_value = mock_streamer2()

    streamed_chunks = [chunk async for chunk in generate_stream(mock_run_info, mock_memory_context, mock_agent_request, "Bearer token")]

    assert streamed_chunks == ["data: chunk1\n\n", "data: chunk2\n\n"]
    mock_save_messages.assert_not_called()
    mock_agent_run_manager.unregister_agent_run.assert_called_once_with(123)


@pytest.mark.asyncio
@patch('backend.services.agent_service.prepare_agent_run', new_callable=AsyncMock)
@patch('backend.services.agent_service.save_messages')
@patch('backend.services.agent_service.generate_stream')
async def test_run_agent_stream(mock_generate_stream, mock_save_messages, mock_prepare_agent_run, mock_agent_request, mock_http_request):
    """Test run_agent_stream function."""
    # Setup
    mock_run_info = MagicMock()
    mock_memory_context = MagicMock()
    mock_prepare_agent_run.return_value = (mock_run_info, mock_memory_context)
    
    # Execute
    response = await run_agent_stream(mock_agent_request, mock_http_request, "Bearer token")

    # Assert
    assert isinstance(response, StreamingResponse)
    mock_prepare_agent_run.assert_called_once_with(agent_request=mock_agent_request, http_request=mock_http_request, authorization="Bearer token")
    mock_save_messages.assert_called_once_with(mock_agent_request, target="user", authorization="Bearer token")
    mock_generate_stream.assert_called_once_with(mock_run_info, mock_memory_context, mock_agent_request, "Bearer token")

    # Test debug mode
    mock_agent_request.is_debug = True
    mock_save_messages.reset_mock()
    
    await run_agent_stream(mock_agent_request, mock_http_request, "Bearer token")
    
    mock_save_messages.assert_not_called()


@patch('backend.services.agent_service.agent_run_manager')
@patch('backend.services.agent_service.preprocess_manager')
def test_stop_agent_tasks(mock_preprocess_manager, mock_agent_run_manager):
    """Test stop_agent_tasks function."""
    # Test both stopped
    mock_agent_run_manager.stop_agent_run.return_value = True
    mock_preprocess_manager.stop_preprocess_tasks.return_value = True
    result = stop_agent_tasks(123)
    assert result["status"] == "success"
    assert "successfully stopped agent run and preprocess tasks" in result["message"]

    # Test only agent stopped
    mock_agent_run_manager.stop_agent_run.return_value = True
    mock_preprocess_manager.stop_preprocess_tasks.return_value = False
    result = stop_agent_tasks(123)
    assert result["status"] == "success"
    assert "successfully stopped agent run" in result["message"]

    # Test neither stopped
    mock_agent_run_manager.stop_agent_run.return_value = False
    mock_preprocess_manager.stop_preprocess_tasks.return_value = False
    result = stop_agent_tasks(123)
    assert result["status"] == "error"
    assert "no running agent or preprocess tasks found" in result["message"]


@patch('backend.services.agent_service.search_agent_id_by_agent_name')
def test_get_agent_id_by_name(mock_search):
    """Test get_agent_id_by_name function."""
    # Test success
    mock_search.return_value = 1
    result = get_agent_id_by_name("test_agent", "test_tenant")
    assert result == 1

    # Test not found
    mock_search.side_effect = Exception("Not found")
    with pytest.raises(Exception) as excinfo:
        get_agent_id_by_name("test_agent", "test_tenant")
    assert "agent not found" in str(excinfo.value)
    
    # Test empty agent name
    with pytest.raises(Exception) as excinfo:
        get_agent_id_by_name("", "test_tenant")
    assert "agent_name required" in str(excinfo.value)<|MERGE_RESOLUTION|>--- conflicted
+++ resolved
@@ -58,7 +58,7 @@
         self.source = source
         self.usage = usage
         self.metadata = metadata or {}
-    
+
     def model_dump(self):
         return {
             "class_name": self.class_name,
@@ -433,7 +433,7 @@
         output_type="output type description",
         usage="test_mcp_server"
     )
-    
+
     # Create a proper ExportAndImportAgentInfo object with MCP tools
     mock_agent_info = ExportAndImportAgentInfo(
         agent_id=123,
@@ -455,7 +455,7 @@
     
     # Mock MCP server URL retrieval
     mock_get_mcp_server.return_value = "http://test-mcp-server.com"
-    
+
     # Mock the ExportAndImportDataFormat to return a proper model_dump
     mock_export_data_instance = Mock()
     mock_export_data_instance.model_dump.return_value = {
@@ -498,20 +498,20 @@
     assert "agent_info" in result
     assert "123" in result["agent_info"]
     assert "mcp_info" in result
-    
+
     # The agent_info should contain the ExportAndImportAgentInfo data
     agent_data = result["agent_info"]["123"]
     assert agent_data["name"] == "Test Agent"
     assert agent_data["business_description"] == "For testing purposes"
     assert agent_data["agent_id"] == 123
     assert len(agent_data["tools"]) == 1
-    
+
     # Check MCP info
     mcp_info = result["mcp_info"]
     assert len(mcp_info) == 1
     assert mcp_info[0]["mcp_server_name"] == "test_mcp_server"
     assert mcp_info[0]["mcp_url"] == "http://test-mcp-server.com"
-    
+
     # Verify function calls
     mock_get_current_user_info.assert_called_once_with("Bearer token")
     mock_export_agent_by_id.assert_called_once_with(agent_id=123, tenant_id="test_tenant", user_id="test_user")
@@ -530,7 +530,7 @@
     """
     # Setup
     mock_get_current_user_info.return_value = ("test_user", "test_tenant", "en")
-    
+
     # Create a proper ExportAndImportAgentInfo object without MCP tools
     mock_agent_info = ExportAndImportAgentInfo(
         agent_id=123,
@@ -549,7 +549,7 @@
         managed_agents=[]
     )
     mock_export_agent_by_id.return_value = mock_agent_info
-    
+
     # Mock the ExportAndImportDataFormat to return a proper model_dump
     mock_export_data_instance = Mock()
     mock_export_data_instance.model_dump.return_value = {
@@ -575,13 +575,13 @@
         "mcp_info": []
     }
     mock_export_data_format.return_value = mock_export_data_instance
-    
+
     # Execute
     result = await export_agent_impl(
         agent_id=123,
         authorization="Bearer token"
     )
-    
+
     # Assert the result structure
     assert result["agent_id"] == 123
     assert "agent_info" in result
@@ -864,7 +864,7 @@
     # Verify MCP tool has usage field
     mcp_tool = next(tool for tool in result.tools if tool.class_name == "MCPTool")
     assert mcp_tool.usage == "test_mcp_server"
-    
+
     # Verify function calls
     mock_search_agent_info.assert_called_once_with(agent_id=123, tenant_id="test_tenant")
     mock_create_tool_config.assert_called_once_with(agent_id=123, tenant_id="test_tenant", user_id="test_user")
@@ -1036,9 +1036,9 @@
         }
     ]
     mock_query_all_tools.return_value = mock_tool_info
-    
+
     mock_create_agent.return_value = {"agent_id": 456}
-    
+
     # Create import data with MCP tool
     tool_config = ToolConfig(
         class_name="MCPTool",
@@ -1051,7 +1051,7 @@
         output_type="mcp output",
         usage="test_mcp_server"
     )
-    
+
     agent_info = ExportAndImportAgentInfo(
         agent_id=123,
         name="valid_agent_name",
@@ -1068,14 +1068,14 @@
         tools=[tool_config],
         managed_agents=[]
     )
-    
+
     # Execute
     result = await import_agent_by_agent_id(
         import_agent_info=agent_info,
         tenant_id="test_tenant",
         user_id="test_user"
     )
-    
+
     # Assert
     assert result == 456
     mock_create_agent.assert_called_once()
@@ -1356,7 +1356,378 @@
     assert mock_clear_memory.call_count == 2
     
 
-<<<<<<< HEAD
+# Import agent tests
+@patch('backend.services.agent_service.insert_related_agent')
+@patch('backend.services.agent_service.import_agent_by_agent_id')
+@patch('backend.services.agent_service.update_tool_list', new_callable=AsyncMock)
+@patch('backend.services.agent_service.add_remote_mcp_server_list', new_callable=AsyncMock)
+@patch('backend.services.agent_service.get_mcp_server_by_name_and_tenant')
+@patch('backend.services.agent_service.check_mcp_name_exists')
+@patch('backend.services.agent_service.get_current_user_info')
+@pytest.mark.asyncio
+async def test_import_agent_impl_success_with_mcp(mock_get_current_user_info, mock_check_mcp_exists, mock_get_mcp_server,
+                                                 mock_add_mcp_server, mock_update_tool_list, mock_import_agent, mock_insert_related):
+    """
+    Test successful import of agent with MCP servers.
+    """
+    # Setup
+    mock_get_current_user_info.return_value = ("test_user", "test_tenant", "en")
+
+    # Mock MCP server checks
+    mock_check_mcp_exists.return_value = False  # MCP server doesn't exist
+    mock_get_mcp_server.return_value = "http://existing-mcp-server.com"
+    mock_add_mcp_server.return_value = Mock(status_code=200)
+    mock_update_tool_list.return_value = None
+
+    # Create MCP info
+    mcp_info = MCPInfo(mcp_server_name="test_mcp_server", mcp_url="http://test-mcp-server.com")
+
+    # Create agent info
+    agent_info = ExportAndImportAgentInfo(
+        agent_id=123,
+        name="Test Agent",
+        display_name="Test Agent Display",
+        description="A test agent",
+        business_description="For testing purposes",
+        model_name="main_model",
+        max_steps=10,
+        provide_run_summary=True,
+        duty_prompt="Test duty prompt",
+        constraint_prompt="Test constraint prompt",
+        few_shots_prompt="Test few shots prompt",
+        enabled=True,
+        tools=[],
+        managed_agents=[]
+    )
+
+    # Create export data format
+    export_data = ExportAndImportDataFormat(
+        agent_id=123,
+        agent_info={"123": agent_info},
+        mcp_info=[mcp_info]
+    )
+
+    # Mock import agent
+    mock_import_agent.return_value = 456  # New agent ID
+
+    # Execute
+    await import_agent_impl(export_data, authorization="Bearer token")
+
+    # Assert
+    mock_get_current_user_info.assert_called_once_with("Bearer token")
+    mock_check_mcp_exists.assert_called_once_with(mcp_name="test_mcp_server", tenant_id="test_tenant")
+    mock_add_mcp_server.assert_called_once_with(
+        tenant_id="test_tenant",
+        user_id="test_user",
+        remote_mcp_server="http://test-mcp-server.com",
+        remote_mcp_server_name="test_mcp_server"
+    )
+    mock_update_tool_list.assert_called_once_with(tenant_id="test_tenant", user_id="test_user")
+    mock_import_agent.assert_called_once_with(
+        import_agent_info=agent_info,
+        tenant_id="test_tenant",
+        user_id="test_user"
+    )
+
+
+@patch('backend.services.agent_service.insert_related_agent')
+@patch('backend.services.agent_service.import_agent_by_agent_id')
+@patch('backend.services.agent_service.update_tool_list', new_callable=AsyncMock)
+@patch('backend.services.agent_service.add_remote_mcp_server_list', new_callable=AsyncMock)
+@patch('backend.services.agent_service.get_mcp_server_by_name_and_tenant')
+@patch('backend.services.agent_service.check_mcp_name_exists')
+@patch('backend.services.agent_service.get_current_user_info')
+@pytest.mark.asyncio
+async def test_import_agent_impl_mcp_exists_same_url(mock_get_current_user_info, mock_check_mcp_exists, mock_get_mcp_server,
+                                                    mock_add_mcp_server, mock_update_tool_list, mock_import_agent, mock_insert_related):
+    """
+    Test import of agent when MCP server exists with same URL (should skip).
+    """
+    # Setup
+    mock_get_current_user_info.return_value = ("test_user", "test_tenant", "en")
+
+    # Mock MCP server exists with same URL
+    mock_check_mcp_exists.return_value = True
+    mock_get_mcp_server.return_value = "http://test-mcp-server.com"  # Same URL
+    mock_update_tool_list.return_value = None
+
+    # Create MCP info
+    mcp_info = MCPInfo(mcp_server_name="test_mcp_server", mcp_url="http://test-mcp-server.com")
+
+    # Create agent info
+    agent_info = ExportAndImportAgentInfo(
+        agent_id=123,
+        name="Test Agent",
+        display_name="Test Agent Display",
+        description="A test agent",
+        business_description="For testing purposes",
+        model_name="main_model",
+        max_steps=10,
+        provide_run_summary=True,
+        duty_prompt="Test duty prompt",
+        constraint_prompt="Test constraint prompt",
+        few_shots_prompt="Test few shots prompt",
+        enabled=True,
+        tools=[],
+        managed_agents=[]
+    )
+
+    # Create export data format
+    export_data = ExportAndImportDataFormat(
+        agent_id=123,
+        agent_info={"123": agent_info},
+        mcp_info=[mcp_info]
+    )
+
+    # Mock import agent
+    mock_import_agent.return_value = 456
+
+    # Execute
+    await import_agent_impl(export_data, authorization="Bearer token")
+
+    # Assert
+    mock_get_current_user_info.assert_called_once_with("Bearer token")
+    mock_check_mcp_exists.assert_called_once_with(mcp_name="test_mcp_server", tenant_id="test_tenant")
+    mock_get_mcp_server.assert_called_once_with(mcp_name="test_mcp_server", tenant_id="test_tenant")
+    mock_add_mcp_server.assert_not_called()  # Should not add since URL is the same
+    mock_update_tool_list.assert_called_once_with(tenant_id="test_tenant", user_id="test_user")
+    mock_import_agent.assert_called_once()
+
+
+@patch('backend.services.agent_service.insert_related_agent')
+@patch('backend.services.agent_service.import_agent_by_agent_id')
+@patch('backend.services.agent_service.update_tool_list', new_callable=AsyncMock)
+@patch('backend.services.agent_service.add_remote_mcp_server_list', new_callable=AsyncMock)
+@patch('backend.services.agent_service.get_mcp_server_by_name_and_tenant')
+@patch('backend.services.agent_service.check_mcp_name_exists')
+@patch('backend.services.agent_service.get_current_user_info')
+@pytest.mark.asyncio
+async def test_import_agent_impl_mcp_exists_different_url(mock_get_current_user_info, mock_check_mcp_exists, mock_get_mcp_server,
+                                                         mock_add_mcp_server, mock_update_tool_list, mock_import_agent, mock_insert_related):
+    """
+    Test import of agent when MCP server exists with different URL (should add with import prefix).
+    """
+    # Setup
+    mock_get_current_user_info.return_value = ("test_user", "test_tenant", "en")
+
+    # Mock MCP server exists with different URL
+    mock_check_mcp_exists.return_value = True
+    mock_get_mcp_server.return_value = "http://different-mcp-server.com"  # Different URL
+    mock_add_mcp_server.return_value = Mock(status_code=200)
+    mock_update_tool_list.return_value = None
+
+    # Create MCP info
+    mcp_info = MCPInfo(mcp_server_name="test_mcp_server", mcp_url="http://test-mcp-server.com")
+
+    # Create agent info
+    agent_info = ExportAndImportAgentInfo(
+        agent_id=123,
+        name="Test Agent",
+        display_name="Test Agent Display",
+        description="A test agent",
+        business_description="For testing purposes",
+        model_name="main_model",
+        max_steps=10,
+        provide_run_summary=True,
+        duty_prompt="Test duty prompt",
+        constraint_prompt="Test constraint prompt",
+        few_shots_prompt="Test few shots prompt",
+        enabled=True,
+        tools=[],
+        managed_agents=[]
+    )
+
+    # Create export data format
+    export_data = ExportAndImportDataFormat(
+        agent_id=123,
+        agent_info={"123": agent_info},
+        mcp_info=[mcp_info]
+    )
+
+    # Mock import agent
+    mock_import_agent.return_value = 456
+
+    # Execute
+    await import_agent_impl(export_data, authorization="Bearer token")
+
+    # Assert
+    mock_get_current_user_info.assert_called_once_with("Bearer token")
+    mock_check_mcp_exists.assert_called_once_with(mcp_name="test_mcp_server", tenant_id="test_tenant")
+    mock_get_mcp_server.assert_called_once_with(mcp_name="test_mcp_server", tenant_id="test_tenant")
+    # Should add with import prefix
+    mock_add_mcp_server.assert_called_once_with(
+        tenant_id="test_tenant",
+        user_id="test_user",
+        remote_mcp_server="http://test-mcp-server.com",
+        remote_mcp_server_name="import_test_mcp_server"
+    )
+    mock_update_tool_list.assert_called_once_with(tenant_id="test_tenant", user_id="test_user")
+    mock_import_agent.assert_called_once()
+
+
+@patch('backend.services.agent_service.insert_related_agent')
+@patch('backend.services.agent_service.import_agent_by_agent_id')
+@patch('backend.services.agent_service.update_tool_list', new_callable=AsyncMock)
+@patch('backend.services.agent_service.add_remote_mcp_server_list', new_callable=AsyncMock)
+@patch('backend.services.agent_service.get_mcp_server_by_name_and_tenant')
+@patch('backend.services.agent_service.check_mcp_name_exists')
+@patch('backend.services.agent_service.get_current_user_info')
+@pytest.mark.asyncio
+async def test_import_agent_impl_mcp_add_failure(mock_get_current_user_info, mock_check_mcp_exists, mock_get_mcp_server,
+                                                mock_add_mcp_server, mock_update_tool_list, mock_import_agent, mock_insert_related):
+    """
+    Test import of agent when MCP server addition fails.
+    """
+    # Setup
+    mock_get_current_user_info.return_value = ("test_user", "test_tenant", "en")
+
+    # Mock MCP server checks
+    mock_check_mcp_exists.return_value = False  # MCP server doesn't exist
+    mock_get_mcp_server.return_value = "http://existing-mcp-server.com"
+
+    # Mock MCP server addition failure
+    mock_add_mcp_server.return_value = Mock(status_code=400, body=b"Error adding MCP server")
+
+    # Create MCP info
+    mcp_info = MCPInfo(mcp_server_name="test_mcp_server", mcp_url="http://test-mcp-server.com")
+
+    # Create agent info
+    agent_info = ExportAndImportAgentInfo(
+        agent_id=123,
+        name="Test Agent",
+        display_name="Test Agent Display",
+        description="A test agent",
+        business_description="For testing purposes",
+        model_name="main_model",
+        max_steps=10,
+        provide_run_summary=True,
+        duty_prompt="Test duty prompt",
+        constraint_prompt="Test constraint prompt",
+        few_shots_prompt="Test few shots prompt",
+        enabled=True,
+        tools=[],
+        managed_agents=[]
+    )
+
+    # Create export data format
+    export_data = ExportAndImportDataFormat(
+        agent_id=123,
+        agent_info={"123": agent_info},
+        mcp_info=[mcp_info]
+    )
+
+    # Execute & Assert
+    with pytest.raises(Exception) as context:
+        await import_agent_impl(export_data, authorization="Bearer token")
+
+    assert "Failed to add MCP server test_mcp_server" in str(context.value)
+    mock_add_mcp_server.assert_called_once()
+
+
+@patch('backend.services.agent_service.insert_related_agent')
+@patch('backend.services.agent_service.import_agent_by_agent_id')
+@patch('backend.services.agent_service.update_tool_list', new_callable=AsyncMock)
+@patch('backend.services.agent_service.get_current_user_info')
+@pytest.mark.asyncio
+async def test_import_agent_impl_update_tool_list_failure(mock_get_current_user_info, mock_update_tool_list,
+                                                         mock_import_agent, mock_insert_related):
+    """
+    Test import of agent when tool list update fails.
+    """
+    # Setup
+    mock_get_current_user_info.return_value = ("test_user", "test_tenant", "en")
+
+    # Mock tool list update failure
+    mock_update_tool_list.side_effect = Exception("Tool list update failed")
+
+    # Create agent info
+    agent_info = ExportAndImportAgentInfo(
+        agent_id=123,
+        name="Test Agent",
+        display_name="Test Agent Display",
+        description="A test agent",
+        business_description="For testing purposes",
+        model_name="main_model",
+        max_steps=10,
+        provide_run_summary=True,
+        duty_prompt="Test duty prompt",
+        constraint_prompt="Test constraint prompt",
+        few_shots_prompt="Test few shots prompt",
+        enabled=True,
+        tools=[],
+        managed_agents=[]
+    )
+
+    # Create export data format
+    export_data = ExportAndImportDataFormat(
+        agent_id=123,
+        agent_info={"123": agent_info},
+        mcp_info=[]
+    )
+
+    # Execute & Assert
+    with pytest.raises(Exception) as context:
+        await import_agent_impl(export_data, authorization="Bearer token")
+
+    assert "Failed to update tool list" in str(context.value)
+    mock_update_tool_list.assert_called_once_with(tenant_id="test_tenant", user_id="test_user")
+
+
+@patch('backend.services.agent_service.insert_related_agent')
+@patch('backend.services.agent_service.import_agent_by_agent_id')
+@patch('backend.services.agent_service.update_tool_list', new_callable=AsyncMock)
+@patch('backend.services.agent_service.get_current_user_info')
+@pytest.mark.asyncio
+async def test_import_agent_impl_no_mcp_info(mock_get_current_user_info, mock_update_tool_list,
+                                            mock_import_agent, mock_insert_related):
+    """
+    Test import of agent without MCP info.
+    """
+    # Setup
+    mock_get_current_user_info.return_value = ("test_user", "test_tenant", "en")
+    mock_update_tool_list.return_value = None
+
+    # Create agent info
+    agent_info = ExportAndImportAgentInfo(
+        agent_id=123,
+        name="Test Agent",
+        display_name="Test Agent Display",
+        description="A test agent",
+        business_description="For testing purposes",
+        model_name="main_model",
+        max_steps=10,
+        provide_run_summary=True,
+        duty_prompt="Test duty prompt",
+        constraint_prompt="Test constraint prompt",
+        few_shots_prompt="Test few shots prompt",
+        enabled=True,
+        tools=[],
+        managed_agents=[]
+    )
+
+    # Create export data format without MCP info
+    export_data = ExportAndImportDataFormat(
+        agent_id=123,
+        agent_info={"123": agent_info},
+        mcp_info=[]
+    )
+
+    # Mock import agent
+    mock_import_agent.return_value = 456
+
+    # Execute
+    await import_agent_impl(export_data, authorization="Bearer token")
+
+    # Assert
+    mock_get_current_user_info.assert_called_once_with("Bearer token")
+    mock_update_tool_list.assert_called_once_with(tenant_id="test_tenant", user_id="test_user")
+    mock_import_agent.assert_called_once_with(
+        import_agent_info=agent_info,
+        tenant_id="test_tenant",
+        user_id="test_user"
+    )
+
+
 # Test for get_agent_call_relationship_impl function
 @patch('backend.services.agent_service.search_agent_info_by_agent_id')
 @patch('backend.services.agent_service.search_tools_for_sub_agent')
@@ -1371,7 +1742,7 @@
         "name": "Test Agent",
         "display_name": "Test Agent Display"
     }
-    
+
     mock_search_tools.return_value = [
         {
             "tool_id": 1,
@@ -1381,18 +1752,18 @@
         },
         {
             "tool_id": 2,
-            "name": "Test Tool 2", 
+            "name": "Test Tool 2",
             "source": "local",
             "enabled": True
         }
     ]
-    
+
     mock_query_sub_agents.return_value = []
-    
+
     # Execute
     from backend.services.agent_service import get_agent_call_relationship_impl
     result = get_agent_call_relationship_impl(agent_id=123, tenant_id="test_tenant")
-    
+
     # Assert
     assert result["agent_id"] == "123"
     assert result["name"] == "Test Agent Display"
@@ -1402,7 +1773,7 @@
     assert result["tools"][1]["name"] == "Test Tool 2"
     assert result["tools"][1]["type"] == "Local"
     assert result["sub_agents"] == []
-    
+
     # Verify function calls
     mock_search_agent.assert_called_once_with(123, "test_tenant")
     mock_search_tools.assert_called_once_with(agent_id=123, tenant_id="test_tenant")
@@ -1437,7 +1808,7 @@
             "display_name": "Sub Agent 2 Display"
         }
     ]
-    
+
     # Setup tools for main agent
     mock_search_tools.side_effect = [
         # Main agent tools
@@ -1468,7 +1839,7 @@
             }
         ]
     ]
-    
+
     # Setup sub agents
     mock_query_sub_agents.side_effect = [
         # Main agent's sub agents
@@ -1478,24 +1849,24 @@
         # Sub agent 2's sub agents (empty)
         []
     ]
-    
+
     # Execute
     from backend.services.agent_service import get_agent_call_relationship_impl
     result = get_agent_call_relationship_impl(agent_id=123, tenant_id="test_tenant")
-    
+
     # Assert
     assert result["agent_id"] == "123"
     assert result["name"] == "Main Agent Display"
     assert len(result["tools"]) == 1
     assert result["tools"][0]["type"] == "LangChain"
-    
+
     assert len(result["sub_agents"]) == 2
     assert result["sub_agents"][0]["agent_id"] == "456"
     assert result["sub_agents"][0]["name"] == "Sub Agent 1 Display"
     assert result["sub_agents"][0]["depth"] == 1
     assert len(result["sub_agents"][0]["tools"]) == 1
     assert result["sub_agents"][0]["tools"][0]["type"] == "MCP"
-    
+
     assert result["sub_agents"][1]["agent_id"] == "789"
     assert result["sub_agents"][1]["name"] == "Sub Agent 2 Display"
     assert result["sub_agents"][1]["depth"] == 1
@@ -1531,7 +1902,7 @@
             "display_name": "Deep Sub Agent Display"
         }
     ]
-    
+
     # Setup tools
     mock_search_tools.side_effect = [
         # Main agent tools
@@ -1562,7 +1933,7 @@
             }
         ]
     ]
-    
+
     # Setup nested sub agents
     mock_query_sub_agents.side_effect = [
         # Main agent's sub agents
@@ -1572,17 +1943,17 @@
         # Deep sub agent's sub agents (empty)
         []
     ]
-    
+
     # Execute
     from backend.services.agent_service import get_agent_call_relationship_impl
     result = get_agent_call_relationship_impl(agent_id=123, tenant_id="test_tenant")
-    
+
     # Assert nested structure
     assert len(result["sub_agents"]) == 1
     sub_agent = result["sub_agents"][0]
     assert sub_agent["agent_id"] == "456"
     assert sub_agent["depth"] == 1
-    
+
     # Check deep sub agent
     assert len(sub_agent["sub_agents"]) == 1
     deep_sub_agent = sub_agent["sub_agents"][0]
@@ -1604,9 +1975,9 @@
         "name": "Main Agent",
         "display_name": "Main Agent Display"
     }
-    
+
     mock_search_tools.return_value = []
-    
+
     # Create a chain of 6 sub-agents (exceeding max depth)
     mock_query_sub_agents.side_effect = [
         [456],  # Level 1
@@ -1616,28 +1987,28 @@
         [103],  # Level 5
         [104],  # Level 6 (should be ignored)
     ]
-    
+
     # Execute
     from backend.services.agent_service import get_agent_call_relationship_impl
     result = get_agent_call_relationship_impl(agent_id=123, tenant_id="test_tenant")
-    
+
     # Assert that only 5 levels are processed
     assert len(result["sub_agents"]) == 1
     level1 = result["sub_agents"][0]
     assert level1["depth"] == 1
-    
+
     level2 = level1["sub_agents"][0]
     assert level2["depth"] == 2
-    
+
     level3 = level2["sub_agents"][0]
     assert level3["depth"] == 3
-    
+
     level4 = level3["sub_agents"][0]
     assert level4["depth"] == 4
-    
+
     level5 = level4["sub_agents"][0]
     assert level5["depth"] == 5
-    
+
     # Level 6 should not exist due to max depth limit
     assert len(level5["sub_agents"]) == 0
 
@@ -1655,7 +2026,7 @@
         "name": "Test Agent",
         "display_name": "Test Agent Display"
     }
-    
+
     # Test different tool name scenarios
     mock_search_tools.return_value = [
         {
@@ -1677,13 +2048,13 @@
             "enabled": True
         }
     ]
-    
+
     mock_query_sub_agents.return_value = []
-    
+
     # Execute
     from backend.services.agent_service import get_agent_call_relationship_impl
     result = get_agent_call_relationship_impl(agent_id=123, tenant_id="test_tenant")
-    
+
     # Assert tool names are handled correctly
     assert result["tools"][0]["name"] == "Tool with name"
     assert result["tools"][1]["name"] == "Tool with tool_name"
@@ -1703,7 +2074,7 @@
         "name": "Test Agent",
         "display_name": "Test Agent Display"
     }
-    
+
     mock_search_tools.return_value = [
         {
             "tool_id": 1,
@@ -1712,13 +2083,13 @@
             "enabled": True
         }
     ]
-    
+
     mock_query_sub_agents.return_value = []
-    
+
     # Execute
     from backend.services.agent_service import get_agent_call_relationship_impl
     result = get_agent_call_relationship_impl(agent_id=123, tenant_id="test_tenant")
-    
+
     # Assert unknown source is handled gracefully
     assert result["tools"][0]["type"] == "Unknown_source"  # Uses .title() fallback
 
@@ -1730,7 +2101,7 @@
     """
     # Setup - agent not found
     mock_search_agent.return_value = None
-    
+
     # Execute and assert
     from backend.services.agent_service import get_agent_call_relationship_impl
     with pytest.raises(ValueError, match="Agent 123 not found"):
@@ -1761,400 +2132,28 @@
             "display_name": "Sub Agent 2 Display"
         }
     ]
-    
+
     mock_search_tools.side_effect = [
         # Main agent tools
         [],
         # Sub agent 2 tools
         []
     ]
-    
+
     # Setup sub agents - first one will cause error, second is normal
     mock_query_sub_agents.side_effect = [
         [456, 789],  # Main agent's sub agents
         []  # Sub agent 2's sub agents
     ]
-    
+
     # Execute
     from backend.services.agent_service import get_agent_call_relationship_impl
     result = get_agent_call_relationship_impl(agent_id=123, tenant_id="test_tenant")
-    
+
     # Assert that the function continues despite sub-agent errors
     assert result["agent_id"] == "123"
     assert len(result["sub_agents"]) == 1  # Only the successful sub-agent
     assert result["sub_agents"][0]["agent_id"] == "789"  # The working sub-agent
-=======
-# Import agent tests
-@patch('backend.services.agent_service.insert_related_agent')
-@patch('backend.services.agent_service.import_agent_by_agent_id')
-@patch('backend.services.agent_service.update_tool_list', new_callable=AsyncMock)
-@patch('backend.services.agent_service.add_remote_mcp_server_list', new_callable=AsyncMock)
-@patch('backend.services.agent_service.get_mcp_server_by_name_and_tenant')
-@patch('backend.services.agent_service.check_mcp_name_exists')
-@patch('backend.services.agent_service.get_current_user_info')
-@pytest.mark.asyncio
-async def test_import_agent_impl_success_with_mcp(mock_get_current_user_info, mock_check_mcp_exists, mock_get_mcp_server, 
-                                                 mock_add_mcp_server, mock_update_tool_list, mock_import_agent, mock_insert_related):
-    """
-    Test successful import of agent with MCP servers.
-    """
-    # Setup
-    mock_get_current_user_info.return_value = ("test_user", "test_tenant", "en")
-    
-    # Mock MCP server checks
-    mock_check_mcp_exists.return_value = False  # MCP server doesn't exist
-    mock_get_mcp_server.return_value = "http://existing-mcp-server.com"
-    mock_add_mcp_server.return_value = Mock(status_code=200)
-    mock_update_tool_list.return_value = None
-    
-    # Create MCP info
-    mcp_info = MCPInfo(mcp_server_name="test_mcp_server", mcp_url="http://test-mcp-server.com")
-    
-    # Create agent info
-    agent_info = ExportAndImportAgentInfo(
-        agent_id=123,
-        name="Test Agent",
-        display_name="Test Agent Display",
-        description="A test agent",
-        business_description="For testing purposes",
-        model_name="main_model",
-        max_steps=10,
-        provide_run_summary=True,
-        duty_prompt="Test duty prompt",
-        constraint_prompt="Test constraint prompt",
-        few_shots_prompt="Test few shots prompt",
-        enabled=True,
-        tools=[],
-        managed_agents=[]
-    )
-    
-    # Create export data format
-    export_data = ExportAndImportDataFormat(
-        agent_id=123,
-        agent_info={"123": agent_info},
-        mcp_info=[mcp_info]
-    )
-    
-    # Mock import agent
-    mock_import_agent.return_value = 456  # New agent ID
-    
-    # Execute
-    await import_agent_impl(export_data, authorization="Bearer token")
-    
-    # Assert
-    mock_get_current_user_info.assert_called_once_with("Bearer token")
-    mock_check_mcp_exists.assert_called_once_with(mcp_name="test_mcp_server", tenant_id="test_tenant")
-    mock_add_mcp_server.assert_called_once_with(
-        tenant_id="test_tenant",
-        user_id="test_user",
-        remote_mcp_server="http://test-mcp-server.com",
-        remote_mcp_server_name="test_mcp_server"
-    )
-    mock_update_tool_list.assert_called_once_with(tenant_id="test_tenant", user_id="test_user")
-    mock_import_agent.assert_called_once_with(
-        import_agent_info=agent_info,
-        tenant_id="test_tenant",
-        user_id="test_user"
-    )
-
-
-@patch('backend.services.agent_service.insert_related_agent')
-@patch('backend.services.agent_service.import_agent_by_agent_id')
-@patch('backend.services.agent_service.update_tool_list', new_callable=AsyncMock)
-@patch('backend.services.agent_service.add_remote_mcp_server_list', new_callable=AsyncMock)
-@patch('backend.services.agent_service.get_mcp_server_by_name_and_tenant')
-@patch('backend.services.agent_service.check_mcp_name_exists')
-@patch('backend.services.agent_service.get_current_user_info')
-@pytest.mark.asyncio
-async def test_import_agent_impl_mcp_exists_same_url(mock_get_current_user_info, mock_check_mcp_exists, mock_get_mcp_server, 
-                                                    mock_add_mcp_server, mock_update_tool_list, mock_import_agent, mock_insert_related):
-    """
-    Test import of agent when MCP server exists with same URL (should skip).
-    """
-    # Setup
-    mock_get_current_user_info.return_value = ("test_user", "test_tenant", "en")
-    
-    # Mock MCP server exists with same URL
-    mock_check_mcp_exists.return_value = True
-    mock_get_mcp_server.return_value = "http://test-mcp-server.com"  # Same URL
-    mock_update_tool_list.return_value = None
-    
-    # Create MCP info
-    mcp_info = MCPInfo(mcp_server_name="test_mcp_server", mcp_url="http://test-mcp-server.com")
-    
-    # Create agent info
-    agent_info = ExportAndImportAgentInfo(
-        agent_id=123,
-        name="Test Agent",
-        display_name="Test Agent Display",
-        description="A test agent",
-        business_description="For testing purposes",
-        model_name="main_model",
-        max_steps=10,
-        provide_run_summary=True,
-        duty_prompt="Test duty prompt",
-        constraint_prompt="Test constraint prompt",
-        few_shots_prompt="Test few shots prompt",
-        enabled=True,
-        tools=[],
-        managed_agents=[]
-    )
-    
-    # Create export data format
-    export_data = ExportAndImportDataFormat(
-        agent_id=123,
-        agent_info={"123": agent_info},
-        mcp_info=[mcp_info]
-    )
-    
-    # Mock import agent
-    mock_import_agent.return_value = 456
-    
-    # Execute
-    await import_agent_impl(export_data, authorization="Bearer token")
-    
-    # Assert
-    mock_get_current_user_info.assert_called_once_with("Bearer token")
-    mock_check_mcp_exists.assert_called_once_with(mcp_name="test_mcp_server", tenant_id="test_tenant")
-    mock_get_mcp_server.assert_called_once_with(mcp_name="test_mcp_server", tenant_id="test_tenant")
-    mock_add_mcp_server.assert_not_called()  # Should not add since URL is the same
-    mock_update_tool_list.assert_called_once_with(tenant_id="test_tenant", user_id="test_user")
-    mock_import_agent.assert_called_once()
-
-
-@patch('backend.services.agent_service.insert_related_agent')
-@patch('backend.services.agent_service.import_agent_by_agent_id')
-@patch('backend.services.agent_service.update_tool_list', new_callable=AsyncMock)
-@patch('backend.services.agent_service.add_remote_mcp_server_list', new_callable=AsyncMock)
-@patch('backend.services.agent_service.get_mcp_server_by_name_and_tenant')
-@patch('backend.services.agent_service.check_mcp_name_exists')
-@patch('backend.services.agent_service.get_current_user_info')
-@pytest.mark.asyncio
-async def test_import_agent_impl_mcp_exists_different_url(mock_get_current_user_info, mock_check_mcp_exists, mock_get_mcp_server, 
-                                                         mock_add_mcp_server, mock_update_tool_list, mock_import_agent, mock_insert_related):
-    """
-    Test import of agent when MCP server exists with different URL (should add with import prefix).
-    """
-    # Setup
-    mock_get_current_user_info.return_value = ("test_user", "test_tenant", "en")
-    
-    # Mock MCP server exists with different URL
-    mock_check_mcp_exists.return_value = True
-    mock_get_mcp_server.return_value = "http://different-mcp-server.com"  # Different URL
-    mock_add_mcp_server.return_value = Mock(status_code=200)
-    mock_update_tool_list.return_value = None
-    
-    # Create MCP info
-    mcp_info = MCPInfo(mcp_server_name="test_mcp_server", mcp_url="http://test-mcp-server.com")
-    
-    # Create agent info
-    agent_info = ExportAndImportAgentInfo(
-        agent_id=123,
-        name="Test Agent",
-        display_name="Test Agent Display",
-        description="A test agent",
-        business_description="For testing purposes",
-        model_name="main_model",
-        max_steps=10,
-        provide_run_summary=True,
-        duty_prompt="Test duty prompt",
-        constraint_prompt="Test constraint prompt",
-        few_shots_prompt="Test few shots prompt",
-        enabled=True,
-        tools=[],
-        managed_agents=[]
-    )
-    
-    # Create export data format
-    export_data = ExportAndImportDataFormat(
-        agent_id=123,
-        agent_info={"123": agent_info},
-        mcp_info=[mcp_info]
-    )
-    
-    # Mock import agent
-    mock_import_agent.return_value = 456
-    
-    # Execute
-    await import_agent_impl(export_data, authorization="Bearer token")
-    
-    # Assert
-    mock_get_current_user_info.assert_called_once_with("Bearer token")
-    mock_check_mcp_exists.assert_called_once_with(mcp_name="test_mcp_server", tenant_id="test_tenant")
-    mock_get_mcp_server.assert_called_once_with(mcp_name="test_mcp_server", tenant_id="test_tenant")
-    # Should add with import prefix
-    mock_add_mcp_server.assert_called_once_with(
-        tenant_id="test_tenant",
-        user_id="test_user",
-        remote_mcp_server="http://test-mcp-server.com",
-        remote_mcp_server_name="import_test_mcp_server"
-    )
-    mock_update_tool_list.assert_called_once_with(tenant_id="test_tenant", user_id="test_user")
-    mock_import_agent.assert_called_once()
-
-
-@patch('backend.services.agent_service.insert_related_agent')
-@patch('backend.services.agent_service.import_agent_by_agent_id')
-@patch('backend.services.agent_service.update_tool_list', new_callable=AsyncMock)
-@patch('backend.services.agent_service.add_remote_mcp_server_list', new_callable=AsyncMock)
-@patch('backend.services.agent_service.get_mcp_server_by_name_and_tenant')
-@patch('backend.services.agent_service.check_mcp_name_exists')
-@patch('backend.services.agent_service.get_current_user_info')
-@pytest.mark.asyncio
-async def test_import_agent_impl_mcp_add_failure(mock_get_current_user_info, mock_check_mcp_exists, mock_get_mcp_server,
-                                                mock_add_mcp_server, mock_update_tool_list, mock_import_agent, mock_insert_related):
-    """
-    Test import of agent when MCP server addition fails.
-    """
-    # Setup
-    mock_get_current_user_info.return_value = ("test_user", "test_tenant", "en")
-    
-    # Mock MCP server checks
-    mock_check_mcp_exists.return_value = False  # MCP server doesn't exist
-    mock_get_mcp_server.return_value = "http://existing-mcp-server.com"
-    
-    # Mock MCP server addition failure
-    mock_add_mcp_server.return_value = Mock(status_code=400, body=b"Error adding MCP server")
-    
-    # Create MCP info
-    mcp_info = MCPInfo(mcp_server_name="test_mcp_server", mcp_url="http://test-mcp-server.com")
-    
-    # Create agent info
-    agent_info = ExportAndImportAgentInfo(
-        agent_id=123,
-        name="Test Agent",
-        display_name="Test Agent Display",
-        description="A test agent",
-        business_description="For testing purposes",
-        model_name="main_model",
-        max_steps=10,
-        provide_run_summary=True,
-        duty_prompt="Test duty prompt",
-        constraint_prompt="Test constraint prompt",
-        few_shots_prompt="Test few shots prompt",
-        enabled=True,
-        tools=[],
-        managed_agents=[]
-    )
-    
-    # Create export data format
-    export_data = ExportAndImportDataFormat(
-        agent_id=123,
-        agent_info={"123": agent_info},
-        mcp_info=[mcp_info]
-    )
-    
-    # Execute & Assert
-    with pytest.raises(Exception) as context:
-        await import_agent_impl(export_data, authorization="Bearer token")
-    
-    assert "Failed to add MCP server test_mcp_server" in str(context.value)
-    mock_add_mcp_server.assert_called_once()
-
-
-@patch('backend.services.agent_service.insert_related_agent')
-@patch('backend.services.agent_service.import_agent_by_agent_id')
-@patch('backend.services.agent_service.update_tool_list', new_callable=AsyncMock)
-@patch('backend.services.agent_service.get_current_user_info')
-@pytest.mark.asyncio
-async def test_import_agent_impl_update_tool_list_failure(mock_get_current_user_info, mock_update_tool_list, 
-                                                         mock_import_agent, mock_insert_related):
-    """
-    Test import of agent when tool list update fails.
-    """
-    # Setup
-    mock_get_current_user_info.return_value = ("test_user", "test_tenant", "en")
-    
-    # Mock tool list update failure
-    mock_update_tool_list.side_effect = Exception("Tool list update failed")
-    
-    # Create agent info
-    agent_info = ExportAndImportAgentInfo(
-        agent_id=123,
-        name="Test Agent",
-        display_name="Test Agent Display",
-        description="A test agent",
-        business_description="For testing purposes",
-        model_name="main_model",
-        max_steps=10,
-        provide_run_summary=True,
-        duty_prompt="Test duty prompt",
-        constraint_prompt="Test constraint prompt",
-        few_shots_prompt="Test few shots prompt",
-        enabled=True,
-        tools=[],
-        managed_agents=[]
-    )
-    
-    # Create export data format
-    export_data = ExportAndImportDataFormat(
-        agent_id=123,
-        agent_info={"123": agent_info},
-        mcp_info=[]
-    )
-    
-    # Execute & Assert
-    with pytest.raises(Exception) as context:
-        await import_agent_impl(export_data, authorization="Bearer token")
-    
-    assert "Failed to update tool list" in str(context.value)
-    mock_update_tool_list.assert_called_once_with(tenant_id="test_tenant", user_id="test_user")
-
-
-@patch('backend.services.agent_service.insert_related_agent')
-@patch('backend.services.agent_service.import_agent_by_agent_id')
-@patch('backend.services.agent_service.update_tool_list', new_callable=AsyncMock)
-@patch('backend.services.agent_service.get_current_user_info')
-@pytest.mark.asyncio
-async def test_import_agent_impl_no_mcp_info(mock_get_current_user_info, mock_update_tool_list, 
-                                            mock_import_agent, mock_insert_related):
-    """
-    Test import of agent without MCP info.
-    """
-    # Setup
-    mock_get_current_user_info.return_value = ("test_user", "test_tenant", "en")
-    mock_update_tool_list.return_value = None
-    
-    # Create agent info
-    agent_info = ExportAndImportAgentInfo(
-        agent_id=123,
-        name="Test Agent",
-        display_name="Test Agent Display",
-        description="A test agent",
-        business_description="For testing purposes",
-        model_name="main_model",
-        max_steps=10,
-        provide_run_summary=True,
-        duty_prompt="Test duty prompt",
-        constraint_prompt="Test constraint prompt",
-        few_shots_prompt="Test few shots prompt",
-        enabled=True,
-        tools=[],
-        managed_agents=[]
-    )
-    
-    # Create export data format without MCP info
-    export_data = ExportAndImportDataFormat(
-        agent_id=123,
-        agent_info={"123": agent_info},
-        mcp_info=[]
-    )
-    
-    # Mock import agent
-    mock_import_agent.return_value = 456
-    
-    # Execute
-    await import_agent_impl(export_data, authorization="Bearer token")
-    
-    # Assert
-    mock_get_current_user_info.assert_called_once_with("Bearer token")
-    mock_update_tool_list.assert_called_once_with(tenant_id="test_tenant", user_id="test_user")
-    mock_import_agent.assert_called_once_with(
-        import_agent_info=agent_info,
-        tenant_id="test_tenant",
-        user_id="test_user"
-    )
->>>>>>> a61a8213
 
 
 if __name__ == '__main__':
@@ -2213,7 +2212,7 @@
     # Test assistant message saving
     save_messages(mock_agent_request, "assistant", messages=["test message"], authorization="Bearer token")
     assert mock_submit.call_count == 2
-    
+
     # Test invalid target should not raise according to current implementation; ensure no submit called
     save_messages(mock_agent_request, "invalid", messages=["test message"], authorization="Bearer token")
     assert mock_submit.call_count == 2
@@ -2227,16 +2226,16 @@
     # Setup
     mock_run_info = MagicMock()
     mock_memory_context = MagicMock()
-    
+
     async def mock_streamer():
         yield "chunk1"
         yield "chunk2"
-    
+
     mock_agent_run.return_value = mock_streamer()
 
     # Execute and collect results
     streamed_chunks = [chunk async for chunk in generate_stream(mock_run_info, mock_memory_context, mock_agent_request, "Bearer token")]
-    
+
     # Assert
     assert streamed_chunks == ["data: chunk1\n\n", "data: chunk2\n\n"]
     mock_save_messages.assert_called_once_with(mock_agent_request, target="assistant", messages=["chunk1", "chunk2"], authorization="Bearer token")
@@ -2269,7 +2268,7 @@
     mock_run_info = MagicMock()
     mock_memory_context = MagicMock()
     mock_prepare_agent_run.return_value = (mock_run_info, mock_memory_context)
-    
+
     # Execute
     response = await run_agent_stream(mock_agent_request, mock_http_request, "Bearer token")
 
@@ -2282,9 +2281,9 @@
     # Test debug mode
     mock_agent_request.is_debug = True
     mock_save_messages.reset_mock()
-    
+
     await run_agent_stream(mock_agent_request, mock_http_request, "Bearer token")
-    
+
     mock_save_messages.assert_not_called()
 
 
@@ -2327,7 +2326,7 @@
     with pytest.raises(Exception) as excinfo:
         get_agent_id_by_name("test_agent", "test_tenant")
     assert "agent not found" in str(excinfo.value)
-    
+
     # Test empty agent name
     with pytest.raises(Exception) as excinfo:
         get_agent_id_by_name("", "test_tenant")

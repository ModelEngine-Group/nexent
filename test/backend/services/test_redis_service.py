import unittest
from unittest.mock import patch, MagicMock, call
import json
import redis

from backend.services.redis_service import RedisService, get_redis_service


class TestRedisService(unittest.TestCase):
    
    def setUp(self):
        # Reset environment variables before each test
        self.env_patcher = patch.dict('os.environ', {
            'REDIS_URL': 'redis://localhost:6379/0',
            'REDIS_BACKEND_URL': 'redis://localhost:6379/1'
        })
        self.env_patcher.start()
        
        # Create a fresh instance for each test
        self.redis_service = RedisService()
        
        # Common mocks that can be used by multiple tests
        self.mock_redis_client = MagicMock()
        self.mock_backend_client = MagicMock()
    
    def tearDown(self):
        self.env_patcher.stop()
    
    @patch('redis.from_url')
    @patch('backend.services.redis_service.REDIS_URL', 'redis://localhost:6379/0')
    def test_client_property(self, mock_from_url):
        """Test client property creates and returns Redis client"""
        # Setup
        mock_from_url.return_value = self.mock_redis_client
        
        # Execute
        client = self.redis_service.client
        
        # Verify
        mock_from_url.assert_called_once_with(
            'redis://localhost:6379/0', 
            socket_timeout=5, 
            socket_connect_timeout=5,
            decode_responses=True
        )
        self.assertEqual(client, self.mock_redis_client)
        
        # Second call should reuse existing client
        self.redis_service.client
        mock_from_url.assert_called_once()  # Still only called once
    
    @patch('redis.from_url')
    @patch('backend.services.redis_service.REDIS_URL', None)
    def test_client_property_no_env_var(self, mock_from_url):
        """Test client property raises error when REDIS_URL is not set"""
        # Setup
        self.env_patcher.stop()
        with patch.dict('os.environ', {}, clear=True):
            # Create a fresh instance to ensure it uses the new environment
            from backend.services.redis_service import RedisService
            redis_service = RedisService()
            
            # Execute & Verify
            with self.assertRaises(ValueError):
                _ = redis_service.client
    
    @patch('redis.from_url')
    @patch('backend.services.redis_service.REDIS_BACKEND_URL', 'redis://localhost:6379/1')
    def test_backend_client_property(self, mock_from_url):
        """Test backend_client property creates and returns Redis client"""
        # Setup
        mock_from_url.return_value = self.mock_backend_client
        
        # Execute
        client = self.redis_service.backend_client
        
        # Verify
        mock_from_url.assert_called_once_with(
            'redis://localhost:6379/1', 
            socket_timeout=5, 
            socket_connect_timeout=5
        )
        self.assertEqual(client, self.mock_backend_client)
        
        # Second call should reuse existing client
        self.redis_service.backend_client
        mock_from_url.assert_called_once()  # Still only called once
    
    @patch('redis.from_url')
    @patch('backend.services.redis_service.REDIS_BACKEND_URL', None)
    @patch('backend.services.redis_service.REDIS_URL', 'redis://localhost:6379/0')
    def test_backend_client_fallback(self, mock_from_url):
        """Test backend_client falls back to REDIS_URL when REDIS_BACKEND_URL is not set"""
        # Setup
        mock_from_url.return_value = self.mock_backend_client
        self.env_patcher.stop()
        with patch.dict('os.environ', {'REDIS_URL': 'redis://localhost:6379/0'}):
            # Create a fresh instance to ensure it uses the new environment
            from backend.services.redis_service import RedisService
            redis_service = RedisService()
            
            # Execute
            client = redis_service.backend_client
            
            # Verify
            mock_from_url.assert_called_once_with(
                'redis://localhost:6379/0', 
                socket_timeout=5, 
                socket_connect_timeout=5
            )
            self.assertEqual(client, self.mock_backend_client)
    
    @patch('redis.from_url')
    @patch('backend.services.redis_service.REDIS_BACKEND_URL', None)
    @patch('backend.services.redis_service.REDIS_URL', None)
    def test_backend_client_no_env_vars(self, mock_from_url):
        """Test backend_client raises error when no Redis URLs are set"""
        # Setup
        self.env_patcher.stop()
        with patch.dict('os.environ', {}, clear=True):
            # Create a fresh instance to ensure it uses the new environment
            from backend.services.redis_service import RedisService
            redis_service = RedisService()
            
            # Execute & Verify
            with self.assertRaises(ValueError):
                _ = redis_service.backend_client

    @patch('redis.from_url')
    @patch('backend.services.redis_service.REDIS_URL', 'redis://localhost:6379/0')
    def test_mark_and_check_task_cancelled(self, mock_from_url):
        """mark_task_cancelled should set flag and is_task_cancelled should read it."""
        mock_client = MagicMock()
        mock_client.setex.return_value = True
        mock_client.get.return_value = b"1"
        mock_from_url.return_value = mock_client

        service = RedisService()
        ok = service.mark_task_cancelled("task-1", ttl_hours=1)
        self.assertTrue(ok)
        self.assertTrue(service.is_task_cancelled("task-1"))
        mock_client.setex.assert_called_once()
        mock_client.get.assert_called_once()

    def test_delete_knowledgebase_records(self):
        """Test delete_knowledgebase_records method"""
        # Setup
        self.redis_service._client = self.mock_redis_client
        self.redis_service._backend_client = self.mock_backend_client
        
        # Mock the internal methods
        self.redis_service._cleanup_celery_tasks = MagicMock(return_value=5)
        self.redis_service._cleanup_cache_keys = MagicMock(return_value=10)
        
        # Execute
        result = self.redis_service.delete_knowledgebase_records("test_index")
        
        # Verify
        self.redis_service._cleanup_celery_tasks.assert_called_once_with("test_index")
        self.redis_service._cleanup_cache_keys.assert_called_once_with("test_index")
        
        self.assertEqual(result["index_name"], "test_index")
        self.assertEqual(result["celery_tasks_deleted"], 5)
        self.assertEqual(result["cache_keys_deleted"], 10)
        self.assertEqual(result["total_deleted"], 15)
        self.assertEqual(result["errors"], [])
    
    def test_delete_knowledgebase_records_with_error(self):
        """Test delete_knowledgebase_records handles errors properly"""
        # Setup
        self.redis_service._client = self.mock_redis_client
        self.redis_service._backend_client = self.mock_backend_client
        
        # Mock the internal methods to raise an exception
        self.redis_service._cleanup_celery_tasks = MagicMock(side_effect=Exception("Test error"))
        
        # Execute
        result = self.redis_service.delete_knowledgebase_records("test_index")
        
        # Verify
        self.assertEqual(result["index_name"], "test_index")
        self.assertEqual(result["celery_tasks_deleted"], 0)
        self.assertEqual(result["cache_keys_deleted"], 0)
        self.assertEqual(result["total_deleted"], 0)
        self.assertEqual(len(result["errors"]), 1)
        self.assertIn("Test error", result["errors"][0])
    
    def test_delete_document_records(self):
        """Test delete_document_records method"""
        # Setup
        self.redis_service._client = self.mock_redis_client
        self.redis_service._backend_client = self.mock_backend_client
        
        # Mock the internal methods
        self.redis_service._cleanup_document_celery_tasks = MagicMock(return_value=3)
        self.redis_service._cleanup_document_cache_keys = MagicMock(return_value=7)
        
        # Execute
        result = self.redis_service.delete_document_records("test_index", "path/to/doc.pdf")
        
        # Verify
        self.redis_service._cleanup_document_celery_tasks.assert_called_once_with("test_index", "path/to/doc.pdf")
        self.redis_service._cleanup_document_cache_keys.assert_called_once_with("test_index", "path/to/doc.pdf")
        
        self.assertEqual(result["index_name"], "test_index")
        self.assertEqual(result["document_path"], "path/to/doc.pdf")
        self.assertEqual(result["celery_tasks_deleted"], 3)
        self.assertEqual(result["cache_keys_deleted"], 7)
        self.assertEqual(result["total_deleted"], 10)
        self.assertEqual(result["errors"], [])
    
    def test_delete_document_records_with_error(self):
        """Test delete_document_records handles errors properly"""
        # Setup
        self.redis_service._client = self.mock_redis_client
        self.redis_service._backend_client = self.mock_backend_client
        
        # Mock the internal methods to raise an exception
        self.redis_service._cleanup_document_celery_tasks = MagicMock(side_effect=Exception("Test error"))
        
        # Execute
        result = self.redis_service.delete_document_records("test_index", "path/to/doc.pdf")
        
        # Verify
        self.assertEqual(result["index_name"], "test_index")
        self.assertEqual(result["document_path"], "path/to/doc.pdf")
        self.assertEqual(result["celery_tasks_deleted"], 0)
        self.assertEqual(result["cache_keys_deleted"], 0)
        self.assertEqual(result["total_deleted"], 0)
        self.assertEqual(len(result["errors"]), 1)
        self.assertIn("Test error", result["errors"][0])
    
    def test_cleanup_single_task_related_keys_outer_exception(self):
        """Outer handler logs when warning path itself fails."""
        self.redis_service._client = self.mock_redis_client
        self.redis_service._backend_client = self.mock_backend_client
        self.mock_redis_client.delete.side_effect = redis.RedisError(
            "delete failed")

        with patch('backend.services.redis_service.logger.warning', side_effect=Exception("warn boom")), \
                patch('backend.services.redis_service.logger.error') as mock_error:
            result = self.redis_service._cleanup_single_task_related_keys(
                "task123")

        mock_error.assert_called_once()
        self.assertEqual(result, 0)

    def test_cleanup_celery_tasks(self):
        """Test _cleanup_celery_tasks method"""
        # Setup
        self.redis_service._backend_client = self.mock_backend_client

        # Create mock task data
        task_keys = [b'celery-task-meta-1',
                     b'celery-task-meta-2', b'celery-task-meta-3']

        # Task 1 matches our index
        task1_data = json.dumps({
            'result': {'index_name': 'test_index', 'some_key': 'some_value'},
            'parent_id': '2'  # This will trigger a parent lookup
        }).encode()

        # Task 2 has index name in a different location
        task2_data = json.dumps({
            'index_name': 'test_index',
            'result': {'some_key': 'some_value'},
            'parent_id': None  # No parent
        }).encode()

        # Task 3 is for a different index
        task3_data = json.dumps({
            'result': {'index_name': 'other_index', 'some_key': 'some_value'}
        }).encode()

        # Configure mock responses
        self.mock_backend_client.keys.return_value = task_keys
        # Two passes over keys: provide payloads for both passes (6 gets)
        self.mock_backend_client.get.side_effect = [
            task1_data, task2_data, task3_data,
            task1_data, task2_data, task3_data,
        ]
<<<<<<< HEAD
        
=======

>>>>>>> 94c79b44
        # We expect delete to be called and return 1 each time
        self.mock_backend_client.delete.return_value = 1

        # Execute
        with patch.object(self.redis_service, '_recursively_delete_task_and_parents') as mock_recursive_delete:
            mock_recursive_delete.side_effect = [(1, {'1'}), (1, {'2'})]
            result = self.redis_service._cleanup_celery_tasks("test_index")

        # Verify
<<<<<<< HEAD
        self.mock_backend_client.keys.assert_called_once_with('celery-task-meta-*')
        # Implementation fetches task payloads in both passes; expect 6 total (3 keys * 2 passes)
        self.assertEqual(self.mock_backend_client.get.call_count, 6)
        
        # Should have called recursive delete for matched tasks
        self.assertGreaterEqual(mock_recursive_delete.call_count, 2)
        
        # Return value should match deleted tasks count
        self.assertEqual(result, mock_recursive_delete.call_count)
    
=======
        self.mock_backend_client.keys.assert_called_once_with(
            'celery-task-meta-*')
        # Implementation fetches task payloads in both passes; expect 6 total (3 keys * 2 passes)
        self.assertEqual(self.mock_backend_client.get.call_count, 6)

        # Should have called recursive delete for matched tasks
        self.assertGreaterEqual(mock_recursive_delete.call_count, 2)

        # Return value should match deleted tasks count
        self.assertEqual(result, mock_recursive_delete.call_count)

    def test_cleanup_celery_tasks_get_exception_and_cancel_failure(self):
        """First-pass get failure and cancel failure are both handled."""
        self.redis_service._backend_client = self.mock_backend_client
        self.redis_service._client = self.mock_redis_client

        task_keys = [b'celery-task-meta-err', b'celery-task-meta-2']
        valid_task = json.dumps({
            'result': {'index_name': 'test_index'},
            'parent_id': None
        }).encode()

        self.mock_backend_client.keys.return_value = task_keys
        self.mock_backend_client.get.side_effect = [
            redis.RedisError("boom"),
            valid_task,
            redis.RedisError("boom-second"),
            valid_task,
        ]

        with patch.object(self.redis_service, 'mark_task_cancelled', side_effect=ValueError("cancel fail")) as mock_cancel, \
                patch.object(self.redis_service, '_recursively_delete_task_and_parents', return_value=(1, {'2'})) as mock_delete, \
                patch.object(self.redis_service, '_cleanup_single_task_related_keys') as mock_cleanup:

            result = self.redis_service._cleanup_celery_tasks("test_index")

        mock_cancel.assert_called_once_with('2')
        mock_delete.assert_called_once_with('2')
        mock_cleanup.assert_called_once_with('2')
        self.assertEqual(result, 1)

    def test_cleanup_celery_tasks_exc_message_bad_json(self):
        """JSON decode failure inside exc_message parsing does not crash."""
        self.redis_service._backend_client = self.mock_backend_client
        self.redis_service._client = self.mock_redis_client

        task_keys = [b'celery-task-meta-1']
        bad_json_payload = json.dumps({
            'result': {
                # Contains brace to enter parsing block
                'exc_message': '{bad json'
            }
        }).encode()

        self.mock_backend_client.keys.return_value = task_keys
        self.mock_backend_client.get.side_effect = [
            bad_json_payload, bad_json_payload]

        with patch.object(self.redis_service, '_recursively_delete_task_and_parents', return_value=(0, set())) as mock_delete:
            result = self.redis_service._cleanup_celery_tasks("test_index")

        # Bad JSON should be tolerated; no deletions occur
        mock_delete.assert_not_called()
        self.assertEqual(result, 0)

    def test_cleanup_celery_tasks_cleanup_single_task_error(self):
        """Failures during related-key cleanup are logged and skipped."""
        self.redis_service._backend_client = self.mock_backend_client
        self.redis_service._client = self.mock_redis_client

        task_keys = [b'celery-task-meta-1']
        task_payload = json.dumps({
            'result': {'index_name': 'test_index'}
        }).encode()

        self.mock_backend_client.keys.return_value = task_keys
        self.mock_backend_client.get.side_effect = [task_payload, task_payload]

        with patch.object(self.redis_service, '_recursively_delete_task_and_parents', return_value=(1, {'1'})), \
                patch.object(self.redis_service, '_cleanup_single_task_related_keys', side_effect=Exception("cleanup boom")) as mock_cleanup:
            result = self.redis_service._cleanup_celery_tasks("test_index")

        mock_cleanup.assert_called_once_with('1')
        self.assertEqual(result, 1)

>>>>>>> 94c79b44
    def test_cleanup_cache_keys(self):
        """Test _cleanup_cache_keys method"""
        # Setup
        self.redis_service._client = self.mock_redis_client

        # Configure mock responses for each pattern
        pattern_keys = {
            '*test_index*': [b'key1', b'key2'],
            'kb:test_index:*': [b'key3', b'key4', b'key5'],
            'index:test_index:*': [b'key6'],
            'search:test_index:*': [b'key7', b'key8']
        }

        def mock_keys_side_effect(pattern):
            return pattern_keys.get(pattern, [])

        self.mock_redis_client.keys.side_effect = mock_keys_side_effect
        # Each delete operation deletes 1 key
        self.mock_redis_client.delete.return_value = 1

        # Execute
        result = self.redis_service._cleanup_cache_keys("test_index")

        # Verify
        self.assertEqual(self.mock_redis_client.keys.call_count, 4)

        # All keys should be deleted (8 keys total)
        expected_calls = [
            call(b'key1', b'key2'),
            call(b'key3', b'key4', b'key5'),
            call(b'key6'),
            call(b'key7', b'key8')
        ]
        self.mock_redis_client.delete.assert_has_calls(
            expected_calls, any_order=True)

        # Return value should be the number of deleted keys
        self.assertEqual(result, 4)  # 4 successful delete operations

    def test_cleanup_document_celery_tasks(self):
        """Test _cleanup_document_celery_tasks method"""
        # Setup
        self.redis_service._backend_client = self.mock_backend_client

        # Create mock task data
        task_keys = [b'celery-task-meta-1',
                     b'celery-task-meta-2', b'celery-task-meta-3']

        # Task 1 matches our index and document
        task1_data = json.dumps({
            'result': {
                'index_name': 'test_index',
                'source': 'path/to/doc.pdf'
            },
            'parent_id': '2'  # This will trigger a parent lookup
        }).encode()

        # Task 2 has the right index but wrong document
        task2_data = json.dumps({
            'result': {
                'index_name': 'test_index',
                'source': 'other/doc.pdf'
            }
        }).encode()

        # Task 3 has document path in a different field
        task3_data = json.dumps({
            'result': {
                'index_name': 'test_index',
                'path_or_url': 'path/to/doc.pdf'
            },
            'parent_id': None  # No parent
        }).encode()

        # Configure mock responses
        self.mock_backend_client.keys.return_value = task_keys
        self.mock_backend_client.get.side_effect = [
            task1_data, task2_data, task3_data]

        # We expect delete to be called and return 1 each time
        self.mock_backend_client.delete.return_value = 1

        # Execute
        with patch.object(self.redis_service, '_recursively_delete_task_and_parents') as mock_recursive_delete:
            mock_recursive_delete.side_effect = [(1, {'1'}), (1, {'3'})]
            result = self.redis_service._cleanup_document_celery_tasks(
                "test_index", "path/to/doc.pdf")

        # Verify
        self.mock_backend_client.keys.assert_called_once_with(
            'celery-task-meta-*')
        # We expect 3 calls - one for each task key
        self.assertEqual(self.mock_backend_client.get.call_count, 3)

        # Should have called recursive delete twice (for task1 and task3)
        self.assertEqual(mock_recursive_delete.call_count, 2)

        # Return value should be the number of deleted tasks
        self.assertEqual(result, 2)

    @patch('hashlib.md5')
    @patch('urllib.parse.quote')
    def test_cleanup_document_cache_keys(self, mock_quote, mock_md5):
        """Test _cleanup_document_cache_keys method"""
        # Setup
        self.redis_service._client = self.mock_redis_client

        # Mock the path hashing and quoting
        mock_quote.return_value = 'safe_path'
        mock_md5_instance = MagicMock()
        mock_md5_instance.hexdigest.return_value = 'path_hash'
        mock_md5.return_value = mock_md5_instance

        # Configure mock responses for each pattern
        pattern_keys = {
            '*test_index*safe_path*': [b'key1'],
            '*test_index*path_hash*': [b'key2', b'key3'],
            'kb:test_index:doc:safe_path*': [b'key4'],
            'kb:test_index:doc:path_hash*': [b'key5'],
            'doc:safe_path:*': [b'key6', b'key7'],
            'doc:path_hash:*': [b'key8']
        }

        def mock_keys_side_effect(pattern):
            return pattern_keys.get(pattern, [])

        self.mock_redis_client.keys.side_effect = mock_keys_side_effect
        # Each delete operation deletes 1 key
        self.mock_redis_client.delete.return_value = 1

        # Execute
        result = self.redis_service._cleanup_document_cache_keys(
            "test_index", "path/to/doc.pdf")

        # Verify
        self.assertEqual(self.mock_redis_client.keys.call_count, 6)

        # Return value should be the number of deleted keys
        self.assertEqual(result, 6)  # 6 successful delete operations

    def test_get_knowledgebase_task_count(self):
        """Test get_knowledgebase_task_count method"""
        # Setup
        self.redis_service._client = self.mock_redis_client
        self.redis_service._backend_client = self.mock_backend_client

        # Create mock task data
        task_keys = [b'celery-task-meta-1', b'celery-task-meta-2']

        # Task 1 matches our index
        task1_data = json.dumps({
            'result': {'index_name': 'test_index'}
        }).encode()

        # Task 2 is for a different index
        task2_data = json.dumps({
            'result': {'index_name': 'other_index'}
        }).encode()

        # Configure mock responses for Celery tasks
        self.mock_backend_client.keys.return_value = task_keys
        self.mock_backend_client.get.side_effect = [task1_data, task2_data]

        # Configure mock responses for cache keys
        cache_keys = {
            '*test_index*': [b'key1', b'key2'],
            'kb:test_index:*': [b'key3', b'key4'],
            'index:test_index:*': [b'key5']
        }

        def mock_keys_side_effect(pattern):
            return cache_keys.get(pattern, [])

        self.mock_redis_client.keys.side_effect = mock_keys_side_effect

        # Execute
        result = self.redis_service.get_knowledgebase_task_count("test_index")

        # Verify
        self.mock_backend_client.keys.assert_called_once_with(
            'celery-task-meta-*')
        self.assertEqual(self.mock_backend_client.get.call_count, 2)

        # Should count 1 matching task and 5 cache keys
        self.assertEqual(result, 6)

    def test_ping_success(self):
        """Test ping method when connection is successful"""
        # Setup
        self.redis_service._client = self.mock_redis_client
        self.redis_service._backend_client = self.mock_backend_client

        self.mock_redis_client.ping.return_value = True
        self.mock_backend_client.ping.return_value = True

        # Execute
        result = self.redis_service.ping()

        # Verify
        self.mock_redis_client.ping.assert_called_once()
        self.mock_backend_client.ping.assert_called_once()
        self.assertTrue(result)

    def test_ping_failure(self):
        """Test ping method when connection fails"""
        # Setup
        self.redis_service._client = self.mock_redis_client
        self.redis_service._backend_client = self.mock_backend_client

        self.mock_redis_client.ping.side_effect = redis.RedisError(
            "Connection failed")

        # Execute
        result = self.redis_service.ping()

        # Verify
        self.mock_redis_client.ping.assert_called_once()
        # Should not be called after first ping fails
        self.mock_backend_client.ping.assert_not_called()
        self.assertFalse(result)

    @patch('backend.services.redis_service._redis_service', None)
    @patch('backend.services.redis_service.RedisService')
    def test_get_redis_service(self, mock_redis_service_class):
        """Test get_redis_service function creates and returns singleton instance"""
        # Setup
        mock_instance = MagicMock()
        mock_redis_service_class.return_value = mock_instance

        # Execute
        service1 = get_redis_service()
        service2 = get_redis_service()

        # Verify
        mock_redis_service_class.assert_called_once()  # Only created once
        self.assertEqual(service1, mock_instance)
        # Should return same instance
        self.assertEqual(service2, mock_instance)

    def test_recursively_delete_task_and_parents_no_parent(self):
        """Test _recursively_delete_task_and_parents with task that has no parent"""
        # Setup
        self.redis_service._backend_client = self.mock_backend_client

        task_data = json.dumps({
            'result': {'some_data': 'value'},
            'parent_id': None
        }).encode()

        self.mock_backend_client.get.return_value = task_data
        self.mock_backend_client.delete.return_value = 1

        # Execute
        deleted_count, processed_ids = self.redis_service._recursively_delete_task_and_parents(
            "task123")

        # Verify
        self.assertEqual(deleted_count, 1)
        self.assertEqual(processed_ids, {"task123"})
        self.mock_backend_client.get.assert_called_once_with(
            'celery-task-meta-task123')
        self.mock_backend_client.delete.assert_called_once_with(
            'celery-task-meta-task123')

    def test_recursively_delete_task_and_parents_with_cycle_detection(self):
        """Test _recursively_delete_task_and_parents detects and breaks cycles"""
        # Setup
        self.redis_service._backend_client = self.mock_backend_client

        # Create a cycle: task1 -> task2 -> task1
        task1_data = json.dumps({'parent_id': 'task2'}).encode()
        task2_data = json.dumps({'parent_id': 'task1'}).encode()

        self.mock_backend_client.get.side_effect = [task1_data, task2_data]
        self.mock_backend_client.delete.return_value = 1

        # Execute
        deleted_count, processed_ids = self.redis_service._recursively_delete_task_and_parents(
            "task1")

        # Verify - should stop when cycle is detected
        self.assertEqual(deleted_count, 2)
        self.assertEqual(processed_ids, {"task1", "task2"})
        self.assertEqual(self.mock_backend_client.delete.call_count, 2)

    def test_recursively_delete_task_and_parents_json_decode_error(self):
        """Test _recursively_delete_task_and_parents handles JSON decode errors"""
        # Setup
        self.redis_service._backend_client = self.mock_backend_client

        # Invalid JSON data
        invalid_json_data = b'invalid json data'

        self.mock_backend_client.get.return_value = invalid_json_data
        self.mock_backend_client.delete.return_value = 1

        # Execute
        deleted_count, processed_ids = self.redis_service._recursively_delete_task_and_parents(
            "task123")

        # Verify - should still delete the task even if JSON parsing fails
        self.assertEqual(deleted_count, 1)
        self.assertEqual(processed_ids, {"task123"})
        self.mock_backend_client.delete.assert_called_once_with(
            'celery-task-meta-task123')

    def test_recursively_delete_task_and_parents_redis_error(self):
        """Test _recursively_delete_task_and_parents handles Redis errors"""
        # Setup
        self.redis_service._backend_client = self.mock_backend_client

        # Simulate Redis error
        self.mock_backend_client.get.side_effect = redis.RedisError(
            "Connection lost")

        # Execute
        deleted_count, processed_ids = self.redis_service._recursively_delete_task_and_parents(
            "task123")

        # Verify - should return 0 when Redis error occurs
        self.assertEqual(deleted_count, 0)
        self.assertEqual(processed_ids, {"task123"})

    def test_cleanup_celery_tasks_with_failed_task_metadata(self):
        """Test _cleanup_celery_tasks handles failed tasks with exception metadata"""
        # Setup
        self.redis_service._backend_client = self.mock_backend_client

        task_keys = [b'celery-task-meta-1']

        # Task with exception metadata containing index name
        task_data = json.dumps({
            'result': {
                'exc_message': 'Error processing task: {"index_name": "test_index", "error": "failed"}'
            }
        }).encode()

        self.mock_backend_client.keys.return_value = task_keys
        self.mock_backend_client.get.return_value = task_data

        # Execute
        with patch.object(self.redis_service, '_recursively_delete_task_and_parents') as mock_recursive_delete:
            mock_recursive_delete.return_value = (1, {'1'})
            result = self.redis_service._cleanup_celery_tasks("test_index")

        # Verify
        self.assertEqual(result, 1)
        mock_recursive_delete.assert_called_once_with('1')

    def test_cleanup_celery_tasks_invalid_exception_metadata(self):
        """Test _cleanup_celery_tasks handles invalid exception metadata gracefully"""
        # Setup
        self.redis_service._backend_client = self.mock_backend_client

        task_keys = [b'celery-task-meta-1']

        # Task with invalid exception metadata
        task_data = json.dumps({
            'result': {
                'exc_message': 'Invalid JSON metadata'
            }
        }).encode()

        self.mock_backend_client.keys.return_value = task_keys
        self.mock_backend_client.get.return_value = task_data

        # Execute
        result = self.redis_service._cleanup_celery_tasks("test_index")

        # Verify - should not crash and return 0
        self.assertEqual(result, 0)

    def test_cleanup_cache_keys_partial_failure(self):
        """Test _cleanup_cache_keys handles partial failures gracefully"""
        # Setup
        self.redis_service._client = self.mock_redis_client

        # First pattern succeeds, second fails, third succeeds
        def mock_keys_side_effect(pattern):
            if pattern == 'kb:test_index:*':
                raise redis.RedisError("Connection error")
            elif pattern == '*test_index*':
                return [b'key1', b'key2']
            elif pattern == 'index:test_index:*':
                return [b'key3']
            else:
                return []

        self.mock_redis_client.keys.side_effect = mock_keys_side_effect
        self.mock_redis_client.delete.return_value = 1

        # Execute
        result = self.redis_service._cleanup_cache_keys("test_index")

        # Verify - should continue processing despite one pattern failing
        self.assertEqual(result, 2)  # 2 successful delete operations

    def test_cleanup_cache_keys_all_patterns_fail(self):
        """Test _cleanup_cache_keys handles errors gracefully when all patterns fail"""
        # Setup
        self.redis_service._client = self.mock_redis_client

        # Simulate an error for all pattern calls
        # Each call to keys() will fail but be caught by inner try-catch
        self.mock_redis_client.keys.side_effect = redis.RedisError(
            "Redis connection failed")

        # Execute - should not raise exception but return 0
        result = self.redis_service._cleanup_cache_keys("test_index")

        # Verify - should handle gracefully and return 0
        self.assertEqual(result, 0)
        # Should have tried all 4 patterns
        self.assertEqual(self.mock_redis_client.keys.call_count, 4)

    def test_cleanup_document_celery_tasks_cancel_fail_and_processing_error(self):
        """Document cleanup logs processing errors and cancel failures."""
        self.redis_service._backend_client = self.mock_backend_client
        self.redis_service._client = self.mock_redis_client

        task_keys = [b'celery-task-meta-err', b'celery-task-meta-1']
        good_payload = json.dumps({
            'result': {
                'index_name': 'kb1',
                'path_or_url': 'doc1'
            }
        }).encode()

        self.mock_backend_client.keys.return_value = task_keys
        self.mock_backend_client.get.side_effect = [
            redis.RedisError("get boom"),
            good_payload
        ]

        with patch.object(self.redis_service, 'mark_task_cancelled', side_effect=ValueError("cancel fail")) as mock_cancel, \
                patch.object(self.redis_service, '_recursively_delete_task_and_parents', return_value=(1, {'1'})) as mock_delete, \
                patch.object(self.redis_service, '_cleanup_single_task_related_keys') as mock_cleanup:

            result = self.redis_service._cleanup_document_celery_tasks(
                "kb1", "doc1")

        mock_cancel.assert_called_once_with('1')
        mock_delete.assert_called_once_with('1')
        mock_cleanup.assert_called_once_with('1')
        self.assertEqual(result, 1)


    def test_cleanup_document_cache_keys_empty_patterns(self):
        """Test _cleanup_document_cache_keys handles empty key patterns"""
        # Setup
        self.redis_service._client = self.mock_redis_client
        
        # All patterns return empty results
        self.mock_redis_client.keys.return_value = []
        
        # Execute
        result = self.redis_service._cleanup_document_cache_keys("test_index", "path/to/doc.pdf")
        
        # Verify
        self.assertEqual(result, 0)
        self.assertEqual(self.mock_redis_client.keys.call_count, 6)  # All 6 patterns checked
        self.mock_redis_client.delete.assert_not_called()
    
    def test_get_knowledgebase_task_count_with_backend_errors(self):
        """Test get_knowledgebase_task_count handles backend errors gracefully"""
        # Setup
        self.redis_service._client = self.mock_redis_client
        self.redis_service._backend_client = self.mock_backend_client
        
        # Setup backend client to fail - this will be caught by outer try block
        self.mock_backend_client.keys.side_effect = redis.RedisError("Backend connection failed")
        
        # Setup regular client to succeed (but it won't be reached due to outer exception)
        self.mock_redis_client.keys.return_value = [b'key1', b'key2', b'key3']
        
        # Execute
        result = self.redis_service.get_knowledgebase_task_count("test_index")
        
        # Verify - when backend_client.keys() fails, the outer try catches it
        # and the method returns 0 without processing cache keys
        self.assertEqual(result, 0)
        
        # Verify that backend keys was called and failed
        self.mock_backend_client.keys.assert_called_once_with('celery-task-meta-*')
        # Verify that regular client keys was NOT called due to the exception
        self.mock_redis_client.keys.assert_not_called()
    
    def test_get_knowledgebase_task_count_complete_failure(self):
        """Test get_knowledgebase_task_count handles complete Redis failure"""
        # Setup
        self.redis_service._client = self.mock_redis_client
        self.redis_service._backend_client = self.mock_backend_client
        
        # Both clients fail
        self.mock_backend_client.keys.side_effect = redis.RedisError("Backend failed")
        self.mock_redis_client.keys.side_effect = redis.RedisError("Cache failed")
        
        # Execute
        result = self.redis_service.get_knowledgebase_task_count("test_index")
        
        # Verify - should return 0 and not crash
        self.assertEqual(result, 0)
    
    def test_ping_backend_client_failure(self):
        """Test ping method when backend client fails but main client succeeds"""
        # Setup
        self.redis_service._client = self.mock_redis_client
        self.redis_service._backend_client = self.mock_backend_client
        
        self.mock_redis_client.ping.return_value = True
        self.mock_backend_client.ping.side_effect = redis.RedisError("Backend connection failed")
        
        # Execute
        result = self.redis_service.ping()
        
        # Verify
        self.mock_redis_client.ping.assert_called_once()
        self.mock_backend_client.ping.assert_called_once()
        self.assertFalse(result)  # Should return False if any client fails
    
    def test_init_method(self):
        """Test RedisService initialization"""
        # Execute
        service = RedisService()
        
        # Verify
        self.assertIsNone(service._client)
        self.assertIsNone(service._backend_client)
    
    def test_cleanup_celery_tasks_non_dict_result(self):
        """Test _cleanup_celery_tasks handles non-dict result values"""
        # Setup
        self.redis_service._backend_client = self.mock_backend_client
        
        task_keys = [b'celery-task-meta-1']
        
        # Task with non-dict result
        task_data = json.dumps({
            'result': "string result instead of dict"
        }).encode()
        
        self.mock_backend_client.keys.return_value = task_keys
        self.mock_backend_client.get.return_value = task_data
        
        # Execute
        result = self.redis_service._cleanup_celery_tasks("test_index")
        
        # Verify - should handle gracefully and return 0
        self.assertEqual(result, 0)

    def test_cleanup_cache_keys_all_failures(self):
        """Test _cleanup_cache_keys returns 0 when all patterns fail"""
        self.redis_service._client = self.mock_redis_client
        self.mock_redis_client.keys.side_effect = redis.RedisError("Redis connection failed")

        result = self.redis_service._cleanup_cache_keys("test_index")
        self.assertEqual(result, 0)
        self.assertEqual(self.mock_redis_client.keys.call_count, 4)

    def test_ping_backend_failure(self):
        """Test ping returns False if backend client fails but main client succeeds"""
        self.redis_service._client = self.mock_redis_client
        self.redis_service._backend_client = self.mock_backend_client

        self.mock_redis_client.ping.return_value = True
        self.mock_backend_client.ping.side_effect = redis.RedisError("Backend connection failed")

        result = self.redis_service.ping()
        self.assertFalse(result)
        self.mock_redis_client.ping.assert_called_once()
        self.mock_backend_client.ping.assert_called_once()

    # ------------------------------------------------------------------
    # Test mark_task_cancelled edge cases
    # ------------------------------------------------------------------

    def test_mark_task_cancelled_empty_task_id(self):
        """Test mark_task_cancelled returns False when task_id is empty"""
        self.redis_service._client = self.mock_redis_client
        
        result = self.redis_service.mark_task_cancelled("")
        self.assertFalse(result)
        self.mock_redis_client.setex.assert_not_called()

    def test_mark_task_cancelled_redis_error(self):
        """Test mark_task_cancelled handles Redis errors gracefully"""
        self.redis_service._client = self.mock_redis_client
        self.mock_redis_client.setex.side_effect = redis.RedisError("Connection failed")
        
        result = self.redis_service.mark_task_cancelled("task-123")
        self.assertFalse(result)
        self.mock_redis_client.setex.assert_called_once()

    def test_mark_task_cancelled_custom_ttl(self):
        """Test mark_task_cancelled with custom TTL hours"""
        self.redis_service._client = self.mock_redis_client
        self.mock_redis_client.setex.return_value = True
        
        result = self.redis_service.mark_task_cancelled("task-123", ttl_hours=48)
        self.assertTrue(result)
        # Verify TTL is calculated correctly (48 hours = 172800 seconds)
        call_args = self.mock_redis_client.setex.call_args
        self.assertEqual(call_args[0][1], 48 * 3600)  # TTL in seconds

    # ------------------------------------------------------------------
    # Test is_task_cancelled edge cases
    # ------------------------------------------------------------------

    def test_is_task_cancelled_empty_task_id(self):
        """Test is_task_cancelled returns False when task_id is empty"""
        self.redis_service._client = self.mock_redis_client
        
        result = self.redis_service.is_task_cancelled("")
        self.assertFalse(result)
        self.mock_redis_client.get.assert_not_called()

    def test_is_task_cancelled_none_value(self):
        """Test is_task_cancelled returns False when key doesn't exist"""
        self.redis_service._client = self.mock_redis_client
        self.mock_redis_client.get.return_value = None
        
        result = self.redis_service.is_task_cancelled("task-123")
        self.assertFalse(result)

    def test_is_task_cancelled_empty_string_value(self):
        """Test is_task_cancelled returns False when value is empty string"""
        self.redis_service._client = self.mock_redis_client
        self.mock_redis_client.get.return_value = ""
        
        result = self.redis_service.is_task_cancelled("task-123")
        self.assertFalse(result)

    def test_is_task_cancelled_redis_error(self):
        """Test is_task_cancelled handles Redis errors gracefully"""
        self.redis_service._client = self.mock_redis_client
        self.mock_redis_client.get.side_effect = redis.RedisError("Connection failed")
        
        result = self.redis_service.is_task_cancelled("task-123")
        self.assertFalse(result)

    # ------------------------------------------------------------------
    # Test _cleanup_single_task_related_keys
    # ------------------------------------------------------------------

    def test_cleanup_single_task_related_keys_success(self):
        """Test _cleanup_single_task_related_keys deletes all related keys"""
        self.redis_service._client = self.mock_redis_client
        self.redis_service._backend_client = self.mock_backend_client
        
        # Mock successful deletions
        self.mock_redis_client.delete.side_effect = [1, 1, 1]  # progress, error, cancel
        self.mock_backend_client.delete.return_value = 1  # chunk cache
        
        result = self.redis_service._cleanup_single_task_related_keys("task-123")
        
        # Should delete 4 keys total
        self.assertEqual(result, 4)
        # Verify all keys were attempted
        self.assertEqual(self.mock_redis_client.delete.call_count, 3)
        self.mock_backend_client.delete.assert_called_once_with("dp:task-123:chunks")

    def test_cleanup_single_task_related_keys_empty_task_id(self):
        """Test _cleanup_single_task_related_keys returns 0 for empty task_id"""
        result = self.redis_service._cleanup_single_task_related_keys("")
        self.assertEqual(result, 0)

    def test_cleanup_single_task_related_keys_partial_failure(self):
        """Test _cleanup_single_task_related_keys handles partial failures"""
        self.redis_service._client = self.mock_redis_client
        self.redis_service._backend_client = self.mock_backend_client
        
        # First key succeeds, second fails, third succeeds, chunk cache fails
        self.mock_redis_client.delete.side_effect = [1, redis.RedisError("Error"), 1]
        self.mock_backend_client.delete.side_effect = redis.RedisError("Backend error")
        
        result = self.redis_service._cleanup_single_task_related_keys("task-123")
        
        # Should return count of successful deletions (2)
        self.assertEqual(result, 2)

    def test_cleanup_single_task_related_keys_all_fail(self):
        """Test _cleanup_single_task_related_keys handles all failures gracefully"""
        self.redis_service._client = self.mock_redis_client
        self.redis_service._backend_client = self.mock_backend_client
        
        self.mock_redis_client.delete.side_effect = redis.RedisError("All failed")
        self.mock_backend_client.delete.side_effect = redis.RedisError("Backend failed")
        
        result = self.redis_service._cleanup_single_task_related_keys("task-123")
        
        # Should return 0 but not raise exception
        self.assertEqual(result, 0)

    def test_cleanup_single_task_related_keys_no_keys_exist(self):
        """Test _cleanup_single_task_related_keys when keys don't exist"""
        self.redis_service._client = self.mock_redis_client
        self.redis_service._backend_client = self.mock_backend_client
        
        # All deletions return 0 (key doesn't exist)
        self.mock_redis_client.delete.side_effect = [0, 0, 0]
        self.mock_backend_client.delete.return_value = 0
        
        result = self.redis_service._cleanup_single_task_related_keys("task-123")
        
        # Should return 0
        self.assertEqual(result, 0)

    # ------------------------------------------------------------------
    # Test save_error_info
    # ------------------------------------------------------------------

    def test_save_error_info_success(self):
        """Test save_error_info successfully saves error information"""
        self.redis_service._client = self.mock_redis_client
        self.mock_redis_client.setex.return_value = True
        self.mock_redis_client.get.return_value = "Test error reason"
        
        result = self.redis_service.save_error_info("task-123", "Test error reason")
        
        self.assertTrue(result)
        self.mock_redis_client.setex.assert_called_once()
        # Verify TTL is 30 days in seconds
        call_args = self.mock_redis_client.setex.call_args
        self.assertEqual(call_args[0][1], 30 * 24 * 60 * 60)
        self.assertEqual(call_args[0][2], "Test error reason")
        # Verify get was called to verify the save
        self.mock_redis_client.get.assert_called_once()

    def test_save_error_info_empty_task_id(self):
        """Test save_error_info returns False when task_id is empty"""
        self.redis_service._client = self.mock_redis_client
        
        result = self.redis_service.save_error_info("", "Error reason")
        self.assertFalse(result)
        self.mock_redis_client.setex.assert_not_called()

    def test_save_error_info_empty_error_reason(self):
        """Test save_error_info returns False when error_reason is empty"""
        self.redis_service._client = self.mock_redis_client
        
        result = self.redis_service.save_error_info("task-123", "")
        self.assertFalse(result)
        self.mock_redis_client.setex.assert_not_called()

    def test_save_error_info_custom_ttl(self):
        """Test save_error_info with custom TTL days"""
        self.redis_service._client = self.mock_redis_client
        self.mock_redis_client.setex.return_value = True
        self.mock_redis_client.get.return_value = "Error"
        
        result = self.redis_service.save_error_info("task-123", "Error", ttl_days=7)
        
        self.assertTrue(result)
        call_args = self.mock_redis_client.setex.call_args
        # Verify TTL is 7 days in seconds
        self.assertEqual(call_args[0][1], 7 * 24 * 60 * 60)

    def test_save_error_info_setex_returns_false(self):
        """Test save_error_info handles setex returning False"""
        self.redis_service._client = self.mock_redis_client
        self.mock_redis_client.setex.return_value = False
        
        result = self.redis_service.save_error_info("task-123", "Error")
        self.assertFalse(result)

    def test_save_error_info_verification_fails(self):
        """Test save_error_info when verification get returns None"""
        self.redis_service._client = self.mock_redis_client
        self.mock_redis_client.setex.return_value = True
        self.mock_redis_client.get.return_value = None  # Verification fails
        
        result = self.redis_service.save_error_info("task-123", "Error")
        # Should still return True because setex succeeded
        self.assertTrue(result)

    def test_save_error_info_redis_error(self):
        """Test save_error_info handles Redis errors gracefully"""
        self.redis_service._client = self.mock_redis_client
        self.mock_redis_client.setex.side_effect = redis.RedisError("Connection failed")
        
        result = self.redis_service.save_error_info("task-123", "Error")
        self.assertFalse(result)

    def test_save_error_info_verification_redis_error(self):
        """Test save_error_info returns False when verification raises Redis error"""
        self.redis_service._client = self.mock_redis_client
        self.mock_redis_client.setex.return_value = True
        self.mock_redis_client.get.side_effect = redis.RedisError("Connection failed")
        
        # Should return False because verification failed with exception
        result = self.redis_service.save_error_info("task-123", "Error")
        self.assertFalse(result)

    # ------------------------------------------------------------------
    # Test save_progress_info
    # ------------------------------------------------------------------

    def test_save_progress_info_success(self):
        """Test save_progress_info successfully saves progress"""
        self.redis_service._client = self.mock_redis_client
        
        result = self.redis_service.save_progress_info("task-123", 50, 100)
        
        self.assertTrue(result)
        self.mock_redis_client.setex.assert_called_once()
        call_args = self.mock_redis_client.setex.call_args
        # Verify TTL is 24 hours in seconds
        self.assertEqual(call_args[0][1], 24 * 3600)
        # Verify JSON data
        progress_data = json.loads(call_args[0][2])
        self.assertEqual(progress_data['processed_chunks'], 50)
        self.assertEqual(progress_data['total_chunks'], 100)

    def test_save_progress_info_empty_task_id(self):
        """Test save_progress_info returns False when task_id is empty"""
        self.redis_service._client = self.mock_redis_client
        
        result = self.redis_service.save_progress_info("", 50, 100)
        self.assertFalse(result)
        self.mock_redis_client.setex.assert_not_called()

    def test_save_progress_info_custom_ttl(self):
        """Test save_progress_info with custom TTL hours"""
        self.redis_service._client = self.mock_redis_client
        
        result = self.redis_service.save_progress_info("task-123", 25, 50, ttl_hours=48)
        
        self.assertTrue(result)
        call_args = self.mock_redis_client.setex.call_args
        # Verify TTL is 48 hours in seconds
        self.assertEqual(call_args[0][1], 48 * 3600)

    def test_save_progress_info_zero_progress(self):
        """Test save_progress_info with zero progress"""
        self.redis_service._client = self.mock_redis_client
        
        result = self.redis_service.save_progress_info("task-123", 0, 100)
        
        self.assertTrue(result)
        call_args = self.mock_redis_client.setex.call_args
        progress_data = json.loads(call_args[0][2])
        self.assertEqual(progress_data['processed_chunks'], 0)
        self.assertEqual(progress_data['total_chunks'], 100)

    def test_save_progress_info_redis_error(self):
        """Test save_progress_info handles Redis errors gracefully"""
        self.redis_service._client = self.mock_redis_client
        self.mock_redis_client.setex.side_effect = redis.RedisError("Connection failed")
        
        result = self.redis_service.save_progress_info("task-123", 50, 100)
        self.assertFalse(result)

    # ------------------------------------------------------------------
    # Test get_progress_info
    # ------------------------------------------------------------------

    def test_get_progress_info_success(self):
        """Test get_progress_info successfully retrieves progress"""
        self.redis_service._client = self.mock_redis_client
        progress_json = json.dumps({'processed_chunks': 50, 'total_chunks': 100})
        self.mock_redis_client.get.return_value = progress_json
        
        result = self.redis_service.get_progress_info("task-123")
        
        self.assertIsNotNone(result)
        self.assertEqual(result['processed_chunks'], 50)
        self.assertEqual(result['total_chunks'], 100)

    def test_get_progress_info_not_found(self):
        """Test get_progress_info returns None when key doesn't exist"""
        self.redis_service._client = self.mock_redis_client
        self.mock_redis_client.get.return_value = None
        
        result = self.redis_service.get_progress_info("task-123")
        self.assertIsNone(result)

    def test_get_progress_info_bytes_response(self):
        """Test get_progress_info handles bytes response (when decode_responses=False)"""
        self.redis_service._client = self.mock_redis_client
        progress_json = json.dumps({'processed_chunks': 75, 'total_chunks': 150})
        self.mock_redis_client.get.return_value = progress_json.encode('utf-8')
        
        result = self.redis_service.get_progress_info("task-123")
        
        self.assertIsNotNone(result)
        self.assertEqual(result['processed_chunks'], 75)
        self.assertEqual(result['total_chunks'], 150)

    def test_get_progress_info_invalid_json(self):
        """Test get_progress_info handles invalid JSON gracefully"""
        self.redis_service._client = self.mock_redis_client
        self.mock_redis_client.get.return_value = "invalid json"
        
        result = self.redis_service.get_progress_info("task-123")
        self.assertIsNone(result)

    def test_get_progress_info_redis_error(self):
        """Test get_progress_info handles Redis errors gracefully"""
        self.redis_service._client = self.mock_redis_client
        self.mock_redis_client.get.side_effect = redis.RedisError("Connection failed")
        
        result = self.redis_service.get_progress_info("task-123")
        self.assertIsNone(result)

    # ------------------------------------------------------------------
    # Test get_error_info
    # ------------------------------------------------------------------

    def test_get_error_info_success(self):
        """Test get_error_info successfully retrieves error reason"""
        self.redis_service._client = self.mock_redis_client
        self.mock_redis_client.get.return_value = "Test error reason"
        
        result = self.redis_service.get_error_info("task-123")
        
        self.assertEqual(result, "Test error reason")
        self.mock_redis_client.get.assert_called_once_with("error:reason:task-123")

    def test_get_error_info_not_found(self):
        """Test get_error_info returns None when key doesn't exist"""
        self.redis_service._client = self.mock_redis_client
        self.mock_redis_client.get.return_value = None
        
        result = self.redis_service.get_error_info("task-123")
        self.assertIsNone(result)

    def test_get_error_info_empty_string(self):
        """Test get_error_info returns None when value is empty string"""
        self.redis_service._client = self.mock_redis_client
        self.mock_redis_client.get.return_value = ""
        
        result = self.redis_service.get_error_info("task-123")
        self.assertIsNone(result)

    def test_get_error_info_redis_error(self):
        """Test get_error_info handles Redis errors gracefully"""
        self.redis_service._client = self.mock_redis_client
        self.mock_redis_client.get.side_effect = redis.RedisError("Connection failed")
        
        result = self.redis_service.get_error_info("task-123")
        self.assertIsNone(result)

    # ------------------------------------------------------------------
    # Test _cleanup_celery_tasks edge cases
    # ------------------------------------------------------------------

    def test_cleanup_celery_tasks_mark_cancelled_failure(self):
        """Test _cleanup_celery_tasks handles mark_task_cancelled failures"""
        self.redis_service._backend_client = self.mock_backend_client
        self.redis_service._client = self.mock_redis_client
        
        task_keys = [b'celery-task-meta-1']
        task_data = json.dumps({
            'result': {'index_name': 'test_index'},
            'parent_id': None
        }).encode()
        
        self.mock_backend_client.keys.return_value = task_keys
        # Provide data for both passes
        self.mock_backend_client.get.side_effect = [task_data, task_data]
        self.mock_backend_client.delete.return_value = 1
        
        # Mock mark_task_cancelled to fail
        with patch.object(self.redis_service, 'mark_task_cancelled', return_value=False):
            with patch.object(self.redis_service, '_recursively_delete_task_and_parents', return_value=(1, {'1'})):
                with patch.object(self.redis_service, '_cleanup_single_task_related_keys', return_value=0):
                    result = self.redis_service._cleanup_celery_tasks("test_index")
        
        # Should still proceed with deletion despite cancellation failure
        self.assertEqual(result, 1)

    def test_cleanup_celery_tasks_no_matching_tasks(self):
        """Test _cleanup_celery_tasks when no tasks match the index"""
        self.redis_service._backend_client = self.mock_backend_client
        
        task_keys = [b'celery-task-meta-1']
        task_data = json.dumps({
            'result': {'index_name': 'other_index'}
        }).encode()
        
        self.mock_backend_client.keys.return_value = task_keys
        # Provide data for both passes
        self.mock_backend_client.get.side_effect = [task_data, task_data]
        
        result = self.redis_service._cleanup_celery_tasks("test_index")
        
        self.assertEqual(result, 0)

    # ------------------------------------------------------------------
    # Test _cleanup_document_celery_tasks edge cases
    # ------------------------------------------------------------------

    def test_cleanup_document_celery_tasks_no_matching_document(self):
        """Test _cleanup_document_celery_tasks when no tasks match document"""
        self.redis_service._backend_client = self.mock_backend_client
        
        task_keys = [b'celery-task-meta-1']
        task_data = json.dumps({
            'result': {
                'index_name': 'test_index',
                'source': 'other/doc.pdf'
            }
        }).encode()
        
        self.mock_backend_client.keys.return_value = task_keys
        self.mock_backend_client.get.return_value = task_data
        
        result = self.redis_service._cleanup_document_celery_tasks("test_index", "path/to/doc.pdf")
        
        self.assertEqual(result, 0)

    def test_cleanup_document_celery_tasks_mark_cancelled_failure(self):
        """Test _cleanup_document_celery_tasks handles mark_task_cancelled failures"""
        self.redis_service._backend_client = self.mock_backend_client
        
        task_keys = [b'celery-task-meta-1']
        task_data = json.dumps({
            'result': {
                'index_name': 'test_index',
                'source': 'path/to/doc.pdf'
            }
        }).encode()
        
        self.mock_backend_client.keys.return_value = task_keys
        self.mock_backend_client.get.return_value = task_data
        self.mock_backend_client.delete.return_value = 1
        
        # Mock mark_task_cancelled to fail
        with patch.object(self.redis_service, 'mark_task_cancelled', return_value=False):
            with patch.object(self.redis_service, '_recursively_delete_task_and_parents', return_value=(1, {'1'})):
                with patch.object(self.redis_service, '_cleanup_single_task_related_keys', return_value=0):
                    result = self.redis_service._cleanup_document_celery_tasks("test_index", "path/to/doc.pdf")
        
        # Should still proceed with deletion
        self.assertEqual(result, 1)


if __name__ == '__main__':
    unittest.main()<|MERGE_RESOLUTION|>--- conflicted
+++ resolved
@@ -279,11 +279,7 @@
             task1_data, task2_data, task3_data,
             task1_data, task2_data, task3_data,
         ]
-<<<<<<< HEAD
-        
-=======
-
->>>>>>> 94c79b44
+
         # We expect delete to be called and return 1 each time
         self.mock_backend_client.delete.return_value = 1
 
@@ -293,18 +289,6 @@
             result = self.redis_service._cleanup_celery_tasks("test_index")
 
         # Verify
-<<<<<<< HEAD
-        self.mock_backend_client.keys.assert_called_once_with('celery-task-meta-*')
-        # Implementation fetches task payloads in both passes; expect 6 total (3 keys * 2 passes)
-        self.assertEqual(self.mock_backend_client.get.call_count, 6)
-        
-        # Should have called recursive delete for matched tasks
-        self.assertGreaterEqual(mock_recursive_delete.call_count, 2)
-        
-        # Return value should match deleted tasks count
-        self.assertEqual(result, mock_recursive_delete.call_count)
-    
-=======
         self.mock_backend_client.keys.assert_called_once_with(
             'celery-task-meta-*')
         # Implementation fetches task payloads in both passes; expect 6 total (3 keys * 2 passes)
@@ -390,7 +374,6 @@
         mock_cleanup.assert_called_once_with('1')
         self.assertEqual(result, 1)
 
->>>>>>> 94c79b44
     def test_cleanup_cache_keys(self):
         """Test _cleanup_cache_keys method"""
         # Setup

from consts.model import ToolInfo, ToolSourceEnum, ToolInstanceInfoRequest, ToolValidateRequest
from consts.exceptions import MCPConnectionError, NotFoundException, ToolExecutionException
import asyncio
import inspect
import os
import sys
import unittest
from typing import Any, List, Dict
from unittest.mock import AsyncMock, MagicMock, Mock, patch

import pytest

# Patch environment variables before any imports that might use them
os.environ.setdefault('MINIO_ENDPOINT', 'http://localhost:9000')
os.environ.setdefault('MINIO_ACCESS_KEY', 'minioadmin')
os.environ.setdefault('MINIO_SECRET_KEY', 'minioadmin')
os.environ.setdefault('MINIO_REGION', 'us-east-1')
os.environ.setdefault('MINIO_DEFAULT_BUCKET', 'test-bucket')

boto3_mock = MagicMock()
minio_client_mock = MagicMock()
sys.modules['boto3'] = boto3_mock

# Patch storage factory and MinIO config validation to avoid errors during initialization
# These patches must be started before any imports that use MinioClient
storage_client_mock = MagicMock()
patch('nexent.storage.storage_client_factory.create_storage_client_from_config', return_value=storage_client_mock).start()
patch('nexent.storage.minio_config.MinIOStorageConfig.validate', lambda self: None).start()
patch('backend.database.client.MinioClient', return_value=minio_client_mock).start()
patch('elasticsearch.Elasticsearch', return_value=MagicMock()).start()

from backend.services.tool_configuration_service import (
    python_type_to_json_schema,
    get_local_tools,
    get_local_tools_classes,
    search_tool_info_impl,
    update_tool_info_impl,
    list_all_tools,
    load_last_tool_config_impl, validate_tool_impl
)


class TestPythonTypeToJsonSchema:
    """ test the function of python_type_to_json_schema"""

    def test_python_type_to_json_schema_basic_types(self):
        """ test the basic types of python"""
        assert python_type_to_json_schema(str) == "string"
        assert python_type_to_json_schema(int) == "integer"
        assert python_type_to_json_schema(float) == "float"
        assert python_type_to_json_schema(bool) == "boolean"
        assert python_type_to_json_schema(list) == "array"
        assert python_type_to_json_schema(dict) == "object"

    def test_python_type_to_json_schema_typing_types(self):
        """ test the typing types of python"""
        from typing import List, Dict, Tuple, Any

        assert python_type_to_json_schema(List) == "array"
        assert python_type_to_json_schema(Dict) == "object"
        assert python_type_to_json_schema(Tuple) == "array"
        assert python_type_to_json_schema(Any) == "any"

    def test_python_type_to_json_schema_empty_annotation(self):
        """ test the empty annotation of python"""
        assert python_type_to_json_schema(inspect.Parameter.empty) == "string"

    def test_python_type_to_json_schema_unknown_type(self):
        """ test the unknown type of python"""
        class CustomType:
            pass

        # the unknown type should return the type name itself
        result = python_type_to_json_schema(CustomType)
        assert "CustomType" in result

    def test_python_type_to_json_schema_edge_cases(self):
        """ test the edge cases of python"""
        # test the None type
        assert python_type_to_json_schema(type(None)) == "NoneType"

        # test the complex type string representation
        complex_type = List[Dict[str, Any]]
        result = python_type_to_json_schema(complex_type)
        assert isinstance(result, str)


class TestGetLocalToolsClasses:
    """ test the function of get_local_tools_classes"""

    @patch('backend.services.tool_configuration_service.importlib.import_module')
    def test_get_local_tools_classes_success(self, mock_import):
        """ test the success of get_local_tools_classes"""
        # create the mock tool class
        mock_tool_class1 = type('TestTool1', (), {})
        mock_tool_class2 = type('TestTool2', (), {})
        mock_non_class = "not_a_class"

        # Create a proper mock object with defined attributes and __dir__ method
        class MockPackage:
            def __init__(self):
                self.TestTool1 = mock_tool_class1
                self.TestTool2 = mock_tool_class2
                self.not_a_class = mock_non_class
                self.__name__ = 'nexent.core.tools'

            def __dir__(self):
                return ['TestTool1', 'TestTool2', 'not_a_class', '__name__']

        mock_package = MockPackage()
        mock_import.return_value = mock_package

        result = get_local_tools_classes()

        # Assertions
        assert len(result) == 2
        assert mock_tool_class1 in result
        assert mock_tool_class2 in result
        assert mock_non_class not in result

    @patch('backend.services.tool_configuration_service.importlib.import_module')
    def test_get_local_tools_classes_import_error(self, mock_import):
        """ test the import error of get_local_tools_classes"""
        mock_import.side_effect = ImportError("Module not found")

        with pytest.raises(ImportError):
            get_local_tools_classes()


class TestGetLocalTools:
    """ test the function of get_local_tools"""

    @patch('backend.services.tool_configuration_service.get_local_tools_classes')
    @patch('backend.services.tool_configuration_service.inspect.signature')
    def test_get_local_tools_success(self, mock_signature, mock_get_classes):
        """ test the success of get_local_tools"""
        # create the mock tool class
        mock_tool_class = Mock()
        mock_tool_class.name = "test_tool"
        mock_tool_class.description = "Test tool description"
        mock_tool_class.inputs = {"input1": "value1"}
        mock_tool_class.output_type = "string"
        mock_tool_class.category = "test_category"
        mock_tool_class.__name__ = "TestTool"

        # create the mock parameter
        mock_param = Mock()
        mock_param.annotation = str
        mock_param.default = Mock()
        mock_param.default.description = "Test parameter"
        mock_param.default.default = "default_value"
        mock_param.default.exclude = False

        # create the mock signature
        mock_sig = Mock()
        mock_sig.parameters = {
            'self': Mock(),
            'test_param': mock_param
        }

        mock_signature.return_value = mock_sig
        mock_get_classes.return_value = [mock_tool_class]

        result = get_local_tools()

        assert len(result) == 1
        tool_info = result[0]
        assert tool_info.name == "test_tool"
        assert tool_info.description == "Test tool description"
        assert tool_info.source == ToolSourceEnum.LOCAL.value
        assert tool_info.class_name == "TestTool"

    @patch('backend.services.tool_configuration_service.get_local_tools_classes')
    def test_get_local_tools_no_classes(self, mock_get_classes):
        """ test the no tool class of get_local_tools"""
        mock_get_classes.return_value = []

        result = get_local_tools()
        assert result == []

    @patch('backend.services.tool_configuration_service.get_local_tools_classes')
    def test_get_local_tools_with_exception(self, mock_get_classes):
        """ test the exception of get_local_tools"""
        mock_tool_class = Mock()
        mock_tool_class.name = "test_tool"
        # mock the attribute error
        mock_tool_class.description = Mock(
            side_effect=AttributeError("No description"))

        mock_get_classes.return_value = [mock_tool_class]

        with pytest.raises(AttributeError):
            get_local_tools()


class TestSearchToolInfoImpl:
    """ test the function of search_tool_info_impl"""

    @patch('backend.services.tool_configuration_service.query_tool_instances_by_id')
    def test_search_tool_info_impl_success(self, mock_query):
        """ test the success of search_tool_info_impl"""
        mock_query.return_value = {
            "params": {"param1": "value1"},
            "enabled": True
        }

        result = search_tool_info_impl(1, 1, "test_tenant")

        assert result["params"] == {"param1": "value1"}
        assert result["enabled"] is True
        mock_query.assert_called_once_with(1, 1, "test_tenant")

    @patch('backend.services.tool_configuration_service.query_tool_instances_by_id')
    def test_search_tool_info_impl_not_found(self, mock_query):
        """ test the tool info not found of search_tool_info_impl"""
        mock_query.return_value = None

        result = search_tool_info_impl(1, 1, "test_tenant")

        assert result["params"] is None
        assert result["enabled"] is False

    @patch('backend.services.tool_configuration_service.query_tool_instances_by_id')
    def test_search_tool_info_impl_database_error(self, mock_query):
        """ test the database error of search_tool_info_impl"""
        mock_query.side_effect = Exception("Database error")

        with pytest.raises(Exception):
            search_tool_info_impl(1, 1, "test_tenant")

    @patch('backend.services.tool_configuration_service.query_tool_instances_by_id')
    def test_search_tool_info_impl_invalid_ids(self, mock_query):
        """ test the invalid id of search_tool_info_impl"""
        # test the negative id
        mock_query.return_value = None
        result = search_tool_info_impl(-1, -1, "test_tenant")
        assert result["enabled"] is False

    @patch('backend.services.tool_configuration_service.query_tool_instances_by_id')
    def test_search_tool_info_impl_zero_ids(self, mock_query):
        """ test the zero id of search_tool_info_impl"""
        mock_query.return_value = None

        result = search_tool_info_impl(0, 0, "test_tenant")
        assert result["enabled"] is False


class TestUpdateToolInfoImpl:
    """ test the function of update_tool_info_impl"""

    @patch('backend.services.tool_configuration_service.create_or_update_tool_by_tool_info')
    def test_update_tool_info_impl_success(self, mock_create_update):
        """ test the success of update_tool_info_impl"""
        mock_request = Mock(spec=ToolInstanceInfoRequest)
        mock_tool_instance = {"id": 1, "name": "test_tool"}
        mock_create_update.return_value = mock_tool_instance

        result = update_tool_info_impl(
            mock_request, "test_tenant", "test_user")

        assert result["tool_instance"] == mock_tool_instance
        mock_create_update.assert_called_once_with(
            mock_request, "test_tenant", "test_user")

    @patch('backend.services.tool_configuration_service.create_or_update_tool_by_tool_info')
    def test_update_tool_info_impl_database_error(self, mock_create_update):
        """ test the database error of update_tool_info_impl"""
        mock_request = Mock(spec=ToolInstanceInfoRequest)
        mock_create_update.side_effect = Exception("Database error")

        with pytest.raises(Exception):
            update_tool_info_impl(mock_request, "test_tenant", "test_user")


class TestListAllTools:
    """ test the function of list_all_tools"""

    @patch('backend.services.tool_configuration_service.query_all_tools')
    async def test_list_all_tools_success(self, mock_query):
        """ test the success of list_all_tools"""
        mock_tools = [
            {
                "tool_id": 1,
                "name": "test_tool_1",
                "description": "Test tool 1",
                "source": "local",
                "is_available": True,
                "create_time": "2023-01-01",
                "usage": "test_usage",
                "params": [{"name": "param1"}]
            },
            {
                "tool_id": 2,
                "name": "test_tool_2",
                "description": "Test tool 2",
                "source": "mcp",
                "is_available": False,
                "create_time": "2023-01-02",
                "usage": None,
                "params": []
            }
        ]
        mock_query.return_value = mock_tools

        result = await list_all_tools("test_tenant")

        assert len(result) == 2
        assert result[0]["tool_id"] == 1
        assert result[0]["name"] == "test_tool_1"
        assert result[1]["tool_id"] == 2
        assert result[1]["name"] == "test_tool_2"
        mock_query.assert_called_once_with("test_tenant")

    @patch('backend.services.tool_configuration_service.query_all_tools')
    async def test_list_all_tools_empty_result(self, mock_query):
        """ test the empty result of list_all_tools"""
        mock_query.return_value = []

        result = await list_all_tools("test_tenant")

        assert result == []
        mock_query.assert_called_once_with("test_tenant")

    @patch('backend.services.tool_configuration_service.query_all_tools')
    async def test_list_all_tools_missing_fields(self, mock_query):
        """ test tools with missing fields"""
        mock_tools = [
            {
                "tool_id": 1,
                "name": "test_tool",
                "description": "Test tool"
                # missing other fields
            }
        ]
        mock_query.return_value = mock_tools

        result = await list_all_tools("test_tenant")

        assert len(result) == 1
        assert result[0]["tool_id"] == 1
        assert result[0]["name"] == "test_tool"
        assert result[0]["params"] == []  # default value


# test the fixture and helper function
@pytest.fixture
def sample_tool_info():
    """ create the fixture of sample tool info"""
    return ToolInfo(
        name="sample_tool",
        description="Sample tool for testing",
        params=[{
            "name": "param1",
            "type": "string",
            "description": "Test parameter",
            "optional": False
        }],
        source=ToolSourceEnum.LOCAL.value,
        inputs='{"input1": "value1"}',
        output_type="string",
        class_name="SampleTool"
    )


@pytest.fixture
def sample_tool_request():
    """ create the fixture of sample tool request"""
    return ToolInstanceInfoRequest(
        agent_id=1,
        tool_id=1,
        params={"param1": "value1"},
        enabled=True
    )


class TestGetAllMcpTools:
    """Test get_all_mcp_tools function"""

    @patch('backend.services.tool_configuration_service.get_mcp_records_by_tenant')
    @patch('backend.services.tool_configuration_service.get_tool_from_remote_mcp_server')
    @patch('backend.services.tool_configuration_service.LOCAL_MCP_SERVER', "http://default-server.com")
    @patch('backend.services.tool_configuration_service.urljoin')
    async def test_get_all_mcp_tools_success(self, mock_urljoin, mock_get_tools, mock_get_records):
        """Test successfully getting all MCP tools"""
        # Mock MCP records
        mock_get_records.return_value = [
            {"mcp_name": "server1", "mcp_server": "http://server1.com", "status": True},
            {"mcp_name": "server2", "mcp_server": "http://server2.com",
                "status": False},  # Not connected
            {"mcp_name": "server3", "mcp_server": "http://server3.com", "status": True}
        ]

        # Mock tool information
        mock_tools1 = [
            ToolInfo(name="tool1", description="Tool 1", params=[], source=ToolSourceEnum.MCP.value,
                     inputs="{}", output_type="string", class_name="Tool1", usage="server1")
        ]
        mock_tools2 = [
            ToolInfo(name="tool2", description="Tool 2", params=[], source=ToolSourceEnum.MCP.value,
                     inputs="{}", output_type="string", class_name="Tool2", usage="server3")
        ]
        mock_default_tools = [
            ToolInfo(name="default_tool", description="Default Tool", params=[], source=ToolSourceEnum.MCP.value,
                     inputs="{}", output_type="string", class_name="DefaultTool", usage="nexent")
        ]

        mock_get_tools.side_effect = [
            mock_tools1, mock_tools2, mock_default_tools]
        mock_urljoin.return_value = "http://default-server.com/sse"

        # 导入函数
        from backend.services.tool_configuration_service import get_all_mcp_tools

        result = await get_all_mcp_tools("test_tenant")

        # Verify results
        assert len(result) == 3  # 2 connected server tools + 1 default tool
        assert result[0].name == "tool1"
        assert result[0].usage == "server1"
        assert result[1].name == "tool2"
        assert result[1].usage == "server3"
        assert result[2].name == "default_tool"
        assert result[2].usage == "nexent"

        # Verify calls
        assert mock_get_tools.call_count == 3

    @patch('backend.services.tool_configuration_service.get_mcp_records_by_tenant')
    @patch('backend.services.tool_configuration_service.get_tool_from_remote_mcp_server')
    @patch('backend.services.tool_configuration_service.LOCAL_MCP_SERVER', "http://default-server.com")
    @patch('backend.services.tool_configuration_service.urljoin')
    async def test_get_all_mcp_tools_connection_error(self, mock_urljoin, mock_get_tools, mock_get_records):
        """Test MCP connection error scenario"""
        mock_get_records.return_value = [
            {"mcp_name": "server1", "mcp_server": "http://server1.com", "status": True}
        ]
        # First call fails, second call succeeds (default server)
        mock_get_tools.side_effect = [Exception("Connection failed"),
                                      [ToolInfo(name="default_tool", description="Default Tool", params=[],
                                                source=ToolSourceEnum.MCP.value, inputs="{}", output_type="string",
                                                class_name="DefaultTool", usage="nexent")]]
        mock_urljoin.return_value = "http://default-server.com/sse"

        from backend.services.tool_configuration_service import get_all_mcp_tools

        result = await get_all_mcp_tools("test_tenant")

        # Should return default tools even if connection fails
        assert len(result) == 1
        assert result[0].name == "default_tool"

    @patch('backend.services.tool_configuration_service.get_mcp_records_by_tenant')
    @patch('backend.services.tool_configuration_service.get_tool_from_remote_mcp_server')
    @patch('backend.services.tool_configuration_service.LOCAL_MCP_SERVER', "http://default-server.com")
    @patch('backend.services.tool_configuration_service.urljoin')
    async def test_get_all_mcp_tools_no_connected_servers(self, mock_urljoin, mock_get_tools, mock_get_records):
        """Test scenario with no connected servers"""
        mock_get_records.return_value = [
            {"mcp_name": "server1", "mcp_server": "http://server1.com", "status": False},
            {"mcp_name": "server2", "mcp_server": "http://server2.com", "status": False}
        ]
        mock_default_tools = [
            ToolInfo(name="default_tool", description="Default Tool", params=[], source=ToolSourceEnum.MCP.value,
                     inputs="{}", output_type="string", class_name="DefaultTool", usage="nexent")
        ]
        mock_get_tools.return_value = mock_default_tools
        mock_urljoin.return_value = "http://default-server.com/sse"

        from backend.services.tool_configuration_service import get_all_mcp_tools

        result = await get_all_mcp_tools("test_tenant")

        # Should only return default tools
        assert len(result) == 1
        assert result[0].name == "default_tool"
        assert mock_get_tools.call_count == 1  # Only call default server once


class TestGetToolFromRemoteMcpServer:
    """Test get_tool_from_remote_mcp_server function"""

    @patch('backend.services.tool_configuration_service.Client')
    @patch('backend.services.tool_configuration_service.jsonref.replace_refs')
    @patch('backend.services.tool_configuration_service._sanitize_function_name')
    async def test_get_tool_from_remote_mcp_server_success(self, mock_sanitize, mock_replace_refs, mock_client_cls):
        """Test successfully getting tools from remote MCP server"""
        # Mock client
        mock_client = AsyncMock()
        mock_client.__aenter__.return_value = mock_client
        mock_client_cls.return_value = mock_client

        # Mock tool list
        mock_tool1 = Mock()
        mock_tool1.name = "test_tool_1"
        mock_tool1.description = "Test tool 1 description"
        mock_tool1.inputSchema = {"properties": {"param1": {"type": "string"}}}

        mock_tool2 = Mock()
        mock_tool2.name = "test_tool_2"
        mock_tool2.description = "Test tool 2 description"
        mock_tool2.inputSchema = {
            "properties": {"param2": {"type": "integer"}}}

        mock_client.list_tools.return_value = [mock_tool1, mock_tool2]

        # Mock JSON schema processing
        mock_replace_refs.side_effect = [
            {"properties": {"param1": {"type": "string",
                                       "description": "see tool description"}}},
            {"properties": {"param2": {"type": "integer",
                                       "description": "see tool description"}}}
        ]

        # Mock name sanitization
        mock_sanitize.side_effect = ["test_tool_1", "test_tool_2"]

        from backend.services.tool_configuration_service import get_tool_from_remote_mcp_server

        result = await get_tool_from_remote_mcp_server("test_server", "http://test-server.com")

        # Verify results
        assert len(result) == 2
        assert result[0].name == "test_tool_1"
        assert result[0].description == "Test tool 1 description"
        assert result[0].source == ToolSourceEnum.MCP.value
        assert result[0].usage == "test_server"
        assert result[1].name == "test_tool_2"
        assert result[1].description == "Test tool 2 description"

        # Verify calls
        mock_client_cls.assert_called_once_with(
            "http://test-server.com", timeout=10)
        assert mock_client.list_tools.call_count == 1

    @patch('backend.services.tool_configuration_service.Client')
    async def test_get_tool_from_remote_mcp_server_empty_tools(self, mock_client_cls):
        """Test remote server with no tools"""
        mock_client = AsyncMock()
        mock_client.__aenter__.return_value = mock_client
        mock_client_cls.return_value = mock_client
        mock_client.list_tools.return_value = []

        from backend.services.tool_configuration_service import get_tool_from_remote_mcp_server

        result = await get_tool_from_remote_mcp_server("test_server", "http://test-server.com")

        assert result == []

    @patch('backend.services.tool_configuration_service.Client')
    async def test_get_tool_from_remote_mcp_server_connection_error(self, mock_client_cls):
        """Test connection error scenario"""
        mock_client_cls.side_effect = Exception("Connection failed")

        from backend.services.tool_configuration_service import get_tool_from_remote_mcp_server

        with pytest.raises(MCPConnectionError):
            await get_tool_from_remote_mcp_server("test_server", "http://test-server.com")

    @patch('backend.services.tool_configuration_service.Client')
    @patch('backend.services.tool_configuration_service.jsonref.replace_refs')
    @patch('backend.services.tool_configuration_service._sanitize_function_name')
    async def test_get_tool_from_remote_mcp_server_missing_properties(self, mock_sanitize, mock_replace_refs, mock_client_cls):
        """Test tools missing required properties"""
        mock_client = AsyncMock()
        mock_client.__aenter__.return_value = mock_client
        mock_client_cls.return_value = mock_client

        # Mock tool missing description and type
        mock_tool = Mock()
        mock_tool.name = "test_tool"
        mock_tool.description = "Test tool description"
        mock_tool.inputSchema = {"properties": {
            "param1": {}}}  # Missing description and type

        mock_client.list_tools.return_value = [mock_tool]
        mock_replace_refs.return_value = {"properties": {"param1": {}}}
        mock_sanitize.return_value = "test_tool"

        from backend.services.tool_configuration_service import get_tool_from_remote_mcp_server

        result = await get_tool_from_remote_mcp_server("test_server", "http://test-server.com")

        assert len(result) == 1
        assert result[0].name == "test_tool"
        # Verify default values are added
        assert "see tool description" in str(result[0].inputs)
        assert "string" in str(result[0].inputs)


class TestUpdateToolList:
    """Test update_tool_list function"""

    @patch('backend.services.tool_configuration_service.get_local_tools')
    @patch('backend.services.tool_configuration_service.get_all_mcp_tools')
    # Add mock for get_langchain_tools
    @patch('backend.services.tool_configuration_service.get_langchain_tools')
    @patch('backend.services.tool_configuration_service.update_tool_table_from_scan_tool_list')
    async def test_update_tool_list_success(self, mock_update_table, mock_get_langchain_tools, mock_get_mcp_tools, mock_get_local_tools):
        """Test successfully updating tool list"""
        # Mock local tools
        local_tools = [
            ToolInfo(name="local_tool", description="Local tool", params=[], source=ToolSourceEnum.LOCAL.value,
                     inputs="{}", output_type="string", class_name="LocalTool", usage=None)
        ]
        mock_get_local_tools.return_value = local_tools

        # Mock MCP tools
        mcp_tools = [
            ToolInfo(name="mcp_tool", description="MCP tool", params=[], source=ToolSourceEnum.MCP.value,
                     inputs="{}", output_type="string", class_name="McpTool", usage="test_server")
        ]
        mock_get_mcp_tools.return_value = mcp_tools

        # Mock LangChain tools - return empty list
        mock_get_langchain_tools.return_value = [
            ToolInfo(name="langchain_tool", description="LangChain tool", params=[], source=ToolSourceEnum.LANGCHAIN.value,
                     inputs="{}", output_type="string", class_name="LangchainTool", usage="test_server")
        ]

        from backend.services.tool_configuration_service import update_tool_list

        await update_tool_list("test_tenant", "test_user")

        # Verify calls
        mock_get_local_tools.assert_called_once()
        mock_get_mcp_tools.assert_called_once_with("test_tenant")
        mock_get_langchain_tools.assert_called_once()

        # Get tool list returned by mock get_langchain_tools
        langchain_tools = mock_get_langchain_tools.return_value

        mock_update_table.assert_called_once_with(
            tenant_id="test_tenant",
            user_id="test_user",
            tool_list=local_tools + mcp_tools + langchain_tools
        )

    @patch('backend.services.tool_configuration_service.get_local_tools')
    @patch('backend.services.tool_configuration_service.get_all_mcp_tools')
    @patch('backend.services.tool_configuration_service.get_langchain_tools')
    @patch('backend.services.tool_configuration_service.update_tool_table_from_scan_tool_list')
    async def test_update_tool_list_mcp_error(self, mock_update_table, mock_get_langchain_tools, mock_get_mcp_tools, mock_get_local_tools):
        """Test MCP tool retrieval failure scenario"""
        mock_get_local_tools.return_value = []
        mock_get_langchain_tools.return_value = []
        mock_get_mcp_tools.side_effect = Exception("MCP connection failed")

        from backend.services.tool_configuration_service import update_tool_list

        with pytest.raises(MCPConnectionError, match="failed to get all mcp tools"):
            await update_tool_list("test_tenant", "test_user")

    @patch('backend.services.tool_configuration_service.get_local_tools')
    @patch('backend.services.tool_configuration_service.get_all_mcp_tools')
    @patch('backend.services.tool_configuration_service.get_langchain_tools')
    @patch('backend.services.tool_configuration_service.update_tool_table_from_scan_tool_list')
    async def test_update_tool_list_database_error(self, mock_update_table, mock_get_langchain_tools, mock_get_mcp_tools, mock_get_local_tools):
        """Test database update failure scenario"""
        mock_get_local_tools.return_value = []
        mock_get_mcp_tools.return_value = []
        mock_get_langchain_tools.return_value = []
        mock_update_table.side_effect = Exception("Database error")

        from backend.services.tool_configuration_service import update_tool_list

        with pytest.raises(Exception, match="Database error"):
            await update_tool_list("test_tenant", "test_user")

    @patch('backend.services.tool_configuration_service.get_local_tools')
    @patch('backend.services.tool_configuration_service.get_all_mcp_tools')
    # Add mock for get_langchain_tools
    @patch('backend.services.tool_configuration_service.get_langchain_tools')
    @patch('backend.services.tool_configuration_service.update_tool_table_from_scan_tool_list')
    async def test_update_tool_list_empty_tools(self, mock_update_table, mock_get_langchain_tools, mock_get_mcp_tools, mock_get_local_tools):
        """Test scenario with no tools"""
        mock_get_local_tools.return_value = []
        mock_get_mcp_tools.return_value = []
        # Ensure LangChain tools also return empty list
        mock_get_langchain_tools.return_value = []

        from backend.services.tool_configuration_service import update_tool_list

        await update_tool_list("test_tenant", "test_user")

        # Verify update function is called even with no tools
        mock_update_table.assert_called_once_with(
            tenant_id="test_tenant",
            user_id="test_user",
            tool_list=[]
        )


class TestIntegrationScenarios:
    """Integration test scenarios"""

    @patch('backend.services.tool_configuration_service.get_local_tools')
    @patch('backend.services.tool_configuration_service.get_all_mcp_tools')
    # Add mock for get_langchain_tools
    @patch('backend.services.tool_configuration_service.get_langchain_tools')
    @patch('backend.services.tool_configuration_service.update_tool_table_from_scan_tool_list')
    @patch('backend.services.tool_configuration_service.get_tool_from_remote_mcp_server')
    async def test_full_tool_update_workflow(self, mock_get_remote_tools, mock_update_table, mock_get_langchain_tools, mock_get_mcp_tools, mock_get_local_tools):
        """Test complete tool update workflow"""
        # 1. Mock local tools
        local_tools = [
            ToolInfo(name="local_tool", description="Local tool", params=[], source=ToolSourceEnum.LOCAL.value,
                     inputs="{}", output_type="string", class_name="LocalTool", usage=None)
        ]
        mock_get_local_tools.return_value = local_tools

        # 2. Mock MCP tools
        mcp_tools = [
            ToolInfo(name="mcp_tool", description="MCP tool", params=[], source=ToolSourceEnum.MCP.value,
                     inputs="{}", output_type="string", class_name="McpTool", usage="test_server")
        ]
        mock_get_mcp_tools.return_value = mcp_tools

        # 3. Mock LangChain tools - set to empty list
        mock_get_langchain_tools.return_value = []

        # 4. Mock remote tool retrieval
        remote_tools = [
            ToolInfo(name="remote_tool", description="Remote tool", params=[], source=ToolSourceEnum.MCP.value,
                     inputs="{}", output_type="string", class_name="RemoteTool", usage="remote_server")
        ]
        mock_get_remote_tools.return_value = remote_tools

        from backend.services.tool_configuration_service import update_tool_list

        # 5. Execute update
        await update_tool_list("test_tenant", "test_user")

        # 6. Verify entire process
        mock_get_local_tools.assert_called_once()
        mock_get_mcp_tools.assert_called_once_with("test_tenant")
        mock_get_langchain_tools.assert_called_once()
        mock_update_table.assert_called_once_with(
            tenant_id="test_tenant",
            user_id="test_user",
            tool_list=local_tools + mcp_tools
        )


class TestGetLangchainTools:
    """Test get_langchain_tools function"""

    @patch('utils.langchain_utils.discover_langchain_modules')
    @patch('backend.services.tool_configuration_service._build_tool_info_from_langchain')
    def test_get_langchain_tools_success(self, mock_build_tool_info, mock_discover_modules):
        """Test successfully discovering and converting LangChain tools"""
        # Create mock LangChain tool objects
        mock_tool1 = Mock()
        mock_tool1.name = "langchain_tool_1"
        mock_tool1.description = "LangChain tool 1"

        mock_tool2 = Mock()
        mock_tool2.name = "langchain_tool_2"
        mock_tool2.description = "LangChain tool 2"

        # Mock discover_langchain_modules return value
        mock_discover_modules.return_value = [
            (mock_tool1, "tool1.py"),
            (mock_tool2, "tool2.py")
        ]

        # Mock _build_tool_info_from_langchain return value
        tool_info1 = ToolInfo(
            name="langchain_tool_1",
            description="LangChain tool 1",
            params=[],
            source=ToolSourceEnum.LANGCHAIN.value,
            inputs="{}",
            output_type="string",
            class_name="langchain_tool_1",
            usage=None
        )

        tool_info2 = ToolInfo(
            name="langchain_tool_2",
            description="LangChain tool 2",
            params=[],
            source=ToolSourceEnum.LANGCHAIN.value,
            inputs="{}",
            output_type="string",
            class_name="langchain_tool_2",
            usage=None
        )

        mock_build_tool_info.side_effect = [tool_info1, tool_info2]

        # Import function to test
        from backend.services.tool_configuration_service import get_langchain_tools

        # Call function
        result = get_langchain_tools()

        # Verify results
        assert len(result) == 2
        assert result[0] == tool_info1
        assert result[1] == tool_info2

        # Verify calls
        mock_discover_modules.assert_called_once()
        assert mock_build_tool_info.call_count == 2

    @patch('utils.langchain_utils.discover_langchain_modules')
    def test_get_langchain_tools_empty_result(self, mock_discover_modules):
        """Test scenario where no LangChain tools are discovered"""
        # Mock discover_langchain_modules to return empty list
        mock_discover_modules.return_value = []

        from backend.services.tool_configuration_service import get_langchain_tools

        result = get_langchain_tools()

        # Verify result is empty list
        assert result == []
        mock_discover_modules.assert_called_once()

    @patch('utils.langchain_utils.discover_langchain_modules')
    @patch('backend.services.tool_configuration_service._build_tool_info_from_langchain')
    def test_get_langchain_tools_exception_handling(self, mock_build_tool_info, mock_discover_modules):
        """Test exception handling when processing tools"""
        # Create mock LangChain tool objects
        mock_tool1 = Mock()
        mock_tool1.name = "good_tool"

        mock_tool2 = Mock()
        mock_tool2.name = "problematic_tool"

        # Mock discover_langchain_modules return value
        mock_discover_modules.return_value = [
            (mock_tool1, "good_tool.py"),
            (mock_tool2, "problematic_tool.py")
        ]

        # Mock _build_tool_info_from_langchain behavior
        # First call succeeds, second call raises exception
        tool_info1 = ToolInfo(
            name="good_tool",
            description="Good LangChain tool",
            params=[],
            source=ToolSourceEnum.LANGCHAIN.value,
            inputs="{}",
            output_type="string",
            class_name="good_tool",
            usage=None
        )

        mock_build_tool_info.side_effect = [
            tool_info1,
            Exception("Error processing tool")
        ]

        from backend.services.tool_configuration_service import get_langchain_tools

        # Call function - should not raise exception
        result = get_langchain_tools()

        # Verify result - only successfully processed tools
        assert len(result) == 1
        assert result[0] == tool_info1

        # Verify calls
        mock_discover_modules.assert_called_once()
        assert mock_build_tool_info.call_count == 2

    @patch('utils.langchain_utils.discover_langchain_modules')
    @patch('backend.services.tool_configuration_service._build_tool_info_from_langchain')
    def test_get_langchain_tools_with_different_tool_types(self, mock_build_tool_info, mock_discover_modules):
        """Test processing different types of LangChain tool objects"""
        # Create different types of tool objects
        class CustomTool:
            def __init__(self):
                self.name = "custom_tool"
                self.description = "Custom tool"

        mock_tool1 = Mock()  # Standard Mock object
        mock_tool1.name = "mock_tool"
        mock_tool1.description = "Mock tool"

        mock_tool2 = CustomTool()  # Custom class object

        # Mock discover_langchain_modules return value
        mock_discover_modules.return_value = [
            (mock_tool1, "mock_tool.py"),
            (mock_tool2, "custom_tool.py")
        ]

        # Mock _build_tool_info_from_langchain return value
        tool_info1 = ToolInfo(
            name="mock_tool",
            description="Mock tool",
            params=[],
            source=ToolSourceEnum.LANGCHAIN.value,
            inputs="{}",
            output_type="string",
            class_name="mock_tool",
            usage=None
        )

        tool_info2 = ToolInfo(
            name="custom_tool",
            description="Custom tool",
            params=[],
            source=ToolSourceEnum.LANGCHAIN.value,
            inputs="{}",
            output_type="string",
            class_name="custom_tool",
            usage=None
        )

        mock_build_tool_info.side_effect = [tool_info1, tool_info2]

        from backend.services.tool_configuration_service import get_langchain_tools

        result = get_langchain_tools()

        # Verify results
        assert len(result) == 2
        assert result[0] == tool_info1
        assert result[1] == tool_info2

        # Verify calls
        mock_discover_modules.assert_called_once()
        assert mock_build_tool_info.call_count == 2


class TestInitializeToolsOnStartup:
    """Test cases for initialize_tools_on_startup function"""

    @patch('backend.services.tool_configuration_service.get_all_tenant_ids')
    @patch('backend.services.tool_configuration_service.update_tool_list')
    @patch('backend.services.tool_configuration_service.query_all_tools')
    @patch('backend.services.tool_configuration_service.logger')
    async def test_initialize_tools_on_startup_no_tenants(self, mock_logger, mock_query_tools, mock_update_tool_list, mock_get_tenants):
        """Test initialize_tools_on_startup when no tenants are found"""
        # Mock get_all_tenant_ids to return empty list
        mock_get_tenants.return_value = []

        # Import and call the function
        from backend.services.tool_configuration_service import initialize_tools_on_startup
        await initialize_tools_on_startup()

        # Verify warning was logged
        mock_logger.warning.assert_called_with(
            "No tenants found in database, skipping tool initialization")
        mock_update_tool_list.assert_not_called()

    @patch('backend.services.tool_configuration_service.get_all_tenant_ids')
    @patch('backend.services.tool_configuration_service.update_tool_list')
    @patch('backend.services.tool_configuration_service.query_all_tools')
    @patch('backend.services.tool_configuration_service.logger')
    async def test_initialize_tools_on_startup_success(self, mock_logger, mock_query_tools, mock_update_tool_list, mock_get_tenants):
        """Test successful tool initialization for all tenants"""
        # Mock tenant IDs
        tenant_ids = ["tenant_1", "tenant_2", "default_tenant"]
        mock_get_tenants.return_value = tenant_ids

        # Mock update_tool_list to succeed
        mock_update_tool_list.return_value = None

        # Mock query_all_tools to return mock tools
        mock_tools = [
            {"tool_id": "tool_1", "name": "Test Tool 1"},
            {"tool_id": "tool_2", "name": "Test Tool 2"}
        ]
        mock_query_tools.return_value = mock_tools

        # Import and call the function
        from backend.services.tool_configuration_service import initialize_tools_on_startup
        await initialize_tools_on_startup()

        # Verify update_tool_list was called for each tenant
        assert mock_update_tool_list.call_count == len(tenant_ids)

        # Verify success logging
        mock_logger.info.assert_any_call("Tool initialization completed!")
        mock_logger.info.assert_any_call(
            "Total tools available across all tenants: 6")  # 2 tools * 3 tenants
        mock_logger.info.assert_any_call("Successfully processed: 3/3 tenants")

    @patch('backend.services.tool_configuration_service.get_all_tenant_ids')
    @patch('backend.services.tool_configuration_service.update_tool_list')
    @patch('backend.services.tool_configuration_service.logger')
    async def test_initialize_tools_on_startup_timeout(self, mock_logger, mock_update_tool_list, mock_get_tenants):
        """Test tool initialization timeout scenario"""
        tenant_ids = ["tenant_1", "tenant_2"]
        mock_get_tenants.return_value = tenant_ids

        # Mock update_tool_list to timeout
        mock_update_tool_list.side_effect = asyncio.TimeoutError()

        # Import and call the function
        from backend.services.tool_configuration_service import initialize_tools_on_startup
        await initialize_tools_on_startup()

        # Verify timeout error was logged for each tenant
        assert mock_logger.error.call_count == len(tenant_ids)
        for call in mock_logger.error.call_args_list:
            assert "timed out" in str(call)

        # Verify failed tenants were logged
        mock_logger.warning.assert_called_once()
        warning_call = mock_logger.warning.call_args[0][0]
        assert "Failed tenants:" in warning_call
        assert "tenant_1 (timeout)" in warning_call
        assert "tenant_2 (timeout)" in warning_call

    @patch('backend.services.tool_configuration_service.get_all_tenant_ids')
    @patch('backend.services.tool_configuration_service.update_tool_list')
    @patch('backend.services.tool_configuration_service.logger')
    async def test_initialize_tools_on_startup_exception(self, mock_logger, mock_update_tool_list, mock_get_tenants):
        """Test tool initialization with exception during processing"""
        tenant_ids = ["tenant_1", "tenant_2"]
        mock_get_tenants.return_value = tenant_ids

        # Mock update_tool_list to raise exception
        mock_update_tool_list.side_effect = Exception(
            "Database connection failed")

        # Import and call the function
        from backend.services.tool_configuration_service import initialize_tools_on_startup
        await initialize_tools_on_startup()

        # Verify exception error was logged for each tenant
        assert mock_logger.error.call_count == len(tenant_ids)
        for call in mock_logger.error.call_args_list:
            assert "Tool initialization failed" in str(call)
            assert "Database connection failed" in str(call)

        # Verify failed tenants were logged
        mock_logger.warning.assert_called_once()
        warning_call = mock_logger.warning.call_args[0][0]
        assert "Failed tenants:" in warning_call
        assert "tenant_1 (error: Database connection failed)" in warning_call
        assert "tenant_2 (error: Database connection failed)" in warning_call

    @patch('backend.services.tool_configuration_service.get_all_tenant_ids')
    @patch('backend.services.tool_configuration_service.logger')
    async def test_initialize_tools_on_startup_critical_exception(self, mock_logger, mock_get_tenants):
        """Test tool initialization when get_all_tenant_ids raises exception"""
        # Mock get_all_tenant_ids to raise exception
        mock_get_tenants.side_effect = Exception("Database connection failed")

        # Import and call the function
        from backend.services.tool_configuration_service import initialize_tools_on_startup

        # Should raise the exception
        with pytest.raises(Exception, match="Database connection failed"):
            await initialize_tools_on_startup()

        # Verify critical error was logged
        mock_logger.error.assert_called_with(
            "❌ Tool initialization failed: Database connection failed")

    @patch('backend.services.tool_configuration_service.get_all_tenant_ids')
    @patch('backend.services.tool_configuration_service.update_tool_list')
    @patch('backend.services.tool_configuration_service.query_all_tools')
    @patch('backend.services.tool_configuration_service.logger')
    async def test_initialize_tools_on_startup_mixed_results(self, mock_logger, mock_query_tools, mock_update_tool_list, mock_get_tenants):
        """Test tool initialization with mixed success and failure results"""
        tenant_ids = ["tenant_1", "tenant_2", "tenant_3"]
        mock_get_tenants.return_value = tenant_ids

        # Mock update_tool_list with mixed results
        def side_effect(*args, **kwargs):
            tenant_id = kwargs.get('tenant_id')
            if tenant_id == "tenant_1":
                return None  # Success
            elif tenant_id == "tenant_2":
                raise asyncio.TimeoutError()  # Timeout
            else:  # tenant_3
                raise Exception("Connection error")  # Exception

        mock_update_tool_list.side_effect = side_effect

        # Mock query_all_tools for successful tenant
        mock_tools = [{"tool_id": "tool_1", "name": "Test Tool"}]
        mock_query_tools.return_value = mock_tools

        # Import and call the function
        from backend.services.tool_configuration_service import initialize_tools_on_startup
        await initialize_tools_on_startup()

        # Verify mixed results logging
        mock_logger.info.assert_any_call("Tool initialization completed!")
        mock_logger.info.assert_any_call(
            "Total tools available across all tenants: 1")
        mock_logger.info.assert_any_call("Successfully processed: 1/3 tenants")

        # Verify failed tenants were logged
        mock_logger.warning.assert_called_once()
        warning_call = mock_logger.warning.call_args[0][0]
        assert "Failed tenants:" in warning_call
        assert "tenant_2 (timeout)" in warning_call
        assert "tenant_3 (error: Connection error)" in warning_call


class TestLoadLastToolConfigImpl:
    """Test load_last_tool_config_impl function"""

    @patch('backend.services.tool_configuration_service.search_last_tool_instance_by_tool_id')
    def test_load_last_tool_config_impl_success(self, mock_search_tool_instance):
        """Test successfully loading last tool configuration"""
        mock_tool_instance = {
            "tool_instance_id": 1,
            "tool_id": 123,
            "params": {"param1": "value1", "param2": "value2"},
            "enabled": True
        }
        mock_search_tool_instance.return_value = mock_tool_instance

        result = load_last_tool_config_impl(123, "tenant1", "user1")

        assert result == {"param1": "value1", "param2": "value2"}
        mock_search_tool_instance.assert_called_once_with(
            123, "tenant1", "user1")

    @patch('backend.services.tool_configuration_service.search_last_tool_instance_by_tool_id')
    def test_load_last_tool_config_impl_not_found(self, mock_search_tool_instance):
        """Test loading tool config when tool instance not found"""
        mock_search_tool_instance.return_value = None

        with pytest.raises(ValueError, match="Tool configuration not found for tool ID: 123"):
            load_last_tool_config_impl(123, "tenant1", "user1")

        mock_search_tool_instance.assert_called_once_with(
            123, "tenant1", "user1")

    @patch('backend.services.tool_configuration_service.search_last_tool_instance_by_tool_id')
    def test_load_last_tool_config_impl_empty_params(self, mock_search_tool_instance):
        """Test loading tool config with empty params"""
        mock_tool_instance = {
            "tool_instance_id": 1,
            "tool_id": 123,
            "params": {},
            "enabled": True
        }
        mock_search_tool_instance.return_value = mock_tool_instance

        result = load_last_tool_config_impl(123, "tenant1", "user1")

        assert result == {}
        mock_search_tool_instance.assert_called_once_with(
            123, "tenant1", "user1")

    @patch('backend.services.tool_configuration_service.Client')
    async def test_call_mcp_tool_success(self, mock_client_cls):
        """Test successful MCP tool call"""
        # Mock client
        mock_client = AsyncMock()
        mock_client.__aenter__.return_value = mock_client
        mock_client.__aexit__.return_value = None
        mock_client.is_connected.return_value = True

        # Mock tool result structure to match what _call_mcp_tool expects
        mock_content_item = Mock()
        mock_content_item.text = "test result"
        mock_result = Mock()
        mock_result.content = [mock_content_item]
        mock_client.call_tool.return_value = mock_result

        mock_client_cls.return_value = mock_client

        from backend.services.tool_configuration_service import _call_mcp_tool

        result = await _call_mcp_tool("http://test-server.com", "test_tool", {"param": "value"})

        assert result == "test result"
        mock_client_cls.assert_called_once_with("http://test-server.com")
        mock_client.call_tool.assert_called_once_with(
            name="test_tool", arguments={"param": "value"})

    @patch('backend.services.tool_configuration_service.Client')
    async def test_call_mcp_tool_connection_failed(self, mock_client_cls):
        """Test MCP tool call when connection fails"""
        # Mock client with proper async context manager setup
        mock_client = AsyncMock()
        mock_client.__aenter__ = AsyncMock(return_value=mock_client)
        mock_client.__aexit__ = AsyncMock(return_value=None)
        mock_client.is_connected = Mock(return_value=False)

        mock_client_cls.return_value = mock_client

        from backend.services.tool_configuration_service import _call_mcp_tool

        with pytest.raises(MCPConnectionError, match="Failed to connect to MCP server"):
            await _call_mcp_tool("http://test-server.com", "test_tool", {"param": "value"})

        # Verify client was created and connection was checked
        mock_client_cls.assert_called_once_with("http://test-server.com")
        mock_client.is_connected.assert_called_once()

    @patch('backend.services.tool_configuration_service.urljoin')
    @patch('backend.services.tool_configuration_service._call_mcp_tool')
    async def test_validate_mcp_tool_nexent_success(self, mock_call_tool, mock_urljoin):
        """Test successful nexent MCP tool validation"""
        mock_urljoin.return_value = "http://nexent-server.com/sse"
        mock_call_tool.return_value = "nexent result"

        from backend.services.tool_configuration_service import _validate_mcp_tool_nexent

        result = await _validate_mcp_tool_nexent("test_tool", {"param": "value"})

        assert result == "nexent result"
        mock_urljoin.assert_called_once()
        mock_call_tool.assert_called_once_with(
            "http://nexent-server.com/sse", "test_tool", {"param": "value"})

    @patch('backend.services.tool_configuration_service.get_mcp_server_by_name_and_tenant')
    @patch('backend.services.tool_configuration_service._call_mcp_tool')
    async def test_validate_mcp_tool_remote_success(self, mock_call_tool, mock_get_server):
        """Test successful remote MCP tool validation"""
        mock_get_server.return_value = "http://remote-server.com"
        mock_call_tool.return_value = "validation result"

        from backend.services.tool_configuration_service import _validate_mcp_tool_remote

        result = await _validate_mcp_tool_remote("test_tool", {"param": "value"}, "test_server", "tenant1")

        assert result == "validation result"
        mock_get_server.assert_called_once_with("test_server", "tenant1")
        mock_call_tool.assert_called_once_with(
            "http://remote-server.com", "test_tool", {"param": "value"})

    @patch('backend.services.tool_configuration_service.get_mcp_server_by_name_and_tenant')
    async def test_validate_mcp_tool_remote_server_not_found(self, mock_get_server):
        """Test remote MCP tool validation when server not found"""
        mock_get_server.return_value = None

        from backend.services.tool_configuration_service import _validate_mcp_tool_remote

        with pytest.raises(NotFoundException, match="MCP server not found for name: test_server"):
            await _validate_mcp_tool_remote("test_tool", {"param": "value"}, "test_server", "tenant1")

    @patch('backend.services.tool_configuration_service.importlib.import_module')
    def test_get_tool_class_by_name_success(self, mock_import):
        """Test successfully getting tool class by name"""
        # Create a real class that will pass inspect.isclass() check
        class TestToolClass:
            name = "test_tool"
            description = "Test tool description"
            inputs = {}
            output_type = "string"

        # Create a custom mock package class that properly handles getattr
        class MockPackage:
            def __init__(self):
                self.__name__ = 'nexent.core.tools'
                self.test_tool = TestToolClass
                self.other_class = Mock()

            def __dir__(self):
                return ['test_tool', 'other_class']

            def __getattr__(self, name):
                if name == 'test_tool':
                    return TestToolClass
                elif name == 'other_class':
                    return Mock()
                else:
                    raise AttributeError(f"'{name}' not found")

        mock_package = MockPackage()
        mock_import.return_value = mock_package

        from backend.services.tool_configuration_service import _get_tool_class_by_name

        result = _get_tool_class_by_name("test_tool")

        assert result == TestToolClass
        mock_import.assert_called_once_with('nexent.core.tools')

    @patch('backend.services.tool_configuration_service.importlib.import_module')
    def test_get_tool_class_by_name_not_found(self, mock_import):
        """Test getting tool class when tool not found"""
        # Create mock package without the target tool
        mock_package = Mock()
        mock_package.__name__ = 'nexent.core.tools'
        mock_package.__dir__ = Mock(return_value=['other_class'])

        mock_import.return_value = mock_package

        from backend.services.tool_configuration_service import _get_tool_class_by_name

        result = _get_tool_class_by_name("nonexistent_tool")

        assert result is None

    @patch('backend.services.tool_configuration_service.importlib.import_module')
    def test_get_tool_class_by_name_import_error(self, mock_import):
        """Test getting tool class when import fails"""
        mock_import.side_effect = ImportError("Module not found")

        from backend.services.tool_configuration_service import _get_tool_class_by_name

        result = _get_tool_class_by_name("test_tool")

        assert result is None

    @patch('backend.services.tool_configuration_service._get_tool_class_by_name')
    @patch('backend.services.tool_configuration_service.inspect.signature')
    def test_validate_local_tool_success(self, mock_signature, mock_get_class):
        """Test successful local tool validation"""
        # Mock tool class
        mock_tool_class = Mock()
        mock_tool_instance = Mock()
        mock_tool_instance.forward.return_value = "validation result"
        mock_tool_class.return_value = mock_tool_instance

        mock_get_class.return_value = mock_tool_class

        # Mock signature without observer parameter
        mock_sig = Mock()
        mock_sig.parameters = {}
        mock_signature.return_value = mock_sig

        from backend.services.tool_configuration_service import _validate_local_tool

        result = _validate_local_tool(
            "test_tool", {"input": "value"}, {"param": "config"})

        assert result == "validation result"
        mock_get_class.assert_called_once_with("test_tool")
        mock_tool_class.assert_called_once_with(param="config")
        mock_tool_instance.forward.assert_called_once_with(input="value")

    @patch('backend.services.tool_configuration_service._get_tool_class_by_name')
    @patch('backend.services.tool_configuration_service.inspect.signature')
    def test_validate_local_tool_with_observer(self, mock_signature, mock_get_class):
        """Test local tool validation with observer parameter"""
        # Mock tool class
        mock_tool_class = Mock()
        mock_tool_instance = Mock()
        mock_tool_instance.forward.return_value = "validation result"
        mock_tool_class.return_value = mock_tool_instance

        mock_get_class.return_value = mock_tool_class

        # Mock signature with observer parameter
        mock_sig = Mock()
        mock_observer_param = Mock()
        mock_observer_param.default = None
        mock_sig.parameters = {'observer': mock_observer_param}
        mock_signature.return_value = mock_sig

        from backend.services.tool_configuration_service import _validate_local_tool

        result = _validate_local_tool(
            "test_tool", {"input": "value"}, {"param": "config"})

        assert result == "validation result"
        mock_tool_class.assert_called_once_with(param="config", observer=None)

    @patch('backend.services.tool_configuration_service._get_tool_class_by_name')
    def test_validate_local_tool_class_not_found(self, mock_get_class):
        """Test local tool validation when class not found"""
        mock_get_class.return_value = None

        from backend.services.tool_configuration_service import _validate_local_tool

        with pytest.raises(ToolExecutionException, match="Local tool test_tool validation failed: Tool class not found for test_tool"):
            _validate_local_tool("test_tool", {"input": "value"}, {
                                 "param": "config"})

    @patch('backend.services.tool_configuration_service._get_tool_class_by_name')
    @patch('backend.services.tool_configuration_service.inspect.signature')
    def test_validate_local_tool_execution_error(self, mock_signature, mock_get_class):
        """Test local tool validation when execution fails"""
        # Mock tool class
        mock_tool_class = Mock()
        mock_tool_instance = Mock()
        mock_tool_instance.forward.side_effect = Exception("Execution failed")
        mock_tool_class.return_value = mock_tool_instance

        mock_get_class.return_value = mock_tool_class

        # Mock signature
        mock_sig = Mock()
        mock_sig.parameters = {}
        mock_signature.return_value = mock_sig

        from backend.services.tool_configuration_service import _validate_local_tool

        with pytest.raises(ToolExecutionException, match="Local tool test_tool validation failed"):
            _validate_local_tool("test_tool", {"input": "value"}, {
                                 "param": "config"})

    @patch('utils.langchain_utils.discover_langchain_modules')
    def test_validate_langchain_tool_success(self, mock_discover):
        """Test successful LangChain tool validation"""
        # Mock LangChain tool
        mock_tool = Mock()
        mock_tool.name = "test_tool"
        mock_tool.invoke.return_value = "validation result"

        mock_discover.return_value = [(mock_tool, "test_tool.py")]

        from backend.services.tool_configuration_service import _validate_langchain_tool

        result = _validate_langchain_tool("test_tool", {"input": "value"})

        assert result == "validation result"
        mock_tool.invoke.assert_called_once_with({"input": "value"})

    @patch('utils.langchain_utils.discover_langchain_modules')
    def test_validate_langchain_tool_not_found(self, mock_discover):
        """Test LangChain tool validation when tool not found"""
        mock_discover.return_value = []

        from backend.services.tool_configuration_service import _validate_langchain_tool

        with pytest.raises(ToolExecutionException, match="LangChain tool 'test_tool' validation failed: Tool 'test_tool' not found in LangChain tools"):
            _validate_langchain_tool("test_tool", {"input": "value"})

    @patch('utils.langchain_utils.discover_langchain_modules')
    def test_validate_langchain_tool_execution_error(self, mock_discover):
        """Test LangChain tool validation when execution fails"""
        # Mock LangChain tool
        mock_tool = Mock()
        mock_tool.name = "test_tool"
        mock_tool.invoke.side_effect = Exception("Execution failed")

        mock_discover.return_value = [(mock_tool, "test_tool.py")]

        from backend.services.tool_configuration_service import _validate_langchain_tool

        with pytest.raises(ToolExecutionException, match="LangChain tool 'test_tool' validation failed"):
            _validate_langchain_tool("test_tool", {"input": "value"})

    @patch('backend.services.tool_configuration_service._validate_mcp_tool_nexent')
    async def test_validate_tool_nexent(self, mock_validate_nexent):
        """Test MCP tool validation using nexent server"""
        mock_validate_nexent.return_value = "nexent result"

        request = ToolValidateRequest(
            name="test_tool",
            source=ToolSourceEnum.MCP.value,
            usage="nexent",
            inputs={"param": "value"}
        )

        result = await validate_tool_impl(request, "tenant1")

        assert result == "nexent result"
        mock_validate_nexent.assert_called_once_with(
            "test_tool", {"param": "value"})

    @patch('backend.services.tool_configuration_service._validate_mcp_tool_remote')
    async def test_validate_tool_remote(self, mock_validate_remote):
        """Test MCP tool validation using remote server"""
        mock_validate_remote.return_value = "remote result"

        request = ToolValidateRequest(
            name="test_tool",
            source=ToolSourceEnum.MCP.value,
            usage="remote_server",
            inputs={"param": "value"}
        )

        result = await validate_tool_impl(request, "tenant1")

        assert result == "remote result"
        mock_validate_remote.assert_called_once_with(
            "test_tool", {"param": "value"}, "remote_server", "tenant1")

    @patch('backend.services.tool_configuration_service._validate_local_tool')
    async def test_validate_tool_local(self, mock_validate_local):
        """Test local tool validation"""
        mock_validate_local.return_value = "local result"

        request = ToolValidateRequest(
            name="test_tool",
            source=ToolSourceEnum.LOCAL.value,
            usage=None,
            inputs={"param": "value"},
            params={"config": "value"}
        )

        result = await validate_tool_impl(request, "tenant1")

        assert result == "local result"
        mock_validate_local.assert_called_once_with(
            "test_tool", {"param": "value"}, {"config": "value"}, "tenant1", None)

    @patch('backend.services.tool_configuration_service._validate_langchain_tool')
    async def test_validate_tool_langchain(self, mock_validate_langchain):
        """Test LangChain tool validation"""
        mock_validate_langchain.return_value = "langchain result"

        request = ToolValidateRequest(
            name="test_tool",
            source=ToolSourceEnum.LANGCHAIN.value,
            usage=None,
            inputs={"param": "value"}
        )

        result = await validate_tool_impl(request, "tenant1")

        assert result == "langchain result"
        mock_validate_langchain.assert_called_once_with(
            "test_tool", {"param": "value"})

    async def test_validate_tool_unsupported_source(self):
        """Test validation with unsupported tool source"""
        request = ToolValidateRequest(
            name="test_tool",
            source="unsupported",
            usage=None,
            inputs={"param": "value"}
        )

        with pytest.raises(ToolExecutionException, match="Unsupported tool source: unsupported"):
            await validate_tool_impl(request, "tenant1")

    @patch('backend.services.tool_configuration_service._validate_mcp_tool_nexent')
    async def test_validate_tool_nexent_connection_error(self, mock_validate_nexent):
        """Test MCP tool validation when connection fails"""
        mock_validate_nexent.side_effect = MCPConnectionError(
            "Connection failed")

        request = ToolValidateRequest(
            name="test_tool",
            source=ToolSourceEnum.MCP.value,
            usage="nexent",
            inputs={"param": "value"}
        )

        with pytest.raises(MCPConnectionError, match="Connection failed"):
            await validate_tool_impl(request, "tenant1")

    @patch('backend.services.tool_configuration_service._validate_local_tool')
    async def test_validate_tool_local_execution_error(self, mock_validate_local):
        """Test local tool validation when execution fails"""
        mock_validate_local.side_effect = Exception("Execution failed")

        request = ToolValidateRequest(
            name="test_tool",
            source=ToolSourceEnum.LOCAL.value,
            usage=None,
            inputs={"param": "value"},
            params={"config": "value"}
        )

        with pytest.raises(ToolExecutionException, match="Execution failed"):
            await validate_tool_impl(request, "tenant1")

    @patch('backend.services.tool_configuration_service._validate_mcp_tool_remote')
    async def test_validate_tool_remote_server_not_found(self, mock_validate_remote):
        """Test MCP tool validation when remote server not found"""
        mock_validate_remote.side_effect = NotFoundException(
            "MCP server not found for name: test_server")

        request = ToolValidateRequest(
            name="test_tool",
            source=ToolSourceEnum.MCP.value,
            usage="test_server",
            inputs={"param": "value"}
        )

        with pytest.raises(NotFoundException, match="MCP server not found for name: test_server"):
            await validate_tool_impl(request, "tenant1")

    @patch('backend.services.tool_configuration_service._validate_local_tool')
    async def test_validate_tool_local_tool_not_found(self, mock_validate_local):
        """Test local tool validation when tool class not found"""
        mock_validate_local.side_effect = NotFoundException(
            "Tool class not found for test_tool")

        request = ToolValidateRequest(
            name="test_tool",
            source=ToolSourceEnum.LOCAL.value,
            usage=None,
            inputs={"param": "value"},
            params={"config": "value"}
        )

        with pytest.raises(NotFoundException, match="Tool class not found for test_tool"):
            await validate_tool_impl(request, "tenant1")

    @patch('backend.services.tool_configuration_service._validate_langchain_tool')
    async def test_validate_tool_langchain_tool_not_found(self, mock_validate_langchain):
        """Test LangChain tool validation when tool not found"""
        mock_validate_langchain.side_effect = NotFoundException(
            "Tool 'test_tool' not found in LangChain tools")

        request = ToolValidateRequest(
            name="test_tool",
            source=ToolSourceEnum.LANGCHAIN.value,
            usage=None,
            inputs={"param": "value"}
        )

        with pytest.raises(NotFoundException, match="Tool 'test_tool' not found in LangChain tools"):
            await validate_tool_impl(request, "tenant1")


class TestValidateLocalToolKnowledgeBaseSearch:
    """Test cases for _validate_local_tool function with knowledge_base_search tool"""

    @patch('backend.services.tool_configuration_service._get_tool_class_by_name')
    @patch('backend.services.tool_configuration_service.inspect.signature')
    @patch('backend.services.tool_configuration_service.get_selected_knowledge_list')
    @patch('backend.services.tool_configuration_service.get_embedding_model')
    @patch('backend.services.tool_configuration_service.get_vector_db_core')
    def test_validate_local_tool_knowledge_base_search_success(self, mock_get_vector_db_core, mock_get_embedding_model,
                                                               mock_get_knowledge_list, mock_signature, mock_get_class):
        """Test successful knowledge_base_search tool validation with proper dependencies"""
        # Mock tool class
        mock_tool_class = Mock()
        mock_tool_instance = Mock()
        mock_tool_instance.forward.return_value = "knowledge base search result"
        mock_tool_class.return_value = mock_tool_instance

        mock_get_class.return_value = mock_tool_class

        # Mock signature for knowledge_base_search tool
        mock_sig = Mock()
        mock_sig.parameters = {
            'self': Mock(),
            'index_names': Mock(),
            'vdb_core': Mock(),
            'embedding_model': Mock()
        }
        mock_signature.return_value = mock_sig

        # Mock knowledge base dependencies
        mock_knowledge_list = [
            {"index_name": "index1", "knowledge_id": "kb1"},
            {"index_name": "index2", "knowledge_id": "kb2"}
        ]
        mock_get_knowledge_list.return_value = mock_knowledge_list
        mock_get_embedding_model.return_value = "mock_embedding_model"
        mock_vdb_core = Mock()
        mock_get_vector_db_core.return_value = mock_vdb_core

        from backend.services.tool_configuration_service import _validate_local_tool

        result = _validate_local_tool(
            "knowledge_base_search",
            {"query": "test query"},
            {"param": "config"},
            "tenant1",
            "user1"
        )

        assert result == "knowledge base search result"
        mock_get_class.assert_called_once_with("knowledge_base_search")

        # Verify knowledge base specific parameters were passed
        expected_params = {
            "param": "config",
            "index_names": ["index1", "index2"],
            "vdb_core": mock_vdb_core,
            "embedding_model": "mock_embedding_model",
        }
        mock_tool_class.assert_called_once_with(**expected_params)
        mock_tool_instance.forward.assert_called_once_with(query="test query")

        # Verify service calls
        mock_get_knowledge_list.assert_called_once_with(
            tenant_id="tenant1", user_id="user1")
        mock_get_embedding_model.assert_called_once_with(tenant_id="tenant1")

    @patch('backend.services.tool_configuration_service._get_tool_class_by_name')
    def test_validate_local_tool_knowledge_base_search_missing_tenant_id(self, mock_get_class):
        """Test knowledge_base_search tool validation when tenant_id is missing"""
        mock_tool_class = Mock()
        mock_get_class.return_value = mock_tool_class

        from backend.services.tool_configuration_service import _validate_local_tool

        with pytest.raises(ToolExecutionException,
                           match="Tenant ID and User ID are required for knowledge_base_search validation"):
            _validate_local_tool(
                "knowledge_base_search",
                {"query": "test query"},
                {"param": "config"},
                None,  # Missing tenant_id
                "user1"
            )

    @patch('backend.services.tool_configuration_service._get_tool_class_by_name')
    def test_validate_local_tool_knowledge_base_search_missing_user_id(self, mock_get_class):
        """Test knowledge_base_search tool validation when user_id is missing"""
        mock_tool_class = Mock()
        mock_get_class.return_value = mock_tool_class

        from backend.services.tool_configuration_service import _validate_local_tool

        with pytest.raises(ToolExecutionException,
                           match="Tenant ID and User ID are required for knowledge_base_search validation"):
            _validate_local_tool(
                "knowledge_base_search",
                {"query": "test query"},
                {"param": "config"},
                "tenant1",
                None  # Missing user_id
            )

    @patch('backend.services.tool_configuration_service._get_tool_class_by_name')
    def test_validate_local_tool_knowledge_base_search_missing_both_ids(self, mock_get_class):
        """Test knowledge_base_search tool validation when both tenant_id and user_id are missing"""
        mock_tool_class = Mock()
        mock_get_class.return_value = mock_tool_class

        from backend.services.tool_configuration_service import _validate_local_tool

        with pytest.raises(ToolExecutionException,
                           match="Tenant ID and User ID are required for knowledge_base_search validation"):
            _validate_local_tool(
                "knowledge_base_search",
                {"query": "test query"},
                {"param": "config"},
                None,  # Missing tenant_id
                None   # Missing user_id
            )

    @patch('backend.services.tool_configuration_service._get_tool_class_by_name')
    @patch('backend.services.tool_configuration_service.inspect.signature')
    @patch('backend.services.tool_configuration_service.get_selected_knowledge_list')
    @patch('backend.services.tool_configuration_service.get_embedding_model')
    @patch('backend.services.tool_configuration_service.get_vector_db_core')
    def test_validate_local_tool_knowledge_base_search_empty_knowledge_list(self, mock_get_vector_db_core,
                                                                            mock_get_embedding_model,
                                                                            mock_get_knowledge_list,
                                                                            mock_signature,
                                                                            mock_get_class):
        """Test knowledge_base_search tool validation with empty knowledge list"""
        # Mock tool class
        mock_tool_class = Mock()
        mock_tool_instance = Mock()
        mock_tool_instance.forward.return_value = "empty knowledge result"
        mock_tool_class.return_value = mock_tool_instance

        mock_get_class.return_value = mock_tool_class

        # Mock signature for knowledge_base_search tool
        mock_sig = Mock()
        mock_sig.parameters = {
            'self': Mock(),
            'index_names': Mock(),
            'vdb_core': Mock(),
            'embedding_model': Mock()
        }
        mock_signature.return_value = mock_sig

        # Mock empty knowledge list
        mock_get_knowledge_list.return_value = []
        mock_get_embedding_model.return_value = "mock_embedding_model"
        mock_vdb_core = Mock()
        mock_get_vector_db_core.return_value = mock_vdb_core

        from backend.services.tool_configuration_service import _validate_local_tool

        result = _validate_local_tool(
            "knowledge_base_search",
            {"query": "test query"},
            {"param": "config"},
            "tenant1",
            "user1"
        )

        assert result == "empty knowledge result"

        # Verify knowledge base specific parameters were passed with empty index_names
        expected_params = {
            "param": "config",
            "index_names": [],
            "vdb_core": mock_vdb_core,
            "embedding_model": "mock_embedding_model",
        }
        mock_tool_class.assert_called_once_with(**expected_params)
        mock_tool_instance.forward.assert_called_once_with(query="test query")

    @patch('backend.services.tool_configuration_service._get_tool_class_by_name')
    @patch('backend.services.tool_configuration_service.inspect.signature')
    @patch('backend.services.tool_configuration_service.get_selected_knowledge_list')
    @patch('backend.services.tool_configuration_service.get_embedding_model')
    @patch('backend.services.tool_configuration_service.get_vector_db_core')
    def test_validate_local_tool_knowledge_base_search_execution_error(self, mock_get_vector_db_core,
                                                                       mock_get_embedding_model,
                                                                       mock_get_knowledge_list,
                                                                       mock_signature,
                                                                       mock_get_class):
        """Test knowledge_base_search tool validation when execution fails"""
        # Mock tool class
        mock_tool_class = Mock()
        mock_tool_instance = Mock()
        mock_tool_instance.forward.side_effect = Exception(
            "Knowledge base search failed")
        mock_tool_class.return_value = mock_tool_instance

        mock_get_class.return_value = mock_tool_class

        # Mock signature for knowledge_base_search tool
        mock_sig = Mock()
        mock_sig.parameters = {
            'self': Mock(),
            'index_names': Mock(),
            'vdb_core': Mock(),
            'embedding_model': Mock()
        }
        mock_signature.return_value = mock_sig

        # Mock knowledge base dependencies
        mock_knowledge_list = [{"index_name": "index1", "knowledge_id": "kb1"}]
        mock_get_knowledge_list.return_value = mock_knowledge_list
        mock_get_embedding_model.return_value = "mock_embedding_model"
        mock_vdb_core = Mock()
        mock_get_vector_db_core.return_value = mock_vdb_core

        from backend.services.tool_configuration_service import _validate_local_tool

        with pytest.raises(ToolExecutionException,
                           match="Local tool knowledge_base_search validation failed: Knowledge base search failed"):
            _validate_local_tool(
                "knowledge_base_search",
                {"query": "test query"},
                {"param": "config"},
                "tenant1",
                "user1"
            )


<<<<<<< HEAD
=======
class TestValidateLocalToolAnalyzeImage:
    """Test cases for _validate_local_tool with analyze_image tool."""

    @patch('backend.services.tool_configuration_service.minio_client')
    @patch('backend.services.tool_configuration_service.get_vlm_model')
    @patch('backend.services.tool_configuration_service._get_tool_class_by_name')
    @patch('backend.services.tool_configuration_service.inspect.signature')
    def test_validate_local_tool_analyze_image_success(self, mock_signature, mock_get_class, mock_get_vlm_model, mock_minio_client):
        mock_tool_class = Mock()
        mock_tool_instance = Mock()
        mock_tool_instance.forward.return_value = "analyze image result"
        mock_tool_class.return_value = mock_tool_instance
        mock_get_class.return_value = mock_tool_class
        mock_get_vlm_model.return_value = "mock_vlm_model"

        mock_sig = Mock()
        mock_sig.parameters = {}
        mock_signature.return_value = mock_sig

        from backend.services.tool_configuration_service import _validate_local_tool

        result = _validate_local_tool(
            "analyze_image",
            {"image": "bytes"},
            {"prompt": "describe"},
            "tenant1",
            "user1"
        )

        assert result == "analyze image result"
        mock_get_vlm_model.assert_called_once_with(tenant_id="tenant1")
        mock_tool_class.assert_called_once_with(
            prompt="describe",
            vlm_model="mock_vlm_model",
            storage_client=mock_minio_client
        )
        mock_tool_instance.forward.assert_called_once_with(image="bytes")

    @patch('backend.services.tool_configuration_service._get_tool_class_by_name')
    def test_validate_local_tool_analyze_image_missing_tenant(self, mock_get_class):
        mock_get_class.return_value = Mock()

        from backend.services.tool_configuration_service import _validate_local_tool

        with pytest.raises(ToolExecutionException,
                           match="Tenant ID and User ID are required for analyze_image validation"):
            _validate_local_tool(
                "analyze_image",
                {"image": "bytes"},
                {"prompt": "describe"},
                None,
                "user1"
            )

    @patch('backend.services.tool_configuration_service._get_tool_class_by_name')
    def test_validate_local_tool_analyze_image_missing_user(self, mock_get_class):
        mock_get_class.return_value = Mock()

        from backend.services.tool_configuration_service import _validate_local_tool

        with pytest.raises(ToolExecutionException,
                           match="Tenant ID and User ID are required for analyze_image validation"):
            _validate_local_tool(
                "analyze_image",
                {"image": "bytes"},
                {"prompt": "describe"},
                "tenant1",
                None
            )


>>>>>>> 1e3bbfea
class TestValidateLocalToolAnalyzeTextFile:
    """Test cases for _validate_local_tool function with analyze_text_file tool"""

    @patch('backend.services.tool_configuration_service._get_tool_class_by_name')
    @patch('backend.services.tool_configuration_service.inspect.signature')
    @patch('backend.services.tool_configuration_service.get_llm_model')
    @patch('backend.services.tool_configuration_service.minio_client')
    @patch('backend.services.tool_configuration_service.DATA_PROCESS_SERVICE', "http://data-process-service")
    def test_validate_local_tool_analyze_text_file_success(self, mock_minio_client, mock_get_llm_model,
                                                           mock_signature, mock_get_class):
        """Test successful analyze_text_file tool validation with proper dependencies"""
        # Mock tool class
        mock_tool_class = Mock()
        mock_tool_instance = Mock()
        mock_tool_instance.forward.return_value = "analyze text file result"
        mock_tool_class.return_value = mock_tool_instance

        mock_get_class.return_value = mock_tool_class

        # Mock signature for analyze_text_file tool
        mock_sig = Mock()
        mock_sig.parameters = {
            'self': Mock(),
            'llm_model': Mock(),
            'storage_client': Mock(),
            'data_process_service_url': Mock()
        }
        mock_signature.return_value = mock_sig

        # Mock dependencies
        mock_llm_model = Mock()
        mock_get_llm_model.return_value = mock_llm_model

        from backend.services.tool_configuration_service import _validate_local_tool

        result = _validate_local_tool(
            "analyze_text_file",
            {"input": "test input"},
            {"param": "config"},
            "tenant1",
            "user1"
        )

        assert result == "analyze text file result"
        mock_get_class.assert_called_once_with("analyze_text_file")

        # Verify analyze_text_file specific parameters were passed
        expected_params = {
            "param": "config",
            "llm_model": mock_llm_model,
            "storage_client": mock_minio_client,
            "data_process_service_url": "http://data-process-service",
        }
        mock_tool_class.assert_called_once_with(**expected_params)
        mock_tool_instance.forward.assert_called_once_with(input="test input")

        # Verify service calls
        mock_get_llm_model.assert_called_once_with(tenant_id="tenant1")

    @patch('backend.services.tool_configuration_service._get_tool_class_by_name')
    def test_validate_local_tool_analyze_text_file_missing_tenant_id(self, mock_get_class):
        """Test analyze_text_file tool validation when tenant_id is missing"""
        mock_tool_class = Mock()
        mock_get_class.return_value = mock_tool_class

        from backend.services.tool_configuration_service import _validate_local_tool

        with pytest.raises(ToolExecutionException,
                           match="Tenant ID and User ID are required for analyze_text_file validation"):
            _validate_local_tool(
                "analyze_text_file",
                {"input": "test input"},
                {"param": "config"},
                None,  # Missing tenant_id
                "user1"
            )

    @patch('backend.services.tool_configuration_service._get_tool_class_by_name')
    def test_validate_local_tool_analyze_text_file_missing_user_id(self, mock_get_class):
        """Test analyze_text_file tool validation when user_id is missing"""
        mock_tool_class = Mock()
        mock_get_class.return_value = mock_tool_class

        from backend.services.tool_configuration_service import _validate_local_tool

        with pytest.raises(ToolExecutionException,
                           match="Tenant ID and User ID are required for analyze_text_file validation"):
            _validate_local_tool(
                "analyze_text_file",
                {"input": "test input"},
                {"param": "config"},
                "tenant1",
                None  # Missing user_id
            )

    @patch('backend.services.tool_configuration_service._get_tool_class_by_name')
    def test_validate_local_tool_analyze_text_file_missing_both_ids(self, mock_get_class):
        """Test analyze_text_file tool validation when both tenant_id and user_id are missing"""
        mock_tool_class = Mock()
        mock_get_class.return_value = mock_tool_class

        from backend.services.tool_configuration_service import _validate_local_tool

        with pytest.raises(ToolExecutionException,
                           match="Tenant ID and User ID are required for analyze_text_file validation"):
            _validate_local_tool(
                "analyze_text_file",
                {"input": "test input"},
                {"param": "config"},
                None,  # Missing tenant_id
                None   # Missing user_id
            )


class TestGetLlmModel:
    """Test cases for get_llm_model function"""

    @patch('backend.services.file_management_service.MODEL_CONFIG_MAPPING', {"llm": "llm_config_key"})
    @patch('backend.services.file_management_service.MessageObserver')
    @patch('backend.services.file_management_service.OpenAILongContextModel')
    @patch('backend.services.file_management_service.get_model_name_from_config')
    @patch('backend.services.file_management_service.tenant_config_manager')
    def test_get_llm_model_success(self, mock_tenant_config, mock_get_model_name, mock_openai_model, mock_message_observer):
        """Test successful LLM model retrieval"""
        from backend.services.file_management_service import get_llm_model

        # Mock tenant config manager
        mock_config = {
            "base_url": "http://api.example.com",
            "api_key": "test_api_key",
            "max_tokens": 4096
        }
        mock_tenant_config.get_model_config.return_value = mock_config

        # Mock model name
        mock_get_model_name.return_value = "gpt-4"

        # Mock MessageObserver
        mock_observer_instance = Mock()
        mock_message_observer.return_value = mock_observer_instance

        # Mock OpenAILongContextModel
        mock_model_instance = Mock()
        mock_openai_model.return_value = mock_model_instance

        # Execute
        result = get_llm_model("tenant123")

        # Assertions
        assert result == mock_model_instance
        mock_tenant_config.get_model_config.assert_called_once_with(
            key="llm_config_key", tenant_id="tenant123")
        mock_get_model_name.assert_called_once_with(mock_config)
        mock_message_observer.assert_called_once()
        mock_openai_model.assert_called_once_with(
            observer=mock_observer_instance,
            model_id="gpt-4",
            api_base="http://api.example.com",
            api_key="test_api_key",
            max_context_tokens=4096
        )

    @patch('backend.services.file_management_service.MODEL_CONFIG_MAPPING', {"llm": "llm_config_key"})
    @patch('backend.services.file_management_service.MessageObserver')
    @patch('backend.services.file_management_service.OpenAILongContextModel')
    @patch('backend.services.file_management_service.get_model_name_from_config')
    @patch('backend.services.file_management_service.tenant_config_manager')
    def test_get_llm_model_with_missing_config_values(self, mock_tenant_config, mock_get_model_name, mock_openai_model, mock_message_observer):
        """Test get_llm_model with missing config values"""
        from backend.services.file_management_service import get_llm_model

        # Mock tenant config manager with missing values
        mock_config = {
            "base_url": "http://api.example.com"
            # Missing api_key and max_tokens
        }
        mock_tenant_config.get_model_config.return_value = mock_config

        # Mock model name
        mock_get_model_name.return_value = "gpt-4"

        # Mock MessageObserver
        mock_observer_instance = Mock()
        mock_message_observer.return_value = mock_observer_instance

        # Mock OpenAILongContextModel
        mock_model_instance = Mock()
        mock_openai_model.return_value = mock_model_instance

        # Execute
        result = get_llm_model("tenant123")

        # Assertions
        assert result == mock_model_instance
        # Verify that get() is used for missing values (returns None)
        mock_openai_model.assert_called_once()
        call_kwargs = mock_openai_model.call_args[1]
        assert call_kwargs["api_key"] is None
        assert call_kwargs["max_context_tokens"] is None

    @patch('backend.services.file_management_service.MODEL_CONFIG_MAPPING', {"llm": "llm_config_key"})
    @patch('backend.services.file_management_service.MessageObserver')
    @patch('backend.services.file_management_service.OpenAILongContextModel')
    @patch('backend.services.file_management_service.get_model_name_from_config')
    @patch('backend.services.file_management_service.tenant_config_manager')
    def test_get_llm_model_with_different_tenant_ids(self, mock_tenant_config, mock_get_model_name, mock_openai_model, mock_message_observer):
        """Test get_llm_model with different tenant IDs"""
        from backend.services.file_management_service import get_llm_model

        # Mock tenant config manager
        mock_config = {
            "base_url": "http://api.example.com",
            "api_key": "test_api_key",
            "max_tokens": 4096
        }
        mock_tenant_config.get_model_config.return_value = mock_config

        # Mock model name
        mock_get_model_name.return_value = "gpt-4"

        # Mock MessageObserver
        mock_observer_instance = Mock()
        mock_message_observer.return_value = mock_observer_instance

        # Mock OpenAILongContextModel
        mock_model_instance = Mock()
        mock_openai_model.return_value = mock_model_instance

        # Execute with different tenant IDs
        result1 = get_llm_model("tenant1")
        result2 = get_llm_model("tenant2")

        # Assertions
        assert result1 == mock_model_instance
        assert result2 == mock_model_instance
        # Verify tenant config was called with different tenant IDs
        assert mock_tenant_config.get_model_config.call_count == 2
        assert mock_tenant_config.get_model_config.call_args_list[0][1]["tenant_id"] == "tenant1"
        assert mock_tenant_config.get_model_config.call_args_list[1][1]["tenant_id"] == "tenant2"


if __name__ == '__main__':
    unittest.main()<|MERGE_RESOLUTION|>--- conflicted
+++ resolved
@@ -1824,8 +1824,6 @@
             )
 
 
-<<<<<<< HEAD
-=======
 class TestValidateLocalToolAnalyzeImage:
     """Test cases for _validate_local_tool with analyze_image tool."""
 
@@ -1897,7 +1895,6 @@
             )
 
 
->>>>>>> 1e3bbfea
 class TestValidateLocalToolAnalyzeTextFile:
     """Test cases for _validate_local_tool function with analyze_text_file tool"""
 

--- conflicted
+++ resolved
@@ -1824,115 +1824,6 @@
             )
 
 
-<<<<<<< HEAD
-class TestValidateLocalToolAnalyzeTextFile:
-    """Test cases for _validate_local_tool function with analyze_text_file tool"""
-
-    @patch('backend.services.tool_configuration_service._get_tool_class_by_name')
-    @patch('backend.services.tool_configuration_service.inspect.signature')
-    @patch('backend.services.tool_configuration_service.get_llm_model')
-    @patch('backend.services.tool_configuration_service.minio_client')
-    @patch('backend.services.tool_configuration_service.DATA_PROCESS_SERVICE', "http://data-process-service")
-    def test_validate_local_tool_analyze_text_file_success(self, mock_minio_client, mock_get_llm_model,
-                                                          mock_signature, mock_get_class):
-        """Test successful analyze_text_file tool validation with proper dependencies"""
-        # Mock tool class
-        mock_tool_class = Mock()
-        mock_tool_instance = Mock()
-        mock_tool_instance.forward.return_value = "analyze text file result"
-        mock_tool_class.return_value = mock_tool_instance
-
-        mock_get_class.return_value = mock_tool_class
-
-        # Mock signature for analyze_text_file tool
-        mock_sig = Mock()
-        mock_sig.parameters = {
-            'self': Mock(),
-            'llm_model': Mock(),
-            'storage_client': Mock(),
-            'data_process_service_url': Mock()
-        }
-        mock_signature.return_value = mock_sig
-
-        # Mock dependencies
-        mock_llm_model = Mock()
-        mock_get_llm_model.return_value = mock_llm_model
-
-        from backend.services.tool_configuration_service import _validate_local_tool
-
-        result = _validate_local_tool(
-            "analyze_text_file",
-            {"input": "test input"},
-            {"param": "config"},
-            "tenant1",
-            "user1"
-        )
-
-        assert result == "analyze text file result"
-        mock_get_class.assert_called_once_with("analyze_text_file")
-
-        # Verify analyze_text_file specific parameters were passed
-        expected_params = {
-            "param": "config",
-            "llm_model": mock_llm_model,
-            "storage_client": mock_minio_client,
-            "data_process_service_url": "http://data-process-service",
-        }
-        mock_tool_class.assert_called_once_with(**expected_params)
-        mock_tool_instance.forward.assert_called_once_with(input="test input")
-
-        # Verify service calls
-        mock_get_llm_model.assert_called_once_with(tenant_id="tenant1")
-
-    @patch('backend.services.tool_configuration_service._get_tool_class_by_name')
-    def test_validate_local_tool_analyze_text_file_missing_tenant_id(self, mock_get_class):
-        """Test analyze_text_file tool validation when tenant_id is missing"""
-        mock_tool_class = Mock()
-        mock_get_class.return_value = mock_tool_class
-
-        from backend.services.tool_configuration_service import _validate_local_tool
-
-        with pytest.raises(ToolExecutionException,
-                           match="Tenant ID and User ID are required for analyze_text_file validation"):
-            _validate_local_tool(
-                "analyze_text_file",
-                {"input": "test input"},
-                {"param": "config"},
-                None,  # Missing tenant_id
-                "user1"
-            )
-
-    @patch('backend.services.tool_configuration_service._get_tool_class_by_name')
-    def test_validate_local_tool_analyze_text_file_missing_user_id(self, mock_get_class):
-        """Test analyze_text_file tool validation when user_id is missing"""
-        mock_tool_class = Mock()
-        mock_get_class.return_value = mock_tool_class
-
-        from backend.services.tool_configuration_service import _validate_local_tool
-
-        with pytest.raises(ToolExecutionException,
-                           match="Tenant ID and User ID are required for analyze_text_file validation"):
-            _validate_local_tool(
-                "analyze_text_file",
-                {"input": "test input"},
-                {"param": "config"},
-                "tenant1",
-                None  # Missing user_id
-            )
-
-
-class TestValidateLocalToolAnalyzeImage:
-    """Test cases for _validate_local_tool function with analyze_image tool"""
-
-    @patch('backend.services.tool_configuration_service._get_tool_class_by_name')
-    @patch('backend.services.tool_configuration_service.inspect.signature')
-    @patch('backend.services.tool_configuration_service.get_vlm_model')
-    @patch('backend.services.tool_configuration_service.minio_client')
-    def test_validate_local_tool_analyze_image_success(self, mock_minio_client, mock_get_vlm_model,
-                                                      mock_signature, mock_get_class):
-        """Test successful analyze_image tool validation with proper dependencies"""
-        # Mock tool class
-=======
 class TestValidateLocalToolAnalyzeImage:
     """Test cases for _validate_local_tool with analyze_image tool."""
 
@@ -1941,29 +1832,10 @@
     @patch('backend.services.tool_configuration_service._get_tool_class_by_name')
     @patch('backend.services.tool_configuration_service.inspect.signature')
     def test_validate_local_tool_analyze_image_success(self, mock_signature, mock_get_class, mock_get_vlm_model, mock_minio_client):
->>>>>>> 116db18f
         mock_tool_class = Mock()
         mock_tool_instance = Mock()
         mock_tool_instance.forward.return_value = "analyze image result"
         mock_tool_class.return_value = mock_tool_instance
-<<<<<<< HEAD
-
-        mock_get_class.return_value = mock_tool_class
-
-        # Mock signature for analyze_image tool
-        mock_sig = Mock()
-        mock_sig.parameters = {
-            'self': Mock(),
-            'vlm_model': Mock(),
-            'storage_client': Mock()
-        }
-        mock_signature.return_value = mock_sig
-
-        # Mock dependencies
-        mock_vlm_model = Mock()
-        mock_get_vlm_model.return_value = mock_vlm_model
-
-=======
         mock_get_class.return_value = mock_tool_class
         mock_get_vlm_model.return_value = "mock_vlm_model"
 
@@ -1971,44 +1843,17 @@
         mock_sig.parameters = {}
         mock_signature.return_value = mock_sig
 
->>>>>>> 116db18f
         from backend.services.tool_configuration_service import _validate_local_tool
 
         result = _validate_local_tool(
             "analyze_image",
-<<<<<<< HEAD
-            {"input": "test input"},
-            {"param": "config"},
-=======
             {"image": "bytes"},
             {"prompt": "describe"},
->>>>>>> 116db18f
             "tenant1",
             "user1"
         )
 
         assert result == "analyze image result"
-<<<<<<< HEAD
-        mock_get_class.assert_called_once_with("analyze_image")
-
-        # Verify analyze_image specific parameters were passed
-        expected_params = {
-            "param": "config",
-            "vlm_model": mock_vlm_model,
-            "storage_client": mock_minio_client,
-        }
-        mock_tool_class.assert_called_once_with(**expected_params)
-        mock_tool_instance.forward.assert_called_once_with(input="test input")
-
-        # Verify service calls
-        mock_get_vlm_model.assert_called_once_with(tenant_id="tenant1")
-
-    @patch('backend.services.tool_configuration_service._get_tool_class_by_name')
-    def test_validate_local_tool_analyze_image_missing_tenant_id(self, mock_get_class):
-        """Test analyze_image tool validation when tenant_id is missing"""
-        mock_tool_class = Mock()
-        mock_get_class.return_value = mock_tool_class
-=======
         mock_get_vlm_model.assert_called_once_with(tenant_id="tenant1")
         mock_tool_class.assert_called_once_with(
             prompt="describe",
@@ -2020,7 +1865,6 @@
     @patch('backend.services.tool_configuration_service._get_tool_class_by_name')
     def test_validate_local_tool_analyze_image_missing_tenant(self, mock_get_class):
         mock_get_class.return_value = Mock()
->>>>>>> 116db18f
 
         from backend.services.tool_configuration_service import _validate_local_tool
 
@@ -2028,28 +1872,15 @@
                            match="Tenant ID and User ID are required for analyze_image validation"):
             _validate_local_tool(
                 "analyze_image",
-<<<<<<< HEAD
-                {"input": "test input"},
-                {"param": "config"},
-                None,  # Missing tenant_id
-=======
                 {"image": "bytes"},
                 {"prompt": "describe"},
                 None,
->>>>>>> 116db18f
                 "user1"
             )
 
     @patch('backend.services.tool_configuration_service._get_tool_class_by_name')
-<<<<<<< HEAD
-    def test_validate_local_tool_analyze_image_missing_user_id(self, mock_get_class):
-        """Test analyze_image tool validation when user_id is missing"""
-        mock_tool_class = Mock()
-        mock_get_class.return_value = mock_tool_class
-=======
     def test_validate_local_tool_analyze_image_missing_user(self, mock_get_class):
         mock_get_class.return_value = Mock()
->>>>>>> 116db18f
 
         from backend.services.tool_configuration_service import _validate_local_tool
 
@@ -2057,157 +1888,6 @@
                            match="Tenant ID and User ID are required for analyze_image validation"):
             _validate_local_tool(
                 "analyze_image",
-<<<<<<< HEAD
-                {"input": "test input"},
-                {"param": "config"},
-                "tenant1",
-                None  # Missing user_id
-            )
-
-
-class TestGetLocalToolsParameterHandling:
-    """Test cases for get_local_tools parameter handling edge cases"""
-
-    @patch('backend.services.tool_configuration_service.get_local_tools_classes')
-    @patch('backend.services.tool_configuration_service.inspect.signature')
-    def test_get_local_tools_with_excluded_param(self, mock_signature, mock_get_classes):
-        """Test get_local_tools with parameter that has exclude=True"""
-        from backend.services.tool_configuration_service import get_local_tools
-        from pydantic_core import PydanticUndefined
-
-        # Create the mock tool class
-        mock_tool_class = Mock()
-        mock_tool_class.name = "test_tool"
-        mock_tool_class.description = "Test tool description"
-        mock_tool_class.inputs = {"input1": "value1"}
-        mock_tool_class.output_type = "string"
-        mock_tool_class.category = "test_category"
-        mock_tool_class.__name__ = "TestTool"
-
-        # Create the mock parameter with exclude=True
-        mock_excluded_param = Mock()
-        mock_excluded_param.annotation = str
-        mock_excluded_param.default = Mock()
-        mock_excluded_param.default.exclude = True  # This should be excluded
-
-        # Create the mock regular parameter
-        mock_param = Mock()
-        mock_param.annotation = str
-        mock_param.default = Mock()
-        mock_param.default.description = "Test parameter"
-        mock_param.default.default = "default_value"
-        mock_param.default.exclude = False
-
-        # Create the mock signature
-        mock_sig = Mock()
-        mock_sig.parameters = {
-            'self': Mock(),
-            'excluded_param': mock_excluded_param,
-            'test_param': mock_param
-        }
-
-        mock_signature.return_value = mock_sig
-        mock_get_classes.return_value = [mock_tool_class]
-
-        result = get_local_tools()
-
-        assert len(result) == 1
-        tool_info = result[0]
-        assert tool_info.name == "test_tool"
-        # Verify excluded param is not in params list
-        param_names = [p["name"] for p in tool_info.params]
-        assert "excluded_param" not in param_names
-        assert "test_param" in param_names
-
-    @patch('backend.services.tool_configuration_service.get_local_tools_classes')
-    @patch('backend.services.tool_configuration_service.inspect.signature')
-    def test_get_local_tools_with_pydantic_undefined_default(self, mock_signature, mock_get_classes):
-        """Test get_local_tools with parameter that has PydanticUndefined default"""
-        from backend.services.tool_configuration_service import get_local_tools
-        from pydantic_core import PydanticUndefined
-
-        # Create the mock tool class
-        mock_tool_class = Mock()
-        mock_tool_class.name = "test_tool"
-        mock_tool_class.description = "Test tool description"
-        mock_tool_class.inputs = {"input1": "value1"}
-        mock_tool_class.output_type = "string"
-        mock_tool_class.category = "test_category"
-        mock_tool_class.__name__ = "TestTool"
-
-        # Create the mock parameter with PydanticUndefined default
-        mock_param = Mock()
-        mock_param.annotation = str
-        mock_param.default = Mock()
-        mock_param.default.description = "Required parameter"
-        mock_param.default.default = PydanticUndefined  # No default value
-        mock_param.default.exclude = False
-
-        # Create the mock signature
-        mock_sig = Mock()
-        mock_sig.parameters = {
-            'self': Mock(),
-            'required_param': mock_param
-        }
-
-        mock_signature.return_value = mock_sig
-        mock_get_classes.return_value = [mock_tool_class]
-
-        result = get_local_tools()
-
-        assert len(result) == 1
-        tool_info = result[0]
-        assert len(tool_info.params) == 1
-        assert tool_info.params[0]["name"] == "required_param"
-        assert tool_info.params[0]["optional"] is False  # Should be required
-
-    @patch('backend.services.tool_configuration_service.get_local_tools_classes')
-    @patch('backend.services.tool_configuration_service.inspect.signature')
-    def test_get_local_tools_with_field_object_default(self, mock_signature, mock_get_classes):
-        """Test get_local_tools with parameter that has Field object with default"""
-        from backend.services.tool_configuration_service import get_local_tools
-        from pydantic_core import PydanticUndefined
-
-        # Create the mock tool class
-        mock_tool_class = Mock()
-        mock_tool_class.name = "test_tool"
-        mock_tool_class.description = "Test tool description"
-        mock_tool_class.inputs = {"input1": "value1"}
-        mock_tool_class.output_type = "string"
-        mock_tool_class.category = "test_category"
-        mock_tool_class.__name__ = "TestTool"
-
-        # Create the mock parameter with Field object default
-        mock_field_default = Mock()
-        mock_field_default.default = "field_default_value"
-        mock_field_default.description = "Field parameter"
-
-        mock_param = Mock()
-        mock_param.annotation = str
-        mock_param.default = mock_field_default
-        mock_param.default.exclude = False
-
-        # Create the mock signature
-        mock_sig = Mock()
-        mock_sig.parameters = {
-            'self': Mock(),
-            'field_param': mock_param
-        }
-
-        mock_signature.return_value = mock_sig
-        mock_get_classes.return_value = [mock_tool_class]
-
-        result = get_local_tools()
-
-        assert len(result) == 1
-        tool_info = result[0]
-        assert len(tool_info.params) == 1
-        assert tool_info.params[0]["name"] == "field_param"
-        assert tool_info.params[0]["optional"] is True
-        assert tool_info.params[0]["default"] == "field_default_value"
-
-
-=======
                 {"image": "bytes"},
                 {"prompt": "describe"},
                 "tenant1",
@@ -2215,6 +1895,5 @@
             )
 
 
->>>>>>> 116db18f
 if __name__ == '__main__':
     unittest.main()
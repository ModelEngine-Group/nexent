--- conflicted
+++ resolved
@@ -782,11 +782,7 @@
                     embedding_model=mock_embedding_model
                 )
 
-<<<<<<< HEAD
-        self.assertIn("Error during indexing", str(context.exception))
-=======
         self.assertIn("Indexing error", str(context.exception))
->>>>>>> 94c79b44
         _, kwargs = self.mock_vdb_core.vectorize_documents.call_args
         self.assertEqual(kwargs.get("embedding_batch_size"), 8)
         self.assertTrue(callable(kwargs.get("progress_callback")))

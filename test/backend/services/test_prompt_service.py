--- conflicted
+++ resolved
@@ -40,13 +40,7 @@
     @patch('backend.services.prompt_service.get_model_by_model_id')
     @patch('backend.services.prompt_service.OpenAIServerModel')
     @patch('backend.services.prompt_service.get_model_name_from_config')
-<<<<<<< HEAD
-    @patch('backend.services.prompt_service.remove_think_tags')
-    def test_call_llm_for_system_prompt(self, mock_remove_think_tags,
-                                        mock_get_model_name, mock_openai, mock_get_model_by_id):
-=======
-    def test_call_llm_for_system_prompt(self, mock_get_model_name, mock_tenant_config, mock_openai):
->>>>>>> 42a8f77f
+    def test_call_llm_for_system_prompt(self, mock_get_model_name, mock_openai, mock_get_model_by_id):
         # Setup
         mock_model_config = {
             "base_url": "http://example.com",

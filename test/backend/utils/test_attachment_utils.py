--- conflicted
+++ resolved
@@ -180,12 +180,8 @@
         # Assertions
         assert result == "Summarized text"
         assert truncation == "0"
-<<<<<<< HEAD
-        mock_config_manager.get_model_config.assert_called_once_with(key="LLM_ID", tenant_id="tenant123")
-=======
         mock_config_manager.get_model_config.assert_called_once_with(
             key="LLM_ID", tenant_id="tenant123")
->>>>>>> 0e9d162c
         mock_long_context_model.assert_called_once()
         mock_model_instance.analyze_long_text.assert_called_once()
 

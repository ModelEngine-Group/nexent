--- conflicted
+++ resolved
@@ -5,13 +5,10 @@
 from pathlib import Path
 from unittest.mock import AsyncMock, MagicMock, patch, Mock, PropertyMock
 
-<<<<<<< HEAD
-=======
 from test.common.env_test_utils import bootstrap_env
 
 env_state = bootstrap_env()
 consts_const = env_state["mock_const"]
->>>>>>> 1e3bbfea
 TEST_ROOT = Path(__file__).resolve().parents[2]
 PROJECT_ROOT = TEST_ROOT.parent
 
@@ -19,18 +16,6 @@
 for _path in (str(PROJECT_ROOT), str(TEST_ROOT)):
     if _path not in sys.path:
         sys.path.insert(0, _path)
-<<<<<<< HEAD
-from test.common.env_test_utils import bootstrap_env
-
-env_state = bootstrap_env()
-consts_const = env_state["mock_const"]
-
-from test.common.env_test_utils import bootstrap_env
-
-env_state = bootstrap_env()
-consts_const = env_state["mock_const"]
-=======
->>>>>>> 1e3bbfea
 
 # Utilities ---------------------------------------------------------------
 def _create_stub_module(name: str, **attrs):
@@ -57,33 +42,6 @@
 consts_const.MODEL_CONFIG_MAPPING = {"llm": "llm_config"}
 consts_const.LANGUAGE = {"ZH": "zh"}
 consts_const.DATA_PROCESS_SERVICE = "https://example.com/data-process"
-<<<<<<< HEAD
-# Utilities ---------------------------------------------------------------
-def _create_stub_module(name: str, **attrs):
-    """Return a lightweight module stub with the provided attributes."""
-    module = types.ModuleType(name)
-    for attr_name, attr_value in attrs.items():
-        setattr(module, attr_name, attr_value)
-    return module
-
-
-# Configure required constants via shared bootstrap env
-consts_const.MINIO_ENDPOINT = "http://localhost:9000"
-consts_const.MINIO_ACCESS_KEY = "test_access_key"
-consts_const.MINIO_SECRET_KEY = "test_secret_key"
-consts_const.MINIO_REGION = "us-east-1"
-consts_const.MINIO_DEFAULT_BUCKET = "test-bucket"
-consts_const.POSTGRES_HOST = "localhost"
-consts_const.POSTGRES_USER = "test_user"
-consts_const.NEXENT_POSTGRES_PASSWORD = "test_password"
-consts_const.POSTGRES_DB = "test_db"
-consts_const.POSTGRES_PORT = 5432
-consts_const.DEFAULT_TENANT_ID = "default_tenant"
-consts_const.LOCAL_MCP_SERVER = "http://localhost:5011"
-consts_const.MODEL_CONFIG_MAPPING = {"llm": "llm_config"}
-consts_const.LANGUAGE = {"ZH": "zh"}
-=======
->>>>>>> 1e3bbfea
 
 # Mock utils module
 utils_mock = MagicMock()
@@ -145,16 +103,7 @@
     "services.image_service", get_vlm_model=MagicMock(return_value="stub_vlm")
 )
 sys.modules['services.memory_config_service'] = MagicMock()
-<<<<<<< HEAD
-# Build services module hierarchy with minimal functionality
-services_module = _create_stub_module("services")
-sys.modules['services'] = services_module
-sys.modules['services.image_service'] = _create_stub_module(
-    "services.image_service", get_vlm_model=MagicMock(return_value="stub_vlm")
-)
-=======
 # Extend services hierarchy with additional stubs
->>>>>>> 1e3bbfea
 sys.modules['services.file_management_service'] = _create_stub_module(
     "services.file_management_service",
     get_llm_model=MagicMock(return_value="stub_llm_model"),
@@ -163,20 +112,6 @@
     "services.tool_configuration_service",
     initialize_tools_on_startup=AsyncMock(),
 )
-<<<<<<< HEAD
-# Build top-level nexent module to avoid importing the real package
-nexent_module = _create_stub_module(
-    "nexent",
-    MessageObserver=mock_message_observer,
-)
-sys.modules['nexent'] = nexent_module
-
-# Create nested modules for nexent.core to satisfy imports safely
-sys.modules['nexent.core'] = _create_stub_module("nexent.core")
-sys.modules['nexent.core.agents'] = _create_stub_module("nexent.core.agents")
-sys.modules['nexent.core.utils'] = _create_stub_module("nexent.core.utils")
-=======
->>>>>>> 1e3bbfea
 sys.modules['nexent.memory.memory_service'] = MagicMock()
 
 # Build top-level nexent module to avoid importing the real package
@@ -432,137 +367,76 @@
             assert last_call[1]['class_name'] == "KnowledgeBaseSearchTool"
 
     @pytest.mark.asyncio
-<<<<<<< HEAD
+    async def test_create_tool_config_list_with_analyze_image_tool(self):
+        """Ensure AnalyzeImageTool receives VLM model metadata."""
+        mock_tool_instance = MagicMock()
+        mock_tool_instance.class_name = "AnalyzeImageTool"
+        mock_tool_config.return_value = mock_tool_instance
+
+        with patch('backend.agents.create_agent_info.discover_langchain_tools', return_value=[]), \
+                patch('backend.agents.create_agent_info.search_tools_for_sub_agent') as mock_search_tools, \
+                patch('backend.agents.create_agent_info.get_vlm_model') as mock_get_vlm_model, \
+                patch('backend.agents.create_agent_info.minio_client', new_callable=MagicMock) as mock_minio_client:
+
+            mock_search_tools.return_value = [
+                {
+                    "class_name": "AnalyzeImageTool",
+                    "name": "analyze_image",
+                    "description": "Analyze image tool",
+                    "inputs": "string",
+                    "output_type": "string",
+                    "params": [{"name": "prompt", "default": "describe"}],
+                    "source": "local",
+                    "usage": None
+                }
+            ]
+            mock_get_vlm_model.return_value = "mock_vlm_model"
+
+            result = await create_tool_config_list("agent_1", "tenant_1", "user_1")
+
+            assert len(result) == 1
+            assert result[0] is mock_tool_instance
+            mock_get_vlm_model.assert_called_once_with(tenant_id="tenant_1")
+            assert mock_tool_instance.metadata == {
+                "vlm_model": "mock_vlm_model",
+                "storage_client": mock_minio_client
+            }
+
+    @pytest.mark.asyncio
     async def test_create_tool_config_list_with_analyze_text_file_tool(self):
         """Ensure AnalyzeTextFileTool receives text-specific metadata."""
         mock_tool_instance = MagicMock()
         mock_tool_instance.class_name = "AnalyzeTextFileTool"
-=======
-    async def test_create_tool_config_list_with_analyze_image_tool(self):
-        """Ensure AnalyzeImageTool receives VLM model metadata."""
-        mock_tool_instance = MagicMock()
-        mock_tool_instance.class_name = "AnalyzeImageTool"
->>>>>>> 1e3bbfea
         mock_tool_config.return_value = mock_tool_instance
 
         with patch('backend.agents.create_agent_info.discover_langchain_tools', return_value=[]), \
                 patch('backend.agents.create_agent_info.search_tools_for_sub_agent') as mock_search_tools, \
-<<<<<<< HEAD
                 patch('backend.agents.create_agent_info.get_llm_model') as mock_get_llm_model, \
-=======
-                patch('backend.agents.create_agent_info.get_vlm_model') as mock_get_vlm_model, \
->>>>>>> 1e3bbfea
                 patch('backend.agents.create_agent_info.minio_client', new_callable=MagicMock) as mock_minio_client:
 
             mock_search_tools.return_value = [
                 {
-<<<<<<< HEAD
                     "class_name": "AnalyzeTextFileTool",
                     "name": "analyze_text_file",
                     "description": "Analyze text file tool",
                     "inputs": "string",
                     "output_type": "array",
-=======
-                    "class_name": "AnalyzeImageTool",
-                    "name": "analyze_image",
-                    "description": "Analyze image tool",
-                    "inputs": "string",
-                    "output_type": "string",
->>>>>>> 1e3bbfea
                     "params": [{"name": "prompt", "default": "describe"}],
                     "source": "local",
                     "usage": None
                 }
             ]
-<<<<<<< HEAD
             mock_get_llm_model.return_value = "mock_llm_model"
-=======
-            mock_get_vlm_model.return_value = "mock_vlm_model"
->>>>>>> 1e3bbfea
 
             result = await create_tool_config_list("agent_1", "tenant_1", "user_1")
 
             assert len(result) == 1
             assert result[0] is mock_tool_instance
-<<<<<<< HEAD
             mock_get_llm_model.assert_called_once_with(tenant_id="tenant_1")
             assert mock_tool_instance.metadata == {
                 "llm_model": "mock_llm_model",
                 "storage_client": mock_minio_client,
                 "data_process_service_url": consts_const.DATA_PROCESS_SERVICE,
-            }
-
-    @pytest.mark.asyncio
-    async def test_create_tool_config_list_with_analyze_image_tool(self):
-        """Ensure AnalyzeImageTool receives VLM model metadata."""
-        mock_tool_instance = MagicMock()
-        mock_tool_instance.class_name = "AnalyzeImageTool"
-=======
-            mock_get_vlm_model.assert_called_once_with(tenant_id="tenant_1")
-            assert mock_tool_instance.metadata == {
-                "vlm_model": "mock_vlm_model",
-                "storage_client": mock_minio_client
-            }
-
-    @pytest.mark.asyncio
-    async def test_create_tool_config_list_with_analyze_text_file_tool(self):
-        """Ensure AnalyzeTextFileTool receives text-specific metadata."""
-        mock_tool_instance = MagicMock()
-        mock_tool_instance.class_name = "AnalyzeTextFileTool"
->>>>>>> 1e3bbfea
-        mock_tool_config.return_value = mock_tool_instance
-
-        with patch('backend.agents.create_agent_info.discover_langchain_tools', return_value=[]), \
-                patch('backend.agents.create_agent_info.search_tools_for_sub_agent') as mock_search_tools, \
-<<<<<<< HEAD
-                patch('backend.agents.create_agent_info.get_vlm_model') as mock_get_vlm_model, \
-=======
-                patch('backend.agents.create_agent_info.get_llm_model') as mock_get_llm_model, \
->>>>>>> 1e3bbfea
-                patch('backend.agents.create_agent_info.minio_client', new_callable=MagicMock) as mock_minio_client:
-
-            mock_search_tools.return_value = [
-                {
-<<<<<<< HEAD
-                    "class_name": "AnalyzeImageTool",
-                    "name": "analyze_image",
-                    "description": "Analyze image tool",
-                    "inputs": "string",
-                    "output_type": "string",
-=======
-                    "class_name": "AnalyzeTextFileTool",
-                    "name": "analyze_text_file",
-                    "description": "Analyze text file tool",
-                    "inputs": "string",
-                    "output_type": "array",
->>>>>>> 1e3bbfea
-                    "params": [{"name": "prompt", "default": "describe"}],
-                    "source": "local",
-                    "usage": None
-                }
-            ]
-<<<<<<< HEAD
-            mock_get_vlm_model.return_value = "mock_vlm_model"
-=======
-            mock_get_llm_model.return_value = "mock_llm_model"
->>>>>>> 1e3bbfea
-
-            result = await create_tool_config_list("agent_1", "tenant_1", "user_1")
-
-            assert len(result) == 1
-            assert result[0] is mock_tool_instance
-<<<<<<< HEAD
-            mock_get_vlm_model.assert_called_once_with(tenant_id="tenant_1")
-            assert mock_tool_instance.metadata == {
-                "vlm_model": "mock_vlm_model",
-                "storage_client": mock_minio_client
-=======
-            mock_get_llm_model.assert_called_once_with(tenant_id="tenant_1")
-            assert mock_tool_instance.metadata == {
-                "llm_model": "mock_llm_model",
-                "storage_client": mock_minio_client,
-                "data_process_service_url": consts_const.DATA_PROCESS_SERVICE,
->>>>>>> 1e3bbfea
             }
 
 
@@ -1374,16 +1248,13 @@
         minio_files = [
             {"url": "/nexent/1.pdf", "name": "1.pdf"},
             {"url": "/nexent/2.pdf", "name": "2.pdf"},
-            {"url": "/nexent/3.pdf", "name": "3.pdf"},
+            {"no_description": "should be ignored"}
         ]
         query = "test query"
 
         result = await join_minio_file_description_to_query(minio_files, query)
 
-        expected = ("User provided some reference files:\nFile S3 URL: s3://nexent/1.pdf, file name:1.pdf\n"
-                    "File S3 URL: s3://nexent/2.pdf, file name:2.pdf\n"
-                    "File S3 URL: s3://nexent/3.pdf, file name:3.pdf\n\n"
-                    'User wants to answer questions based on the above information: test query')
+        expected = "User provided some reference files:\nFile S3 URL: s3://nexent/1.pdf, file name:1.pdf\nFile S3 URL: s3://nexent/2.pdf, file name:2.pdf\n\nUser wants to answer questions based on the above information: test query"
         assert result == expected
 
     @pytest.mark.asyncio

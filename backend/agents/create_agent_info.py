--- conflicted
+++ resolved
@@ -255,12 +255,12 @@
     """
     过滤 MCP 服务器和工具，只保留实际用到的 MCP 服务器
     支持多级 agent，递归检查所有子 agent 的工具
-    
+
     Args:
         agent_run_info: AgentRunInfo 对象
         default_mcp_url: 默认 MCP 服务器 URL
         remote_mcp_list: 远程 MCP 服务器列表
-        
+
     Returns:
         None (直接修改 agent_run_info 对象)
     """
@@ -279,7 +279,7 @@
                     mcp_server_name = tool.usage
                     # 从远程 MCP 列表中查找对应的 URL
                     for remote_mcp_info in remote_mcp_list:
-                        if (remote_mcp_info["remote_mcp_server_name"] == mcp_server_name and 
+                        if (remote_mcp_info["remote_mcp_server_name"] == mcp_server_name and
                             remote_mcp_info["status"]):
                             used_mcp_urls.add(remote_mcp_info["remote_mcp_server"])
                             break
@@ -318,14 +318,9 @@
         query=final_query,
         model_config_list=model_list,
         observer=MessageObserver(lang=language),
-<<<<<<< HEAD
-        agent_config=await create_agent_config(agent_id=agent_id, tenant_id=tenant_id, user_id=user_id, language=language, last_user_query=final_query),
-        mcp_host= mcp_host,
-=======
         agent_config=await create_agent_config(agent_id=agent_id, tenant_id=tenant_id, user_id=user_id,
-                                               language=language),
+                                               language=language, last_user_query=final_query),
         mcp_host=mcp_host,
->>>>>>> 31568d08
         history=history,
         stop_event=threading.Event()
     )

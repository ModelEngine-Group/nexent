--- conflicted
+++ resolved
@@ -26,7 +26,7 @@
 from utils.model_name_utils import add_repo_to_name
 from utils.prompt_template_utils import get_agent_prompt_template
 from utils.config_utils import tenant_config_manager, get_model_name_from_config
-from consts.const import LOCAL_MCP_SERVER, MODEL_CONFIG_MAPPING, LANGUAGE, DATA_PROCESS_SERVICE
+from consts.const import LOCAL_MCP_SERVER, MODEL_CONFIG_MAPPING, LANGUAGE
 
 logger = logging.getLogger("create_agent_info")
 logger.setLevel(logging.DEBUG)
@@ -244,16 +244,12 @@
                 "vlm_model": get_vlm_model(tenant_id=tenant_id),
                 "storage_client": minio_client,
             }
-<<<<<<< HEAD
         elif tool_config.class_name == "AnalyzeTextFileTool":
             tool_config.metadata = {
                 "llm_model": get_llm_model(tenant_id=tenant_id),
                 "storage_client": minio_client,
                 "data_process_service_url": DATA_PROCESS_SERVICE
             }
-=======
-
->>>>>>> 2e88f1e0
         tool_config_list.append(tool_config)
 
     return tool_config_list

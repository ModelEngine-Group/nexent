--- conflicted
+++ resolved
@@ -129,18 +129,12 @@
             "authorized_imports": str(BASE_BUILTIN_MODULES),
             "APP_NAME": app_name,
             "APP_DESCRIPTION": app_description,
-<<<<<<< HEAD
             "memory_list": memory_list,
             "knowledge_base_summary": knowledge_base_summary
-        },
-    ) if (duty_prompt or constraint_prompt or few_shots_prompt) else agent_info.get("prompt", "")
-=======
-            "memory_list": memory_list
         })
     else:
         system_prompt = agent_info.get("prompt", "")
->>>>>>> 863978c2
-
+    
     agent_config = AgentConfig(
         name="undefined" if agent_info["name"] is None else agent_info["name"],
         description="undefined" if agent_info["description"] is None else agent_info["description"],

import threading
import logging
from urllib.parse import urljoin
from datetime import datetime

from jinja2 import Template, StrictUndefined
from smolagents.utils import BASE_BUILTIN_MODULES
from nexent.core.utils.observer import MessageObserver
from nexent.core.agents.agent_model import AgentRunInfo, ModelConfig, AgentConfig, ToolConfig
from nexent.memory.memory_service import search_memory_in_levels

<<<<<<< HEAD
from database.client import minio_client
=======
>>>>>>> d7075142
from services.file_management_service import get_llm_model
from services.vectordatabase_service import (
    ElasticSearchService,
    get_vector_db_core,
    get_embedding_model,
)
from services.tenant_config_service import get_selected_knowledge_list
from services.remote_mcp_service import get_remote_mcp_server_list
from services.memory_config_service import build_memory_context
from database.agent_db import search_agent_info_by_agent_id, query_sub_agents_id_list
from database.tool_db import search_tools_for_sub_agent
from database.model_management_db import get_model_records, get_model_by_model_id
from database.client import minio_client
from utils.model_name_utils import add_repo_to_name
from utils.prompt_template_utils import get_agent_prompt_template
from utils.config_utils import tenant_config_manager, get_model_name_from_config
<<<<<<< HEAD
from consts.const import LOCAL_MCP_SERVER, MODEL_CONFIG_MAPPING, LANGUAGE
from services.image_service import get_vlm_model
=======
>>>>>>> d7075142
from consts.const import LOCAL_MCP_SERVER, MODEL_CONFIG_MAPPING, LANGUAGE, DATA_PROCESS_SERVICE

logger = logging.getLogger("create_agent_info")
logger.setLevel(logging.DEBUG)


async def create_model_config_list(tenant_id):
    records = get_model_records({"model_type": "llm"}, tenant_id)
    model_list = []
    for record in records:
        model_list.append(
            ModelConfig(cite_name=record["display_name"],
                        api_key=record.get("api_key", ""),
                        model_name=add_repo_to_name(
                                model_repo=record["model_repo"],
                                model_name=record["model_name"],
                            ),
                        url=record["base_url"]))
    # fit for old version, main_model and sub_model use default model
    main_model_config = tenant_config_manager.get_model_config(
        key=MODEL_CONFIG_MAPPING["llm"], tenant_id=tenant_id)
    model_list.append(
        ModelConfig(cite_name="main_model",
                    api_key=main_model_config.get("api_key", ""),
                    model_name=get_model_name_from_config(main_model_config) if main_model_config.get(
                        "model_name") else "",
                    url=main_model_config.get("base_url", "")))
    model_list.append(
        ModelConfig(cite_name="sub_model",
                    api_key=main_model_config.get("api_key", ""),
                    model_name=get_model_name_from_config(main_model_config) if main_model_config.get(
                        "model_name") else "",
                    url=main_model_config.get("base_url", "")))

    return model_list


async def create_agent_config(
    agent_id,
    tenant_id,
    user_id,
    language: str = LANGUAGE["ZH"],
    last_user_query: str = None,
    allow_memory_search: bool = True,
):
    agent_info = search_agent_info_by_agent_id(
        agent_id=agent_id, tenant_id=tenant_id)

    # create sub agent
    sub_agent_id_list = query_sub_agents_id_list(
        main_agent_id=agent_id, tenant_id=tenant_id)
    managed_agents = []
    for sub_agent_id in sub_agent_id_list:
        sub_agent_config = await create_agent_config(
            agent_id=sub_agent_id,
            tenant_id=tenant_id,
            user_id=user_id,
            language=language,
            last_user_query=last_user_query,
            allow_memory_search=allow_memory_search,
        )
        managed_agents.append(sub_agent_config)

    tool_list = await create_tool_config_list(agent_id, tenant_id, user_id)

    # Build system prompt: prioritize segmented fields, fallback to original prompt field if not available
    duty_prompt = agent_info.get("duty_prompt", "")
    constraint_prompt = agent_info.get("constraint_prompt", "")
    few_shots_prompt = agent_info.get("few_shots_prompt", "")

    # Get template content
    prompt_template = get_agent_prompt_template(
        is_manager=len(managed_agents) > 0, language=language)

    # Get app information
    default_app_description = 'Nexent 是一个开源智能体SDK和平台' if language == 'zh' else 'Nexent is an open-source agent SDK and platform'
    app_name = tenant_config_manager.get_app_config(
        'APP_NAME', tenant_id=tenant_id) or "Nexent"
    app_description = tenant_config_manager.get_app_config(
        'APP_DESCRIPTION', tenant_id=tenant_id) or default_app_description

    # Get memory list
    memory_context = build_memory_context(user_id, tenant_id, agent_id)
    memory_list = []
    if allow_memory_search and memory_context.user_config.memory_switch:
        logger.debug("Retrieving memory list...")
        memory_levels = ["tenant", "agent", "user", "user_agent"]
        if memory_context.user_config.agent_share_option == "never":
            memory_levels.remove("agent")
        if memory_context.agent_id in memory_context.user_config.disable_agent_ids:
            memory_levels.remove("agent")
        if memory_context.agent_id in memory_context.user_config.disable_user_agent_ids:
            memory_levels.remove("user_agent")

        try:
            search_res = await search_memory_in_levels(
                query_text=last_user_query,
                memory_config=memory_context.memory_config,
                tenant_id=memory_context.tenant_id,
                user_id=memory_context.user_id,
                agent_id=memory_context.agent_id,
                memory_levels=memory_levels,
            )
            memory_list = search_res.get("results", [])
            logger.debug(f"Retrieved memory list: {memory_list}")
        except Exception as e:
            # Bubble up to streaming layer so it can emit <MEM_FAILED> and fall back
            raise Exception(f"Failed to retrieve memory list: {e}")

    # Build knowledge base summary
    knowledge_base_summary = ""
    try:
        for tool in tool_list:
            if "KnowledgeBaseSearchTool" == tool.class_name:
                knowledge_info_list = get_selected_knowledge_list(
                    tenant_id=tenant_id, user_id=user_id)
                if knowledge_info_list:
                    for knowledge_info in knowledge_info_list:
                        knowledge_name = knowledge_info.get("index_name")
                        try:
                            message = ElasticSearchService().get_summary(index_name=knowledge_name)
                            summary = message.get("summary", "")
                            knowledge_base_summary += f"**{knowledge_name}**: {summary}\n\n"
                        except Exception as e:
                            logger.warning(
                                f"Failed to get summary for knowledge base {knowledge_name}: {e}")
                else:
                    # TODO: Prompt should be refactored to yaml file
                    knowledge_base_summary = "当前没有可用的知识库索引。\n" if language == 'zh' else "No knowledge base indexes are currently available.\n"
                break  # Only process the first KnowledgeBaseSearchTool found
    except Exception as e:
        logger.error(f"Failed to build knowledge base summary: {e}")

    # Assemble system_prompt
    if duty_prompt or constraint_prompt or few_shots_prompt:
        system_prompt = Template(prompt_template["system_prompt"], undefined=StrictUndefined).render({
            "duty": duty_prompt,
            "constraint": constraint_prompt,
            "few_shots": few_shots_prompt,
            "tools": {tool.name: tool for tool in tool_list},
            "managed_agents": {agent.name: agent for agent in managed_agents},
            "authorized_imports": str(BASE_BUILTIN_MODULES),
            "APP_NAME": app_name,
            "APP_DESCRIPTION": app_description,
            "memory_list": memory_list,
            "knowledge_base_summary": knowledge_base_summary,
            "time": datetime.now().strftime("%Y-%m-%d %H:%M:%S")
        })
    else:
        system_prompt = agent_info.get("prompt", "")

    if agent_info.get("model_id") is not None:
        model_info = get_model_by_model_id(agent_info.get("model_id"))
        model_name = model_info["display_name"] if model_info is not None else "main_model"
    else:
        model_name = "main_model"
    agent_config = AgentConfig(
        name="undefined" if agent_info["name"] is None else agent_info["name"],
        description="undefined" if agent_info["description"] is None else agent_info["description"],
        prompt_templates=await prepare_prompt_templates(
            is_manager=len(managed_agents) > 0,
            system_prompt=system_prompt,
            language=language
        ),
        tools=tool_list,
        max_steps=agent_info.get("max_steps", 10),
        model_name=model_name,
        provide_run_summary=agent_info.get("provide_run_summary", False),
        managed_agents=managed_agents
    )
    return agent_config


async def create_tool_config_list(agent_id, tenant_id, user_id):
    # create tool
    tool_config_list = []
    langchain_tools = await discover_langchain_tools()

    # now only admin can modify the agent, user_id is not used
    tools_list = search_tools_for_sub_agent(agent_id, tenant_id)
    for tool in tools_list:
        param_dict = {}
        for param in tool.get("params", []):
            param_dict[param["name"]] = param.get("default")
        tool_config = ToolConfig(
            class_name=tool.get("class_name"),
            name=tool.get("name"),
            description=tool.get("description"),
            inputs=tool.get("inputs"),
            output_type=tool.get("output_type"),
            params=param_dict,
            source=tool.get("source"),
            usage=tool.get("usage")
        )

        if tool.get("source") == "langchain":
            tool_class_name = tool.get("class_name")
            for langchain_tool in langchain_tools:
                if langchain_tool.name == tool_class_name:
                    tool_config.metadata = langchain_tool
                    break

        # special logic for knowledge base search tool
        if tool_config.class_name == "KnowledgeBaseSearchTool":
            knowledge_info_list = get_selected_knowledge_list(
                tenant_id=tenant_id, user_id=user_id)
            index_names = [knowledge_info.get(
                "index_name") for knowledge_info in knowledge_info_list]
            tool_config.metadata = {
                "index_names": index_names,
                "vdb_core": get_vector_db_core(),
                "embedding_model": get_embedding_model(tenant_id=tenant_id),
            }
<<<<<<< HEAD
        elif tool_config.class_name == "AnalyzeImageTool":
            tool_config.metadata = {
                "vlm_model": get_vlm_model(tenant_id=tenant_id),
                "storage_client": minio_client,
            }
=======
>>>>>>> d7075142
        elif tool_config.class_name == "AnalyzeTextFileTool":
            tool_config.metadata = {
                "llm_model": get_llm_model(tenant_id=tenant_id),
                "storage_client": minio_client,
                "data_process_service_url": DATA_PROCESS_SERVICE
            }
        tool_config_list.append(tool_config)

    return tool_config_list


async def discover_langchain_tools():
    """
    Discover LangChain tools implemented with the `@tool` decorator.

    Returns:
        list: List of discovered LangChain tool instances
    """
    from utils.langchain_utils import discover_langchain_modules

    langchain_tools = []

    # ----------------------------------------------
    # Discover LangChain tools implemented with the
    # `@tool` decorator and convert them to ToolConfig
    # ----------------------------------------------
    try:
        # Use the utility function to discover all BaseTool objects
        discovered_tools = discover_langchain_modules()

        for obj, filename in discovered_tools:
            try:
                # Log successful tool discovery
                logger.info(
                    f"Loaded LangChain tool '{obj.name}' from {filename}")
                langchain_tools.append(obj)
            except Exception as e:
                logger.error(
                    f"Error processing LangChain tool from {filename}: {e}")

    except Exception as e:
        logger.error(
            f"Unexpected error scanning LangChain tools directory: {e}")

    return langchain_tools


async def prepare_prompt_templates(is_manager: bool, system_prompt: str, language: str = 'zh'):
    """
    Prepare prompt templates, support multiple languages

    Args:
        is_manager: Whether it is a manager mode
        system_prompt: System prompt content
        language: Language code ('zh' or 'en')

    Returns:
        dict: Prompt template configuration
    """
    prompt_templates = get_agent_prompt_template(is_manager, language)
    prompt_templates["system_prompt"] = system_prompt
    return prompt_templates


async def join_minio_file_description_to_query(minio_files, query):
    final_query = query
    if minio_files and isinstance(minio_files, list):
        file_descriptions = []
        for file in minio_files:
            if isinstance(file, dict) and "description" in file and file["description"]:
                file_descriptions.append(file["description"])

        if file_descriptions:
            final_query = "User provided some reference files:\n"
            final_query += "\n".join(file_descriptions) + "\n\n"
            final_query += f"User wants to answer questions based on the above information: {query}"
    return final_query


def filter_mcp_servers_and_tools(input_agent_config: AgentConfig, mcp_info_dict) -> list:
    """
    Filter mcp servers and tools, only keep the actual used mcp servers
    Support multi-level agent, recursively check all sub-agent tools
    """
    used_mcp_urls = set()

    # Recursively check all agent tools
    def check_agent_tools(agent_config: AgentConfig):
        # Check current agent tools
        for tool in agent_config.tools:
            if tool.source == "mcp" and tool.usage in mcp_info_dict:
                used_mcp_urls.add(
                    mcp_info_dict[tool.usage]["remote_mcp_server"])

        # Recursively check sub-agent
        for sub_agent_config in agent_config.managed_agents:
            check_agent_tools(sub_agent_config)

    # Check all agent tools
    check_agent_tools(input_agent_config)

    return list(used_mcp_urls)


async def create_agent_run_info(
    agent_id,
    minio_files,
    query,
    history,
    tenant_id: str,
    user_id: str,
    language: str = "zh",
    allow_memory_search: bool = True,
):
    final_query = await join_minio_file_description_to_query(minio_files=minio_files, query=query)
    model_list = await create_model_config_list(tenant_id)
    agent_config = await create_agent_config(
        agent_id=agent_id,
        tenant_id=tenant_id,
        user_id=user_id,
        language=language,
        last_user_query=final_query,
        allow_memory_search=allow_memory_search,
    )

    remote_mcp_list = await get_remote_mcp_server_list(tenant_id=tenant_id)
    default_mcp_url = urljoin(LOCAL_MCP_SERVER, "sse")
    remote_mcp_list.append({
        "remote_mcp_server_name": "nexent",
        "remote_mcp_server": default_mcp_url,
        "status": True
    })
    remote_mcp_dict = {record["remote_mcp_server_name"]: record for record in remote_mcp_list if record["status"]}

    # Filter MCP servers and tools
    mcp_host = filter_mcp_servers_and_tools(agent_config, remote_mcp_dict)

    agent_run_info = AgentRunInfo(
        query=final_query,
        model_config_list=model_list,
        observer=MessageObserver(lang=language),
        agent_config=agent_config,
        mcp_host=mcp_host,
        history=history,
        stop_event=threading.Event()
    )
    return agent_run_info<|MERGE_RESOLUTION|>--- conflicted
+++ resolved
@@ -9,10 +9,6 @@
 from nexent.core.agents.agent_model import AgentRunInfo, ModelConfig, AgentConfig, ToolConfig
 from nexent.memory.memory_service import search_memory_in_levels
 
-<<<<<<< HEAD
-from database.client import minio_client
-=======
->>>>>>> d7075142
 from services.file_management_service import get_llm_model
 from services.vectordatabase_service import (
     ElasticSearchService,
@@ -22,6 +18,7 @@
 from services.tenant_config_service import get_selected_knowledge_list
 from services.remote_mcp_service import get_remote_mcp_server_list
 from services.memory_config_service import build_memory_context
+from services.image_service import get_vlm_model
 from database.agent_db import search_agent_info_by_agent_id, query_sub_agents_id_list
 from database.tool_db import search_tools_for_sub_agent
 from database.model_management_db import get_model_records, get_model_by_model_id
@@ -29,11 +26,6 @@
 from utils.model_name_utils import add_repo_to_name
 from utils.prompt_template_utils import get_agent_prompt_template
 from utils.config_utils import tenant_config_manager, get_model_name_from_config
-<<<<<<< HEAD
-from consts.const import LOCAL_MCP_SERVER, MODEL_CONFIG_MAPPING, LANGUAGE
-from services.image_service import get_vlm_model
-=======
->>>>>>> d7075142
 from consts.const import LOCAL_MCP_SERVER, MODEL_CONFIG_MAPPING, LANGUAGE, DATA_PROCESS_SERVICE
 
 logger = logging.getLogger("create_agent_info")
@@ -247,14 +239,11 @@
                 "vdb_core": get_vector_db_core(),
                 "embedding_model": get_embedding_model(tenant_id=tenant_id),
             }
-<<<<<<< HEAD
         elif tool_config.class_name == "AnalyzeImageTool":
             tool_config.metadata = {
                 "vlm_model": get_vlm_model(tenant_id=tenant_id),
                 "storage_client": minio_client,
             }
-=======
->>>>>>> d7075142
         elif tool_config.class_name == "AnalyzeTextFileTool":
             tool_config.metadata = {
                 "llm_model": get_llm_model(tenant_id=tenant_id),

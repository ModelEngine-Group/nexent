import threading
import logging
from urllib.parse import urljoin
from datetime import datetime

from jinja2 import Template, StrictUndefined
from smolagents.utils import BASE_BUILTIN_MODULES
from nexent.core.utils.observer import MessageObserver
from nexent.core.agents.agent_model import AgentRunInfo, ModelConfig, AgentConfig, ToolConfig
from nexent.memory.memory_service import search_memory_in_levels

from services.file_management_service import get_llm_model
from services.vectordatabase_service import (
    ElasticSearchService,
    get_vector_db_core,
    get_embedding_model,
)
from services.tenant_config_service import get_selected_knowledge_list
from services.remote_mcp_service import get_remote_mcp_server_list
from services.memory_config_service import build_memory_context
from services.image_service import get_vlm_model
from database.agent_db import search_agent_info_by_agent_id, query_sub_agents_id_list
from database.tool_db import search_tools_for_sub_agent
from database.model_management_db import get_model_records, get_model_by_model_id
from database.client import minio_client
from utils.model_name_utils import add_repo_to_name
from utils.prompt_template_utils import get_agent_prompt_template
from utils.config_utils import tenant_config_manager, get_model_name_from_config
from consts.const import LOCAL_MCP_SERVER, MODEL_CONFIG_MAPPING, LANGUAGE, DATA_PROCESS_SERVICE

logger = logging.getLogger("create_agent_info")
logger.setLevel(logging.DEBUG)


async def create_model_config_list(tenant_id):
    records = get_model_records({"model_type": "llm"}, tenant_id)
    model_list = []
    for record in records:
        model_list.append(
            ModelConfig(cite_name=record["display_name"],
                        api_key=record.get("api_key", ""),
                        model_name=add_repo_to_name(
                                model_repo=record["model_repo"],
                                model_name=record["model_name"],
                            ),
                        url=record["base_url"]))
    # fit for old version, main_model and sub_model use default model
    main_model_config = tenant_config_manager.get_model_config(
        key=MODEL_CONFIG_MAPPING["llm"], tenant_id=tenant_id)
    model_list.append(
        ModelConfig(cite_name="main_model",
                    api_key=main_model_config.get("api_key", ""),
                    model_name=get_model_name_from_config(main_model_config) if main_model_config.get(
                        "model_name") else "",
                    url=main_model_config.get("base_url", "")))
    model_list.append(
        ModelConfig(cite_name="sub_model",
                    api_key=main_model_config.get("api_key", ""),
                    model_name=get_model_name_from_config(main_model_config) if main_model_config.get(
                        "model_name") else "",
                    url=main_model_config.get("base_url", "")))

    return model_list


async def create_agent_config(
    agent_id,
    tenant_id,
    user_id,
    language: str = LANGUAGE["ZH"],
    last_user_query: str = None,
    allow_memory_search: bool = True,
):
    agent_info = search_agent_info_by_agent_id(
        agent_id=agent_id, tenant_id=tenant_id)

    # create sub agent
    sub_agent_id_list = query_sub_agents_id_list(
        main_agent_id=agent_id, tenant_id=tenant_id)
    managed_agents = []
    for sub_agent_id in sub_agent_id_list:
        sub_agent_config = await create_agent_config(
            agent_id=sub_agent_id,
            tenant_id=tenant_id,
            user_id=user_id,
            language=language,
            last_user_query=last_user_query,
            allow_memory_search=allow_memory_search,
        )
        managed_agents.append(sub_agent_config)

    tool_list = await create_tool_config_list(agent_id, tenant_id, user_id)

    # Build system prompt: prioritize segmented fields, fallback to original prompt field if not available
    duty_prompt = agent_info.get("duty_prompt", "")
    constraint_prompt = agent_info.get("constraint_prompt", "")
    few_shots_prompt = agent_info.get("few_shots_prompt", "")

    # Get template content
    prompt_template = get_agent_prompt_template(
        is_manager=len(managed_agents) > 0, language=language)

    # Get app information
    default_app_description = 'Nexent 是一个开源智能体SDK和平台' if language == 'zh' else 'Nexent is an open-source agent SDK and platform'
    app_name = tenant_config_manager.get_app_config(
        'APP_NAME', tenant_id=tenant_id) or "Nexent"
    app_description = tenant_config_manager.get_app_config(
        'APP_DESCRIPTION', tenant_id=tenant_id) or default_app_description

    # Get memory list
    memory_context = build_memory_context(user_id, tenant_id, agent_id)
    memory_list = []
    if allow_memory_search and memory_context.user_config.memory_switch:
        logger.debug("Retrieving memory list...")
        memory_levels = ["tenant", "agent", "user", "user_agent"]
        if memory_context.user_config.agent_share_option == "never":
            memory_levels.remove("agent")
        if memory_context.agent_id in memory_context.user_config.disable_agent_ids:
            memory_levels.remove("agent")
        if memory_context.agent_id in memory_context.user_config.disable_user_agent_ids:
            memory_levels.remove("user_agent")

        try:
            search_res = await search_memory_in_levels(
                query_text=last_user_query,
                memory_config=memory_context.memory_config,
                tenant_id=memory_context.tenant_id,
                user_id=memory_context.user_id,
                agent_id=memory_context.agent_id,
                memory_levels=memory_levels,
            )
            memory_list = search_res.get("results", [])
            logger.debug(f"Retrieved memory list: {memory_list}")
        except Exception as e:
            # Bubble up to streaming layer so it can emit <MEM_FAILED> and fall back
            raise Exception(f"Failed to retrieve memory list: {e}")

    # Build knowledge base summary
    knowledge_base_summary = ""
    try:
        for tool in tool_list:
            if "KnowledgeBaseSearchTool" == tool.class_name:
                knowledge_info_list = get_selected_knowledge_list(
                    tenant_id=tenant_id, user_id=user_id)
                if knowledge_info_list:
                    for knowledge_info in knowledge_info_list:
                        knowledge_name = knowledge_info.get("index_name")
                        try:
                            message = ElasticSearchService().get_summary(index_name=knowledge_name)
                            summary = message.get("summary", "")
                            knowledge_base_summary += f"**{knowledge_name}**: {summary}\n\n"
                        except Exception as e:
                            logger.warning(
                                f"Failed to get summary for knowledge base {knowledge_name}: {e}")
                else:
                    # TODO: Prompt should be refactored to yaml file
                    knowledge_base_summary = "当前没有可用的知识库索引。\n" if language == 'zh' else "No knowledge base indexes are currently available.\n"
                break  # Only process the first KnowledgeBaseSearchTool found
    except Exception as e:
        logger.error(f"Failed to build knowledge base summary: {e}")

    # Assemble system_prompt
    if duty_prompt or constraint_prompt or few_shots_prompt:
        system_prompt = Template(prompt_template["system_prompt"], undefined=StrictUndefined).render({
            "duty": duty_prompt,
            "constraint": constraint_prompt,
            "few_shots": few_shots_prompt,
            "tools": {tool.name: tool for tool in tool_list},
            "managed_agents": {agent.name: agent for agent in managed_agents},
            "authorized_imports": str(BASE_BUILTIN_MODULES),
            "APP_NAME": app_name,
            "APP_DESCRIPTION": app_description,
            "memory_list": memory_list,
            "knowledge_base_summary": knowledge_base_summary,
            "time": datetime.now().strftime("%Y-%m-%d %H:%M:%S")
        })
    else:
        system_prompt = agent_info.get("prompt", "")

    if agent_info.get("model_id") is not None:
        model_info = get_model_by_model_id(agent_info.get("model_id"))
        model_name = model_info["display_name"] if model_info is not None else "main_model"
    else:
        model_name = "main_model"
    agent_config = AgentConfig(
        name="undefined" if agent_info["name"] is None else agent_info["name"],
        description="undefined" if agent_info["description"] is None else agent_info["description"],
        prompt_templates=await prepare_prompt_templates(
            is_manager=len(managed_agents) > 0,
            system_prompt=system_prompt,
            language=language
        ),
        tools=tool_list,
        max_steps=agent_info.get("max_steps", 10),
        model_name=model_name,
        provide_run_summary=agent_info.get("provide_run_summary", False),
        managed_agents=managed_agents
    )
    return agent_config


async def create_tool_config_list(agent_id, tenant_id, user_id):
    # create tool
    tool_config_list = []
    langchain_tools = await discover_langchain_tools()

    # now only admin can modify the agent, user_id is not used
    tools_list = search_tools_for_sub_agent(agent_id, tenant_id)
    for tool in tools_list:
        param_dict = {}
        for param in tool.get("params", []):
            param_dict[param["name"]] = param.get("default")
        tool_config = ToolConfig(
            class_name=tool.get("class_name"),
            name=tool.get("name"),
            description=tool.get("description"),
            inputs=tool.get("inputs"),
            output_type=tool.get("output_type"),
            params=param_dict,
            source=tool.get("source"),
            usage=tool.get("usage")
        )

        if tool.get("source") == "langchain":
            tool_class_name = tool.get("class_name")
            for langchain_tool in langchain_tools:
                if langchain_tool.name == tool_class_name:
                    tool_config.metadata = langchain_tool
                    break

        # special logic for knowledge base search tool
        if tool_config.class_name == "KnowledgeBaseSearchTool":
            knowledge_info_list = get_selected_knowledge_list(
                tenant_id=tenant_id, user_id=user_id)
            index_names = [knowledge_info.get(
                "index_name") for knowledge_info in knowledge_info_list]
            tool_config.metadata = {
                "index_names": index_names,
                "vdb_core": get_vector_db_core(),
                "embedding_model": get_embedding_model(tenant_id=tenant_id),
            }
<<<<<<< HEAD
        elif tool_config.class_name == "AnalyzeTextFileTool":
            tool_config.metadata = {
                "llm_model": get_llm_model(tenant_id=tenant_id),
                "storage_client": minio_client,
                "data_process_service_url": DATA_PROCESS_SERVICE
            }
=======
        elif tool_config.class_name == "AnalyzeImageTool":
            tool_config.metadata = {
                "vlm_model": get_vlm_model(tenant_id=tenant_id),
                "storage_client": minio_client,
            }

>>>>>>> bef9329d
        tool_config_list.append(tool_config)

    return tool_config_list


async def discover_langchain_tools():
    """
    Discover LangChain tools implemented with the `@tool` decorator.

    Returns:
        list: List of discovered LangChain tool instances
    """
    from utils.langchain_utils import discover_langchain_modules

    langchain_tools = []

    # ----------------------------------------------
    # Discover LangChain tools implemented with the
    # `@tool` decorator and convert them to ToolConfig
    # ----------------------------------------------
    try:
        # Use the utility function to discover all BaseTool objects
        discovered_tools = discover_langchain_modules()

        for obj, filename in discovered_tools:
            try:
                # Log successful tool discovery
                logger.info(
                    f"Loaded LangChain tool '{obj.name}' from {filename}")
                langchain_tools.append(obj)
            except Exception as e:
                logger.error(
                    f"Error processing LangChain tool from {filename}: {e}")

    except Exception as e:
        logger.error(
            f"Unexpected error scanning LangChain tools directory: {e}")

    return langchain_tools


async def prepare_prompt_templates(is_manager: bool, system_prompt: str, language: str = 'zh'):
    """
    Prepare prompt templates, support multiple languages

    Args:
        is_manager: Whether it is a manager mode
        system_prompt: System prompt content
        language: Language code ('zh' or 'en')

    Returns:
        dict: Prompt template configuration
    """
    prompt_templates = get_agent_prompt_template(is_manager, language)
    prompt_templates["system_prompt"] = system_prompt
    return prompt_templates


async def join_minio_file_description_to_query(minio_files, query):
    final_query = query
    if minio_files and isinstance(minio_files, list):
        file_descriptions = []
        for file in minio_files:
            if isinstance(file, dict) and "description" in file and file["description"]:
                file_descriptions.append(file["description"])

        if file_descriptions:
            final_query = "User provided some reference files:\n"
            final_query += "\n".join(file_descriptions) + "\n\n"
            final_query += f"User wants to answer questions based on the above information: {query}"
    return final_query


def filter_mcp_servers_and_tools(input_agent_config: AgentConfig, mcp_info_dict) -> list:
    """
    Filter mcp servers and tools, only keep the actual used mcp servers
    Support multi-level agent, recursively check all sub-agent tools
    """
    used_mcp_urls = set()

    # Recursively check all agent tools
    def check_agent_tools(agent_config: AgentConfig):
        # Check current agent tools
        for tool in agent_config.tools:
            if tool.source == "mcp" and tool.usage in mcp_info_dict:
                used_mcp_urls.add(
                    mcp_info_dict[tool.usage]["remote_mcp_server"])

        # Recursively check sub-agent
        for sub_agent_config in agent_config.managed_agents:
            check_agent_tools(sub_agent_config)

    # Check all agent tools
    check_agent_tools(input_agent_config)

    return list(used_mcp_urls)


async def create_agent_run_info(
    agent_id,
    minio_files,
    query,
    history,
    tenant_id: str,
    user_id: str,
    language: str = "zh",
    allow_memory_search: bool = True,
):
    final_query = await join_minio_file_description_to_query(minio_files=minio_files, query=query)
    model_list = await create_model_config_list(tenant_id)
    agent_config = await create_agent_config(
        agent_id=agent_id,
        tenant_id=tenant_id,
        user_id=user_id,
        language=language,
        last_user_query=final_query,
        allow_memory_search=allow_memory_search,
    )

    remote_mcp_list = await get_remote_mcp_server_list(tenant_id=tenant_id)
    default_mcp_url = urljoin(LOCAL_MCP_SERVER, "sse")
    remote_mcp_list.append({
        "remote_mcp_server_name": "nexent",
        "remote_mcp_server": default_mcp_url,
        "status": True
    })
    remote_mcp_dict = {record["remote_mcp_server_name"]: record for record in remote_mcp_list if record["status"]}

    # Filter MCP servers and tools
    mcp_host = filter_mcp_servers_and_tools(agent_config, remote_mcp_dict)

    agent_run_info = AgentRunInfo(
        query=final_query,
        model_config_list=model_list,
        observer=MessageObserver(lang=language),
        agent_config=agent_config,
        mcp_host=mcp_host,
        history=history,
        stop_event=threading.Event()
    )
    return agent_run_info<|MERGE_RESOLUTION|>--- conflicted
+++ resolved
@@ -239,21 +239,18 @@
                 "vdb_core": get_vector_db_core(),
                 "embedding_model": get_embedding_model(tenant_id=tenant_id),
             }
-<<<<<<< HEAD
         elif tool_config.class_name == "AnalyzeTextFileTool":
             tool_config.metadata = {
                 "llm_model": get_llm_model(tenant_id=tenant_id),
                 "storage_client": minio_client,
                 "data_process_service_url": DATA_PROCESS_SERVICE
             }
-=======
         elif tool_config.class_name == "AnalyzeImageTool":
             tool_config.metadata = {
                 "vlm_model": get_vlm_model(tenant_id=tenant_id),
                 "storage_client": minio_client,
             }
 
->>>>>>> bef9329d
         tool_config_list.append(tool_config)
 
     return tool_config_list

--- conflicted
+++ resolved
@@ -45,12 +45,10 @@
 
         self._inspector = None
         self._inspector_last_time = 0
-<<<<<<< HEAD
+        self._inspector_ttl = 60  # Inspector cache time in seconds
         self._inspector_ttl = 60  # inspector cache time, seconds
-=======
-        self._inspector_ttl = 60  # Inspector cache time in seconds
->>>>>>> 0b27fe23
         self._inspector_lock = None
+        import threading
         self._inspector_lock = threading.Lock()
 
     def _init_redis_client(self):

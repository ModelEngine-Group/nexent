--- conflicted
+++ resolved
@@ -27,13 +27,9 @@
 from services.memory_config_service import build_memory_context
 from services.remote_mcp_service import add_remote_mcp_server_list
 from services.tool_configuration_service import update_tool_list
-<<<<<<< HEAD
-from utils.auth_utils import get_current_user_info
-=======
 from services.conversation_management_service import save_conversation_user, save_conversation_assistant
 
 from utils.auth_utils import get_current_user_info, get_user_language
->>>>>>> 9aa6310a
 from utils.memory_utils import build_memory_config
 from utils.thread_utils import submit
 
@@ -48,12 +44,7 @@
             enable_tool_id_set.add(tool_instance["tool_id"])
     return list(enable_tool_id_set)
 
-<<<<<<< HEAD
-
-def get_creating_sub_agent_id_service(tenant_id: str, user_id: str = None) -> int:
-=======
 async def get_creating_sub_agent_id_service(tenant_id: str, user_id: str = None) -> int:
->>>>>>> 9aa6310a
     """
         first find the blank sub agent, if it exists, it means the agent was created before, but exited prematurely;
                                   if it does not exist, create a new one
@@ -65,13 +56,8 @@
         return create_agent(agent_info={"enabled": False}, tenant_id=tenant_id, user_id=user_id)["agent_id"]
 
 
-<<<<<<< HEAD
-def get_agent_info_impl(agent_id: int, tenant_id: str):
-    try:
-=======
 async def get_agent_info_impl(agent_id: int, tenant_id: str):
     try:    
->>>>>>> 9aa6310a
         agent_info = search_agent_info_by_agent_id(agent_id, tenant_id)
     except Exception as e:
         logger.error(f"Failed to get agent info: {str(e)}")
@@ -125,12 +111,7 @@
             "few_shots_prompt": agent_info.get("few_shots_prompt"),
             "sub_agent_id_list": query_sub_agents_id_list(main_agent_id=sub_agent_id, tenant_id=tenant_id)}
 
-<<<<<<< HEAD
-
-def update_agent_info_impl(request: AgentInfoRequest, authorization: str = Header(None)):
-=======
 async def update_agent_info_impl(request: AgentInfoRequest, authorization: str = Header(None)):
->>>>>>> 9aa6310a
     user_id, tenant_id, _ = get_current_user_info(authorization)
 
     try:
@@ -547,11 +528,7 @@
             yield f"data: {chunk}\n\n"
     except Exception as e:
         logger.error(f"Agent run error: {str(e)}")
-<<<<<<< HEAD
         raise AgentRunException(f"Agent run error: {str(e)}")
-=======
-        raise Exception("Agent run error")
->>>>>>> 9aa6310a
     finally:
         # Save assistant message only if not in debug mode
         if not agent_request.is_debug:
@@ -623,16 +600,11 @@
     Resolve unique agent id by its unique name under the same tenant.
     """
     if not agent_name:
-<<<<<<< HEAD
         raise BusinessException("agent_name required")
-=======
-        raise Exception("agent_name required")
->>>>>>> 9aa6310a
     try:
         return search_agent_id_by_agent_name(agent_name, tenant_id)
     except Exception as _:
         logger.error(f"Failed to find agent id with '{agent_name}' in tenant {tenant_id}")
-<<<<<<< HEAD
         raise BusinessException("agent not found")
 
 
@@ -644,9 +616,6 @@
         parent_agent_id (int): The ID of the parent agent
         child_agent_id (int): The ID of the child agent to be removed from parent
         tenant_id (str): The tenant ID for data isolation
-=======
-        raise Exception("agent not found")
->>>>>>> 9aa6310a
 
     Raises:
         ValueError: When deletion operation fails

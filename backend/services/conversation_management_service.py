import json
import logging
import yaml
from typing import List, Optional, Dict, Any
from datetime import datetime
from jinja2 import StrictUndefined, Template

from fastapi import HTTPException, Header
from smolagents import OpenAIServerModel

from consts.model import MessageRequest, ConversationResponse, AgentRequest, MessageUnit
from database.conversation_db import create_conversation_message, create_source_search, create_message_units, \
    create_source_image, rename_conversation, get_conversation_list, get_conversation_history, get_source_images_by_message, \
    get_source_images_by_conversation, get_source_searches_by_message, get_source_searches_by_conversation, \
    delete_conversation, get_conversation, create_conversation, update_message_opinion

from utils.config_utils import tenant_config_manager,get_model_name_from_config
from utils.auth_utils import get_current_user_id_from_token
from nexent.core.utils.observer import ProcessType

logger = logging.getLogger("conversation_management_service")


def save_message(request: MessageRequest, authorization: Optional[str] = Header(None)):
    """
    Save a new message record

    Args:
        request: MessageRequest object containing:
            - conversation_id: Required, conversation ID
            - message_idx: Message index (integer type)
            - role: Message role
            - message: List of message units
            - minio_files: List of object_names for files stored in minio
        authorization: Authorization header

    Returns:
        ConversationResponse object:
            - code: 0 indicates success
            - data: true indicates successful save
            - message: "success" success message
    """
    try:
        user_id = get_current_user_id_from_token(authorization)
        message_data = request.model_dump()

        # Validate conversation_id
        conversation_id = message_data.get('conversation_id')
        if not conversation_id:
            raise HTTPException(status_code=400, detail="conversation_id is required, please call /conversation/create to create a conversation first")

        # Process different types of message units
        message_units = message_data['message']

        # Filter specific message units
        string_content = None
        other_units = []

        # First pass: Separate string/final_answer and other types
        for unit in message_units:
            unit_type = unit['type']
            unit_content = unit['content']

            if unit_type in ['string', 'final_answer']:
                string_content = unit_content
            else:
                other_units.append(unit)

        # Initialize message record data
        message_id = None
        minio_files = message_data.get('minio_files')

        # Process string/final_answer type, create message record
        if string_content is not None:
            message_data_copy = {'conversation_id': conversation_id, 'message_idx': message_data['message_idx'],
                'role': message_data['role'], 'content': string_content, 'minio_files': minio_files}
            message_id = create_conversation_message(message_data_copy, user_id)

        # If there are other types of units but no string type, create an empty content message for them
        if other_units and message_id is None:
            message_data_copy = {'conversation_id': conversation_id, 'message_idx': message_data['message_idx'],
                'role': message_data['role'], 'content': "",  # Empty content
                'minio_files': minio_files}
            message_id = create_conversation_message(message_data_copy, user_id)

        # Process other types of units
        filtered_message_units = []
        search_content_units = []

        for unit in other_units:
            unit_type = unit['type']
            unit_content = unit['content']

            if unit_type == 'search_content':
                # Create a placeholder for the search content and process it later
                search_content_units.append(unit_content)
                filtered_message_units.append({
                    'type': 'search_content_placeholder',
                    'content': '{"placeholder": true}'
                })
            elif unit_type == 'picture_web':
                # Process image content, save as source_image, do not add to filtered_message_units
                try:
                    # Parse image URL list
                    import json
                    content_json = json.loads(unit_content)
                    if isinstance(content_json, dict) and 'images_url' in content_json:
                        for image_url in content_json['images_url']:
                            image_data = {'message_id': message_id, 'conversation_id': conversation_id,
                                'image_url': image_url}
                            create_source_image(image_data)
                except Exception as e:
                    logging.error(f"Failed to save image content: {str(e)}")
            else:
                # Keep other types of message units
                filtered_message_units.append(unit)

        # Create message unit records and get unit_ids
        unit_ids = []
        if filtered_message_units and message_id is not None:
            unit_ids = create_message_units(filtered_message_units, message_id, conversation_id)

        # Process search content using corresponding unit_ids
        search_placeholder_index = 0
        for search_content in search_content_units:
            try:
                # Find the unit_id for this search content placeholder
                placeholder_unit_id = None
                current_index = 0
                for i, unit in enumerate(filtered_message_units):
                    if unit['type'] == 'search_content_placeholder':
                        if current_index == search_placeholder_index:
                            placeholder_unit_id = unit_ids[i]
                            break
                        current_index += 1

                if placeholder_unit_id is None:
                    logging.error("Could not find unit_id for search content placeholder")
                    continue

                # Parse search content
                import json
                search_results = json.loads(search_content)

                # Ensure search_results is a list
                if not isinstance(search_results, list):
                    search_results = [search_results]

                # Iterate through each search result and save separately
                for result in search_results:
                    search_data = {'message_id': message_id, 'conversation_id': conversation_id,
                        'unit_id': placeholder_unit_id,  # Use the placeholder's unit_id
                        'source_type': result.get('source_type', ''), 'source_title': result.get('title', ''),
                        'source_location': result.get('url', ''), 'source_content': result.get('text', ''),
                        'score_overall': float(result.get('score')) if result.get('score') and result.get(
                            'score') != '' else None,
                        'score_accuracy': float(result.get('score_details', {}).get('accuracy')) if result.get(
                            'score_details', {}).get('accuracy') and result.get('score_details', {}).get(
                            'accuracy') != '' else None,
                        'score_semantic': float(result.get('score_details', {}).get('semantic')) if result.get(
                            'score_details', {}).get('semantic') and result.get('score_details', {}).get(
                            'semantic') != '' else None,
                        'published_date': result.get('published_date') if result.get(
                            'published_date') and result.get('published_date') != '' else None,
                        'cite_index': result.get('cite_index', None) if result.get('cite_index') != '' else None,
                        'search_type': result.get('search_type') if result.get('search_type') and result.get(
                            'search_type') != '' else None, 'tool_sign': result.get('tool_sign', '')}
                    create_source_search(search_data, user_id)

                search_placeholder_index += 1

            except Exception as e:
                logging.error(f"Failed to save search content: {str(e)}")
                search_placeholder_index += 1

        return ConversationResponse(code=0, message="success", data=True)

    except Exception as e:
        logging.error(f"Failed to save message: {str(e)}")
        if isinstance(e, HTTPException):
            raise e
        raise HTTPException(status_code=500, detail=str(e))


def save_conversation_user(request: AgentRequest, authorization: Optional[str] = None):
    user_role_count = sum(1 for item in getattr(request, "history", []) if item.get("role") == "user")

    conversation_req = MessageRequest(conversation_id=request.conversation_id, message_idx=user_role_count * 2,
        role="user", message=[MessageUnit(type="string", content=request.query)], minio_files=request.minio_files)
    save_message(conversation_req, authorization=authorization)


def save_conversation_assistant(request: AgentRequest, messages: List[str], authorization: Optional[str] = None):
    user_role_count = sum(1 for item in getattr(request, "history", []) if item.get("role") == "user")

    message_list = []
    for item in messages:
        message = json.loads(item)
        if (len(message_list) and
            message.get("type") in [ProcessType.MODEL_OUTPUT_CODE.value, ProcessType.MODEL_OUTPUT_THINKING.value] and
            message.get("type") == message_list[-1].get("type")):
            message_list[-1]["content"] += message["content"]
        else:
            message_list.append(message)

    conversation_req = MessageRequest(conversation_id=request.conversation_id, message_idx=user_role_count * 2 + 1,
        role="assistant", message=message_list, minio_files=request.minio_files)
    save_message(conversation_req, authorization=authorization)


def extract_user_messages(history: List[Dict[str, str]]) -> str:
    """
    Extract user message content from conversation history

    Args:
        history: List of conversation history records

    Returns:
        str: Concatenated user message content
    """
    content = ""
    for message in history:
        if message.get("role") == "user" and message.get("content"):
            content += f"\n### User Question：\n{message['content']}\n"
        if message.get("role") == "assistant" and message.get("content"):
            content += f"\n### Response Content：\n{message['content']}\n"
    return content


def call_llm_for_title(content: str, tenant_id: str) -> str:
    """
    Call LLM to generate a title

    Args:
        content: Conversation content

    Returns:
        str: Generated title
    """
    with open('backend/prompts/utils/generate_title.yaml', "r", encoding="utf-8") as f:
        prompt_template = yaml.safe_load(f)

    model_config = tenant_config_manager.get_model_config(key="LLM_ID", tenant_id=tenant_id)

    # Create OpenAIServerModel instance
    llm = OpenAIServerModel(model_id=get_model_name_from_config(model_config) if model_config.get("model_name") else "", api_base=model_config.get("base_url", ""),
        api_key=model_config.get("api_key", ""), temperature=0.7, top_p=0.95)

    # Build messages
    compiled_template = Template(prompt_template["USER_PROMPT"], undefined=StrictUndefined)
    user_prompt = compiled_template.render({
        "content": content
    })
    messages = [{"role": "system",
                 "content": prompt_template["SYSTEM_PROMPT"]},
                {"role": "user",
                 "content": user_prompt}]

    # Call the model
    response = llm(messages, max_tokens=10)

    return response.content.strip()


def update_conversation_title(conversation_id: int, title: str, user_id: str = None) -> bool:
    """
    Update conversation title

    Args:
        conversation_id: Conversation ID
        title: New title
        user_id: Reserved parameter, user ID
    Returns:
        bool: Whether the update was successful
    """
    success = rename_conversation(conversation_id, title, user_id)
    if not success:
        raise HTTPException(status_code=404, detail=f"Conversation {conversation_id} does not exist or has been deleted")
    return success


def create_new_conversation(title: str, user_id: str) -> Dict[str, Any]:
    """
    Create a new conversation

    Args:
        title: Conversation title
        user_id: User ID

    Returns:
        Dict containing conversation data
    """
    try:
        conversation_data = create_conversation(title, user_id)
        return conversation_data
    except Exception as e:
        logging.error(f"Failed to create conversation: {str(e)}")
        raise HTTPException(status_code=500, detail=str(e))


def get_conversation_list_service(user_id: str) -> List[Dict[str, Any]]:
    """
    Get all conversation list

    Returns:
        List of conversation data
    """
    try:
        conversations = get_conversation_list(user_id)
        return conversations
    except Exception as e:
        logging.error(f"Failed to get conversation list: {str(e)}")
        raise HTTPException(status_code=500, detail=str(e))


def rename_conversation_service(conversation_id: int, name: str, user_id: str) -> bool:
    """
    Rename a conversation

    Args:
        conversation_id: Conversation ID
        name: New conversation title
        user_id: User ID

    Returns:
        bool: Whether the rename was successful
    """
    try:
        success = rename_conversation(conversation_id, name, user_id)
        if not success:
            raise HTTPException(
                status_code=404,
                detail=f"Conversation {conversation_id} does not exist or has been deleted"
            )
        return True
    except Exception as e:
        logging.error(f"Failed to rename conversation: {str(e)}")
        if isinstance(e, HTTPException):
            raise e
        raise HTTPException(status_code=500, detail=str(e))


def delete_conversation_service(conversation_id: int, user_id: str) -> bool:
    """
    Delete specified conversation

    Args:
        conversation_id: Conversation ID to delete
        user_id: User ID

    Returns:
        bool: Whether the deletion was successful
    """
    try:
        success = delete_conversation(conversation_id, user_id)
        if not success:
            raise HTTPException(
                status_code=404,
                detail=f"Conversation {conversation_id} does not exist or has been deleted"
            )
        return True
    except Exception as e:
        logging.error(f"Failed to delete conversation: {str(e)}")
        if isinstance(e, HTTPException):
            raise e
        raise HTTPException(status_code=500, detail=str(e))


def get_conversation_history_service(conversation_id: int, user_id: str) -> List[Dict[str, Any]]:
    """
    Get complete history of specified conversation

    Args:
        conversation_id: Conversation ID
        user_id: User ID

    Returns:
        Dict containing conversation history data
    """
    try:
        # Get original conversation history data
        history_data = get_conversation_history(conversation_id, user_id)

        if not history_data:
            raise HTTPException(
                status_code=404,
                detail=f"Conversation {conversation_id} does not exist or has been deleted"
            )

        # Collect search content, grouped by unit_id
        search_by_unit_id = {}
        # Collect data for message-level search field
        search_by_message = {}
        for record in history_data['search_records']:
            unit_id = record['unit_id']
            message_id = record['message_id']

            # Process published_date, ensure it's a datetime object
            published_date = None
            if record['published_date'] is not None:
                if isinstance(record['published_date'], datetime):
                    published_date = record['published_date'].strftime("%Y-%m-%d")
                elif isinstance(record['published_date'], str):
                    published_date = record['published_date']

            # Build search content
            search_item = {"title": record["source_title"], "text": record["source_content"],
                           "source_type": record["source_type"], "url": record["source_location"],
                           "filename": record["source_title"] if record["source_type"] == "file" else None,
                           "published_date": published_date, "score": record["score_overall"],
                           "cite_index": record["cite_index"], "search_type": record["search_type"],
                           "tool_sign": record["tool_sign"], "score_details": {}}

            if record["score_accuracy"] is not None:
                search_item["score_details"]["accuracy"] = record["score_accuracy"]
            if record["score_semantic"] is not None:
                search_item["score_details"]["semantic"] = record["score_semantic"]

            # Group by unit_id (for frontend matching by unit_id)
            if unit_id is not None:
                if unit_id not in search_by_unit_id:
                    search_by_unit_id[unit_id] = []
                search_by_unit_id[unit_id].append(search_item)
<<<<<<< HEAD

            # 按message_id分组（用于消息级别的search字段）
=======
            
            # Group by message_id (for message-level search field)
>>>>>>> f202be57
            if message_id not in search_by_message:
                search_by_message[message_id] = []
            search_by_message[message_id].append(search_item)

        # Collect image content - grouped by message_id
        image_by_message = {}
        for record in history_data['image_records']:
            message_id = record['message_id']
            if message_id not in image_by_message:
                image_by_message[message_id] = []
            image_by_message[message_id].append(record['image_url'])

        # Sort by message index and build final message list, including images and search content
        messages = []

        for msg in history_data['message_records']:
            message_id = msg['message_id']
            role = msg['role']
            message_content = msg['message_content']
            message_units = msg['units'] or []  # Initialize for all message types

            if role == 'user':
                # User message: directly use message_content as message field value
                message_item = {
                    'role': role,
                    'message': message_content,
                    'message_id': message_id,
                    'opinion_flag': None
                }

                # Add minio_files field (if any)
                if 'minio_files' in msg and msg['minio_files']:
                    message_item['minio_files'] = msg['minio_files']
            else:
                # Assistant message: message is an array, need to process search_content_placeholder
                processed_units = []
                for unit in message_units:
                    unit_id = unit.get('unit_id')
                    unit_type = unit.get('unit_type')
                    unit_content = unit.get('unit_content')

                    if unit_type == 'search_content_placeholder' and unit_id:
                        placeholder_content = {
                            "placeholder": True,
                            "unit_id": unit_id
                        }
                        processed_units.append({
                            'type': 'search_content_placeholder',
                            'content': json.dumps(placeholder_content, ensure_ascii=False)
                        })
                    else:
                        processed_units.append({
                            'type': unit_type,
                            'content': unit_content
                        })

                # Add final_answer type message unit
                processed_units.append({
                    'type': 'final_answer',
                    'content': message_content
                })

                message_item = {
                    'role': role,
                    'message': processed_units,
                    'message_id': message_id,
                    'opinion_flag': msg['opinion_flag']
                }

            # Add image content (if any)
            if message_id in image_by_message:
                message_item['picture'] = image_by_message[message_id]

            # Add search content (for frontend right panel display)
            if message_id in search_by_message:
                message_item['search'] = search_by_message[message_id]

            # Add searchByUnitId for precise matching in frontend
            message_unit_search = {}
            for unit_id, search_results in search_by_unit_id.items():
                # Only include unit_id belonging to the current message
                for unit in message_units:
                    if unit.get('unit_id') == unit_id:
                        message_unit_search[str(unit_id)] = search_results
                        break

            if message_unit_search:
                message_item['searchByUnitId'] = message_unit_search

            messages.append(message_item)

        # Build final result
        formatted_history = {
            'conversation_id': str(history_data['conversation_id']),  # Convert to string
            'create_time': history_data['create_time'],
            'message': messages
        }
        return [formatted_history]

    except Exception as e:
        logging.error(f"Failed to get conversation history: {str(e)}")
        if isinstance(e, HTTPException):
            raise e
        raise HTTPException(status_code=500, detail=str(e))


def get_sources_service(conversation_id: Optional[int], message_id: Optional[int], source_type: str = "all", user_id: str = "") -> Dict[str, Any]:
    """
    Get message source information (images and search results)

    Args:
        conversation_id: Optional conversation ID
        message_id: Optional message ID
        source_type: Source type, default is "all", options are "image", "search", or "all"
        user_id: User ID

    Returns:
        Dict containing source information
    """
    try:
        if not conversation_id and not message_id:
            return {
                "code": 400,
                "message": "Must provide conversation_id or message_id parameter",
                "data": None
            }

        # If conversation ID is provided
        if conversation_id:
            conversation = get_conversation(conversation_id, user_id)
            if not conversation:
                return {
                    "code": 404,
                    "message": f"Conversation {conversation_id} does not exist",
                    "data": None
                }

        result = {"searches": [], "images": []}

        # Get image sources
        if source_type in ["image", "all"]:
            images = []
            if message_id:
                image_records = get_source_images_by_message(message_id, user_id)
            elif conversation_id:
                image_records = get_source_images_by_conversation(conversation_id, user_id)

            for image in image_records:
                images.append(image["image_url"])

            result["images"] = images

        # Get search sources
        if source_type in ["search", "all"]:
            searches = []
            search_records = []
            if message_id:
                search_records = get_source_searches_by_message(message_id, user_id)
            elif conversation_id:
                search_records = get_source_searches_by_conversation(conversation_id, user_id)

            for record in search_records:
                search_item = {
                    "title": record["source_title"],
                    "text": record["source_content"],
                    "source_type": record["source_type"],
                    "url": record["source_location"],
                    "filename": record["source_title"] if record["source_type"] == "file" else None,
                    "published_date": record["published_date"].strftime("%Y-%m-%d") if record[
                        "published_date"] else None,
                    "score": record["score_overall"]
                }

                search_item["score_details"] = {}
                if record["score_accuracy"] is not None:
                    search_item["score_details"]["accuracy"] = record["score_accuracy"]
                if record["score_semantic"] is not None:
                    search_item["score_details"]["semantic"] = record["score_semantic"]

                if conversation_id and not message_id:
                    search_item["message_id"] = record["message_id"]

                searches.append(search_item)

            result["searches"] = searches

        return {
            "code": 0,
            "message": "success",
            "data": result
        }

    except Exception as e:
        logging.error(f"Failed to get message sources: {str(e)}")
        return {
            "code": 500,
            "message": str(e),
            "data": None
        }


def generate_conversation_title_service(conversation_id: int, history: List[Dict[str, str]], user_id: str, tenant_id: str) -> str:
    """
    Generate conversation title

    Args:
        conversation_id: Conversation ID
        history: Conversation history list
        user_id: User ID

    Returns:
        str: Generated title
    """
    try:
        # Extract user messages
        content = extract_user_messages(history)

        # Call LLM to generate title
        title = call_llm_for_title(content, tenant_id)

        # Update conversation title
        update_conversation_title(conversation_id, title, user_id)

        return title

    except Exception as e:
        logging.error(f"Failed to generate conversation title: {str(e)}")
        if isinstance(e, HTTPException):
            raise e
        raise HTTPException(status_code=500, detail=str(e))


def update_message_opinion_service(message_id: int, opinion: Optional[str]) -> bool:
    """
    Update message like/dislike status

    Args:
        message_id: Message ID
        opinion: Opinion value ('Y' or 'N' or None)

    Returns:
        bool: Whether the update was successful
    """
    try:
        success = update_message_opinion(message_id, opinion)
        if not success:
            raise HTTPException(status_code=404, detail="Message does not exist or has been deleted")
        return True
    except Exception as e:
        logging.error(f"Failed to update message like/dislike: {str(e)}")
        if isinstance(e, HTTPException):
            raise e
        raise HTTPException(status_code=500, detail=str(e))<|MERGE_RESOLUTION|>--- conflicted
+++ resolved
@@ -421,13 +421,8 @@
                 if unit_id not in search_by_unit_id:
                     search_by_unit_id[unit_id] = []
                 search_by_unit_id[unit_id].append(search_item)
-<<<<<<< HEAD
-
-            # 按message_id分组（用于消息级别的search字段）
-=======
             
             # Group by message_id (for message-level search field)
->>>>>>> f202be57
             if message_id not in search_by_message:
                 search_by_message[message_id] = []
             search_by_message[message_id].append(search_item)

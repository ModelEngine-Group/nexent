--- conflicted
+++ resolved
@@ -340,11 +340,7 @@
         raise HTTPException(status_code=500, detail=str(e))
 
 
-<<<<<<< HEAD
-def get_conversation_history_service(conversation_id: int, user_id: str) -> Dict[str, Any]:
-=======
-def get_conversation_history_service(conversation_id: int) -> List[Dict[str, Any]]:
->>>>>>> a51cafa2
+def get_conversation_history_service(conversation_id: int, user_id: str) -> List[Dict[str, Any]]:
     """
     Get complete history of specified conversation
 

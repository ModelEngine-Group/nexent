import asyncio
import importlib
import inspect
import json
import logging
from typing import Any, List, Optional, Dict
from urllib.parse import urljoin

from pydantic_core import PydanticUndefined
from fastmcp import Client
import jsonref
from mcpadapt.smolagents_adapter import _sanitize_function_name

from consts.const import DEFAULT_USER_ID, LOCAL_MCP_SERVER, DATA_PROCESS_SERVICE
from consts.exceptions import MCPConnectionError, ToolExecutionException, NotFoundException
from consts.model import ToolInstanceInfoRequest, ToolInfo, ToolSourceEnum, ToolValidateRequest
from database.remote_mcp_db import get_mcp_records_by_tenant, get_mcp_server_by_name_and_tenant
from database.tool_db import (
    create_or_update_tool_by_tool_info,
    query_all_tools,
    query_tool_instances_by_id,
    update_tool_table_from_scan_tool_list,
    search_last_tool_instance_by_tool_id,
)
from database.user_tenant_db import get_all_tenant_ids
from database.client import minio_client
from services.file_management_service import get_llm_model
from services.vectordatabase_service import get_embedding_model, get_vector_db_core
from services.tenant_config_service import get_selected_knowledge_list
from database.client import minio_client
from services.image_service import get_vlm_model

logger = logging.getLogger("tool_configuration_service")


def python_type_to_json_schema(annotation: Any) -> str:
    """
    Convert Python type annotations to JSON Schema types

    Args:
        annotation: Python type annotation

    Returns:
        Corresponding JSON Schema type string
    """
    # Handle case with no type annotation
    if annotation == inspect.Parameter.empty:
        return "string"

    # Get type name
    type_name = getattr(annotation, "__name__", str(annotation))

    # Type mapping dictionary
    type_mapping = {
        "str": "string",
        "int": "integer",
        "float": "float",
        "bool": "boolean",
        "list": "array",
        "List": "array",
        "tuple": "array",
        "Tuple": "array",
        "dict": "object",
        "Dict": "object",
        "Any": "any"
    }

    # Return mapped type, or original type name if no mapping exists
    return type_mapping.get(type_name, type_name)


def get_local_tools() -> List[ToolInfo]:
    """
    Get metadata for all locally available tools

    Returns:
        List of ToolInfo objects for local tools
    """
    tools_info = []
    tools_classes = get_local_tools_classes()
    for tool_class in tools_classes:
        init_params_list = []
        sig = inspect.signature(tool_class.__init__)
        for param_name, param in sig.parameters.items():
            if param_name == "self" or param.default.exclude:
                continue

            param_info = {
                "type": python_type_to_json_schema(param.annotation),
                "name": param_name,
                "description": param.default.description
            }
            if param.default.default is PydanticUndefined:
                param_info["optional"] = False
            else:
                param_info["default"] = param.default.default
                param_info["optional"] = True

            init_params_list.append(param_info)

        # get tool fixed attributes
        tool_info = ToolInfo(
            name=getattr(tool_class, 'name'),
            description=getattr(tool_class, 'description'),
            params=init_params_list,
            source=ToolSourceEnum.LOCAL.value,
            inputs=json.dumps(getattr(tool_class, 'inputs'),
                              ensure_ascii=False),
            output_type=getattr(tool_class, 'output_type'),
            category=getattr(tool_class, 'category'),
            class_name=tool_class.__name__,
            usage=None,
            origin_name=getattr(tool_class, 'name')
        )
        tools_info.append(tool_info)
    return tools_info


def get_local_tools_classes() -> List[type]:
    """
    Get all tool classes from the nexent.core.tools package

    Returns:
        List of tool class objects
    """
    tools_package = importlib.import_module('nexent.core.tools')
    tools_classes = []
    for name in dir(tools_package):
        obj = getattr(tools_package, name)
        if inspect.isclass(obj):
            tools_classes.append(obj)
    return tools_classes


# --------------------------------------------------
# LangChain tools discovery (functions decorated with @tool)
# --------------------------------------------------

def _build_tool_info_from_langchain(obj) -> ToolInfo:
    """Convert a LangChain Tool object into our internal ToolInfo model."""

    # Try to infer parameter schema from the underlying callable signature if
    # available.  LangChain tools usually expose a `.func` attribute pointing
    # to the original python function.  If not present, we fallback to the
    # tool instance itself (implements __call__).
    target_callable = getattr(obj, "func", obj)

    inputs = getattr(obj, "args", {})

    if inputs:
        for key, value in inputs.items():
            if "description" not in value:
                value["description"] = "see the description"

    # Attempt to infer output type from return annotation
    try:
        return_schema = inspect.signature(target_callable).return_annotation
        output_type = python_type_to_json_schema(return_schema)
    except (TypeError, ValueError):
        output_type = "string"
    tool_name = getattr(obj, "name", target_callable.__name__)
    tool_info = ToolInfo(
        name=tool_name,
        description=getattr(obj, "description", ""),
        params=[],
        source=ToolSourceEnum.LANGCHAIN.value,
        inputs=json.dumps(inputs, ensure_ascii=False),
        output_type=output_type,
        class_name=tool_name,
        usage=None,
        origin_name=tool_name,
        category=None
    )
    return tool_info


def get_langchain_tools() -> List[ToolInfo]:
    """Discover LangChain tools in the specified directory.

    We dynamically import every `*.py` file and extract objects that look like
    LangChain tools (based on presence of `name` & `description`).  Any valid
    tool is converted to ToolInfo with source = "langchain".
    """
    from utils.langchain_utils import discover_langchain_modules

    tools_info: List[ToolInfo] = []
    # Discover all objects that look like LangChain tools
    discovered_tools = discover_langchain_modules()

    # Process discovered tools
    for obj, filename in discovered_tools:
        try:
            tool_info = _build_tool_info_from_langchain(obj)
            tools_info.append(tool_info)
        except Exception as e:
            logger.warning(
                f"Error processing LangChain tool in {filename}: {e}")

    return tools_info


async def get_all_mcp_tools(tenant_id: str) -> List[ToolInfo]:
    """
    Get metadata for all tools available from the MCP service

    Returns:
        List of ToolInfo objects for MCP tools, or empty list if connection fails
    """
    mcp_info = get_mcp_records_by_tenant(tenant_id=tenant_id)
    tools_info = []
    for record in mcp_info:
        # only update connected server
        if record["status"]:
            try:
                tools_info.extend(await get_tool_from_remote_mcp_server(mcp_server_name=record["mcp_name"],
                                                                        remote_mcp_server=record["mcp_server"]))
            except Exception as e:
                logger.error(f"mcp connection error: {str(e)}")

    default_mcp_url = urljoin(LOCAL_MCP_SERVER, "sse")
    tools_info.extend(await get_tool_from_remote_mcp_server(mcp_server_name="nexent",
                                                            remote_mcp_server=default_mcp_url))
    return tools_info


def search_tool_info_impl(agent_id: int, tool_id: int, tenant_id: str):
    """
    Search for tool configuration information by agent ID and tool ID

    Args:
        agent_id: Agent ID
        tool_id: Tool ID
        tenant_id: Tenant ID

    Returns:
        Dictionary containing tool parameters and enabled status

    Raises:
        ValueError: If database query fails
    """
    tool_instance = query_tool_instances_by_id(
        agent_id, tool_id, tenant_id)

    if tool_instance:
        return {
            "params": tool_instance["params"],
            "enabled": tool_instance["enabled"]
        }
    else:
        return {
            "params": None,
            "enabled": False
        }


def update_tool_info_impl(tool_info: ToolInstanceInfoRequest, tenant_id: str, user_id: str):
    """
    Update tool configuration information

    Args:
        tool_info: ToolInstanceInfoRequest containing tool configuration data

    Returns:
        Dictionary containing the updated tool instance

    Raises:
        ValueError: If database update fails
    """
    tool_instance = create_or_update_tool_by_tool_info(
        tool_info, tenant_id, user_id)
    return {
        "tool_instance": tool_instance
    }


async def get_tool_from_remote_mcp_server(mcp_server_name: str, remote_mcp_server: str):
    """get the tool information from the remote MCP server, avoid blocking the event loop"""
    tools_info = []

    try:
        client = Client(remote_mcp_server, timeout=10)
        async with client:
            # List available operations
            tools = await client.list_tools()

            for tool in tools:
                input_schema = {
                    k: v
                    for k, v in jsonref.replace_refs(tool.inputSchema).items()
                    if k != "$defs"
                }
                # make sure mandatory `description` and `type` is provided for each argument:
                for k, v in input_schema["properties"].items():
                    if "description" not in v:
                        input_schema["properties"][k]["description"] = "see tool description"
                    if "type" not in v:
                        input_schema["properties"][k]["type"] = "string"

                sanitized_tool_name = _sanitize_function_name(tool.name)
                tool_info = ToolInfo(name=sanitized_tool_name,
                                     description=tool.description,
                                     params=[],
                                     source=ToolSourceEnum.MCP.value,
                                     inputs=str(input_schema["properties"]),
                                     output_type="string",
                                     class_name=sanitized_tool_name,
                                     usage=mcp_server_name,
                                     origin_name=tool.name,
                                     category=None)
                tools_info.append(tool_info)
            return tools_info
    except Exception as e:
        logger.error(f"failed to get tool from remote MCP server, detail: {e}")
        raise MCPConnectionError(
            f"failed to get tool from remote MCP server, detail: {e}")


async def update_tool_list(tenant_id: str, user_id: str):
    """
        Scan and gather all available tools from both local and MCP sources

        Args:
            tenant_id: Tenant ID for MCP tools (required for MCP tools)
            user_id: User ID for MCP tools (required for MCP tools)

        Returns:
            List of ToolInfo objects containing tool metadata
        """
    local_tools = get_local_tools()
    # Discover LangChain tools (decorated functions) and include them in the
    langchain_tools = get_langchain_tools()

    try:
        mcp_tools = await get_all_mcp_tools(tenant_id)
    except Exception as e:
        logger.error(f"failed to get all mcp tools, detail: {e}")
        raise MCPConnectionError(f"failed to get all mcp tools, detail: {e}")

    update_tool_table_from_scan_tool_list(tenant_id=tenant_id,
                                          user_id=user_id,
                                          tool_list=local_tools+mcp_tools+langchain_tools)


async def list_all_tools(tenant_id: str):
    """
    List all tools for a given tenant
    """
    tools_info = query_all_tools(tenant_id)
    # only return the fields needed
    formatted_tools = []
    for tool in tools_info:
        formatted_tool = {
            "tool_id": tool.get("tool_id"),
            "name": tool.get("name"),
            "origin_name": tool.get("origin_name"),
            "description": tool.get("description"),
            "source": tool.get("source"),
            "is_available": tool.get("is_available"),
            "create_time": tool.get("create_time"),
            "usage": tool.get("usage"),
            "params": tool.get("params", []),
            "inputs": tool.get("inputs", {}),
            "category": tool.get("category")
        }
        formatted_tools.append(formatted_tool)

    return formatted_tools


async def initialize_tools_on_startup():
    """
    Initialize and scan all tools during server startup for all tenants
    
    This function scans all available tools (local, LangChain, and MCP) 
    and updates the database with the latest tool information for all tenants.
    """
    
    logger.info("Starting tool initialization on server startup...")
    
    try:
        # Get all tenant IDs from the database
        tenant_ids = get_all_tenant_ids()
        
        if not tenant_ids:
            logger.warning("No tenants found in database, skipping tool initialization")
            return
        
        logger.info(f"Found {len(tenant_ids)} tenants: {tenant_ids}")
        
        total_tools = 0
        successful_tenants = 0
        failed_tenants = []
        
        # Process each tenant
        for tenant_id in tenant_ids:
            try:
                logger.info(f"Initializing tools for tenant: {tenant_id}")
                
                # Add timeout to prevent hanging during startup
                try:
                    await asyncio.wait_for(
                        update_tool_list(tenant_id=tenant_id, user_id=DEFAULT_USER_ID),
                        timeout=60.0  # 60 seconds timeout per tenant
                    )
                    
                    # Get the count of tools for this tenant
                    tools_info = query_all_tools(tenant_id)
                    tenant_tool_count = len(tools_info)
                    total_tools += tenant_tool_count
                    successful_tenants += 1
                    
                    logger.info(f"Tenant {tenant_id}: {tenant_tool_count} tools initialized")
                    
                except asyncio.TimeoutError:
                    logger.error(f"Tool initialization timed out for tenant {tenant_id}")
                    failed_tenants.append(f"{tenant_id} (timeout)")
                    
            except Exception as e:
                logger.error(f"Tool initialization failed for tenant {tenant_id}: {str(e)}")
                failed_tenants.append(f"{tenant_id} (error: {str(e)})")
        
        # Log final results
        logger.info(f"Tool initialization completed!")
        logger.info(f"Total tools available across all tenants: {total_tools}")
        logger.info(f"Successfully processed: {successful_tenants}/{len(tenant_ids)} tenants")
        
        if failed_tenants:
            logger.warning(f"Failed tenants: {', '.join(failed_tenants)}")
        
    except Exception as e:
        logger.error(f"❌ Tool initialization failed: {str(e)}")
        raise


def load_last_tool_config_impl(tool_id: int, tenant_id: str, user_id: str):
    """
    Load the last tool configuration for a given tool ID
    """
    tool_instance = search_last_tool_instance_by_tool_id(tool_id, tenant_id, user_id)
    if tool_instance is None:
        raise ValueError(f"Tool configuration not found for tool ID: {tool_id}")
    return tool_instance.get("params", {})


async def _call_mcp_tool(
    mcp_url: str,
    tool_name: str,
    inputs: Optional[Dict[str, Any]]
) -> Dict[str, Any]:
    """
    Common method to call MCP tool with connection handling.

    Args:
        mcp_url: MCP server URL
        tool_name: Name of the tool to call
        inputs: Parameters to pass to the tool

    Returns:
        Dict containing tool execution result

    Raises:
        MCPConnectionError: If MCP connection fails
    """
    client = Client(mcp_url)
    async with client:
        # Check if connected
        if not client.is_connected():
            logger.error("Failed to connect to MCP server")
            raise MCPConnectionError("Failed to connect to MCP server")

        # Call the tool
        result = await client.call_tool(
            name=tool_name,
            arguments=inputs
        )
        return result.content[0].text


async def _validate_mcp_tool_nexent(
    tool_name: str,
    inputs: Optional[Dict[str, Any]]
) -> Dict[str, Any]:
    """
    Validate MCP tool using local nexent server.

    Args:
        tool_name: Name of the tool to test
        inputs: Parameters to pass to the tool

    Returns:
        Dict containing validation result

    Raises:
        MCPConnectionError: If MCP connection fails
    """
    actual_mcp_url = urljoin(LOCAL_MCP_SERVER, "sse")
    return await _call_mcp_tool(actual_mcp_url, tool_name, inputs)


async def _validate_mcp_tool_remote(
    tool_name: str,
    inputs: Optional[Dict[str, Any]],
    usage: str,
    tenant_id: Optional[str]
) -> Dict[str, Any]:
    """
    Validate MCP tool using remote server from database.

    Args:
        tool_name: Name of the tool to test
        inputs: Parameters to pass to the tool
        usage: MCP name for database lookup
        tenant_id: Tenant ID for database queries

    Returns:
        Dict containing validation result

    Raises:
        NotFoundException: If MCP server not found
        MCPConnectionError: If MCP connection fails
    """
    # Query mcp_record_t table to get mcp_server by mcp_name
    actual_mcp_url = get_mcp_server_by_name_and_tenant(usage, tenant_id)
    if not actual_mcp_url:
        raise NotFoundException(f"MCP server not found for name: {usage}")

    return await _call_mcp_tool(actual_mcp_url, tool_name, inputs)


def _get_tool_class_by_name(tool_name: str) -> Optional[type]:
    """
    Get tool class by tool name from nexent.core.tools package.

    Args:
        tool_name: Name of the tool to find

    Returns:
        Tool class if found, None otherwise
    """
    try:
        tools_package = importlib.import_module('nexent.core.tools')
        for name in dir(tools_package):
            obj = getattr(tools_package, name)
            if inspect.isclass(obj) and hasattr(obj, 'name') and obj.name == tool_name:
                return obj
        return None
    except Exception as e:
        logger.error(f"Failed to get tool class for {tool_name}: {e}")
        return None


def _validate_local_tool(
    tool_name: str,
    inputs: Optional[Dict[str, Any]] = None,
    params: Optional[Dict[str, Any]] = None,
    tenant_id: Optional[str] = None,
    user_id: Optional[str] = None
) -> Dict[str, Any]:
    """
    Validate local tool by actually instantiating and calling it.

    Args:
        tool_name: Name of the tool to test
        inputs: Parameters to pass to the tool's forward method
        params: Configuration parameters for tool initialization
        tenant_id: Tenant ID for knowledge base tools (optional)
        user_id: User ID for knowledge base tools (optional)

    Returns:
        Dict[str, Any]: The actual result returned by the tool's forward method, 
                       serving as proof that the tool works correctly

    Raises:
        NotFoundException: If tool class not found
        ToolExecutionException: If tool execution fails
    """
    try:
        # Get tool class by name
        tool_class = _get_tool_class_by_name(tool_name)
        if not tool_class:
            raise NotFoundException(f"Tool class not found for {tool_name}")

        # Parse instantiation parameters first
        instantiation_params = params or {}
        # Get signature and extract default values for all parameters
        sig = inspect.signature(tool_class.__init__)

        # Extract default values for all parameters not provided in instantiation_params
        for param_name, param in sig.parameters.items():
            if param_name == "self":
                continue

            # If parameter not provided, extract default value
            if param_name not in instantiation_params:
                if param.default is PydanticUndefined:
                    continue
                elif hasattr(param.default, 'default'):
                    # This is a Field object, extract its default value
                    if param.default.default is not PydanticUndefined:
                        instantiation_params[param_name] = param.default.default
                else:
                    instantiation_params[param_name] = param.default

        if tool_name == "knowledge_base_search":
            if not tenant_id or not user_id:
                raise ToolExecutionException(f"Tenant ID and User ID are required for {tool_name} validation")
            knowledge_info_list = get_selected_knowledge_list(
                tenant_id=tenant_id, user_id=user_id)
            index_names = [knowledge_info.get("index_name")
                           for knowledge_info in knowledge_info_list]
            embedding_model = get_embedding_model(tenant_id=tenant_id)
            vdb_core = get_vector_db_core()
            params = {
                **instantiation_params,
                'index_names': index_names,
                'vdb_core': vdb_core,
                'embedding_model': embedding_model,
            }
            tool_instance = tool_class(**params)
<<<<<<< HEAD
        elif tool_name == "analyze_text_file":
            if not tenant_id or not user_id:
                raise ToolExecutionException(f"Tenant ID and User ID are required for {tool_name} validation")
            long_text_to_text_model = get_llm_model(tenant_id=tenant_id)
            params = {
                **instantiation_params,
                'llm_model': long_text_to_text_model,
                'storage_client': minio_client,
                "data_process_service_url": DATA_PROCESS_SERVICE
            }
            tool_instance = tool_class(**params)
=======
>>>>>>> 2e88f1e0
        elif tool_name == "analyze_image":
            if not tenant_id or not user_id:
                raise ToolExecutionException(f"Tenant ID and User ID are required for {tool_name} validation")
            image_to_text_model = get_vlm_model(tenant_id=tenant_id)
            params = {
                **instantiation_params,
                'vlm_model': image_to_text_model,
                'storage_client': minio_client
            }
            tool_instance = tool_class(**params)
        else:
            tool_instance = tool_class(**instantiation_params)

        result = tool_instance.forward(**(inputs or {}))
        return result
    except Exception as e:
        logger.error(f"Local tool validation failed for {tool_name}: {e}")
        raise ToolExecutionException(
            f"Local tool {tool_name} validation failed: {str(e)}")


def _validate_langchain_tool(
    tool_name: str,
    inputs: Optional[Dict[str, Any]] = None
) -> Dict[str, Any]:
    """
    Validate LangChain tool by actually executing it.

    Args:
        tool_name: Name of the tool to test
        inputs: Parameters to pass to the tool for execution test

    Returns:
        Dict containing validation result - success returns result

    Raises:
        NotFoundException: If tool not found in LangChain tools
        ToolExecutionException: If tool execution fails
    """
    try:
        from utils.langchain_utils import discover_langchain_modules

        # Discover all LangChain tools
        discovered_tools = discover_langchain_modules()

        # Find the target tool by name
        target_tool = None
        for obj, filename in discovered_tools:
            if hasattr(obj, 'name') and obj.name == tool_name:
                target_tool = obj
                break

        if not target_tool:
            raise NotFoundException(
                f"Tool '{tool_name}' not found in LangChain tools")

        # Execute the tool directly
        result = target_tool.invoke(inputs or {})
        return result
    except Exception as e:
        logger.error(f"LangChain tool '{tool_name}' validation failed: {e}")
        raise ToolExecutionException(
            f"LangChain tool '{tool_name}' validation failed: {e}")


async def validate_tool_impl(
    request: ToolValidateRequest,
    tenant_id: Optional[str] = None,
    user_id: Optional[str] = None
) -> Dict[str, Any]:
    """
    Validate a tool from various sources (MCP, local, or LangChain).

    Args:
        request: Tool validation request containing tool details
        tenant_id: Tenant ID for database queries (optional)
        user_id: User ID for database queries (optional)

    Returns:
        Dict containing validation result - success returns tool result, failure returns error message

    Raises:
        NotFoundException: If tool is not found
        MCPConnectionError: If MCP connection fails
        ToolExecutionException: If tool execution fails
        Exception: If unsupported tool source is provided
    """
    try:
        tool_name, inputs, source, usage, params = (
            request.name, request.inputs, request.source, request.usage, request.params)
        if source == ToolSourceEnum.MCP.value:
            if usage == "nexent":
                return await _validate_mcp_tool_nexent(tool_name, inputs)
            else:
                return await _validate_mcp_tool_remote(tool_name, inputs, usage, tenant_id)
        elif source == ToolSourceEnum.LOCAL.value:
            return _validate_local_tool(tool_name, inputs, params, tenant_id, user_id)
        elif source == ToolSourceEnum.LANGCHAIN.value:
            return _validate_langchain_tool(tool_name, inputs)
        else:
            raise Exception(f"Unsupported tool source: {source}")

    except NotFoundException as e:
        logger.error(f"Tool not found: {e}")
        raise NotFoundException(str(e))
    except MCPConnectionError as e:
        logger.error(f"MCP connection failed: {e}")
        raise MCPConnectionError(str(e))
    except Exception as e:
        logger.error(f"Validate Tool failed: {e}")
        raise ToolExecutionException(str(e))<|MERGE_RESOLUTION|>--- conflicted
+++ resolved
@@ -22,12 +22,11 @@
     update_tool_table_from_scan_tool_list,
     search_last_tool_instance_by_tool_id,
 )
+from database.client import minio_client
 from database.user_tenant_db import get_all_tenant_ids
-from database.client import minio_client
 from services.file_management_service import get_llm_model
 from services.vectordatabase_service import get_embedding_model, get_vector_db_core
 from services.tenant_config_service import get_selected_knowledge_list
-from database.client import minio_client
 from services.image_service import get_vlm_model
 
 logger = logging.getLogger("tool_configuration_service")
@@ -617,7 +616,6 @@
                 'embedding_model': embedding_model,
             }
             tool_instance = tool_class(**params)
-<<<<<<< HEAD
         elif tool_name == "analyze_text_file":
             if not tenant_id or not user_id:
                 raise ToolExecutionException(f"Tenant ID and User ID are required for {tool_name} validation")
@@ -629,8 +627,6 @@
                 "data_process_service_url": DATA_PROCESS_SERVICE
             }
             tool_instance = tool_class(**params)
-=======
->>>>>>> 2e88f1e0
         elif tool_name == "analyze_image":
             if not tenant_id or not user_id:
                 raise ToolExecutionException(f"Tenant ID and User ID are required for {tool_name} validation")

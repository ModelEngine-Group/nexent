import asyncio
import importlib
import inspect
import json
import logging
from typing import Any, List, Optional, Dict
from urllib.parse import urljoin

from pydantic_core import PydanticUndefined
from fastmcp import Client
import jsonref
from mcpadapt.smolagents_adapter import _sanitize_function_name

from consts.const import DEFAULT_USER_ID, LOCAL_MCP_SERVER, DATA_PROCESS_SERVICE
from consts.exceptions import MCPConnectionError, ToolExecutionException, NotFoundException
from consts.model import ToolInstanceInfoRequest, ToolInfo, ToolSourceEnum, ToolValidateRequest
from database.remote_mcp_db import get_mcp_records_by_tenant, get_mcp_server_by_name_and_tenant
from database.tool_db import (
    create_or_update_tool_by_tool_info,
    query_all_tools,
    query_tool_instances_by_id,
    update_tool_table_from_scan_tool_list,
    search_last_tool_instance_by_tool_id,
)
from database.user_tenant_db import get_all_tenant_ids
from services.file_management_service import get_llm_model
from backend.database.client import minio_client
from services.vectordatabase_service import get_embedding_model, get_vector_db_core
from services.tenant_config_service import get_selected_knowledge_list
from database.client import minio_client
from services.image_service import get_vlm_model

logger = logging.getLogger("tool_configuration_service")


def python_type_to_json_schema(annotation: Any) -> str:
    """
    Convert Python type annotations to JSON Schema types

    Args:
        annotation: Python type annotation

    Returns:
        Corresponding JSON Schema type string
    """
    # Handle case with no type annotation
    if annotation == inspect.Parameter.empty:
        return "string"

    # Get type name
    type_name = getattr(annotation, "__name__", str(annotation))

    # Type mapping dictionary
    type_mapping = {
        "str": "string",
        "int": "integer",
        "float": "float",
        "bool": "boolean",
        "list": "array",
        "List": "array",
        "tuple": "array",
        "Tuple": "array",
        "dict": "object",
        "Dict": "object",
        "Any": "any"
    }

    # Return mapped type, or original type name if no mapping exists
    return type_mapping.get(type_name, type_name)


def get_local_tools() -> List[ToolInfo]:
    """
    Get metadata for all locally available tools

    Returns:
        List of ToolInfo objects for local tools
    """
    tools_info = []
    tools_classes = get_local_tools_classes()
    for tool_class in tools_classes:
        init_params_list = []
        sig = inspect.signature(tool_class.__init__)
        for param_name, param in sig.parameters.items():
            if param_name == "self" or param.default.exclude:
                continue

            param_info = {
                "type": python_type_to_json_schema(param.annotation),
                "name": param_name,
                "description": param.default.description
            }
            if param.default.default is PydanticUndefined:
                param_info["optional"] = False
            else:
                param_info["default"] = param.default.default
                param_info["optional"] = True

            init_params_list.append(param_info)

        # get tool fixed attributes
        tool_info = ToolInfo(
            name=getattr(tool_class, 'name'),
            description=getattr(tool_class, 'description'),
            params=init_params_list,
            source=ToolSourceEnum.LOCAL.value,
            inputs=json.dumps(getattr(tool_class, 'inputs'),
                              ensure_ascii=False),
            output_type=getattr(tool_class, 'output_type'),
            category=getattr(tool_class, 'category'),
            class_name=tool_class.__name__,
            usage=None,
            origin_name=getattr(tool_class, 'name')
        )
        tools_info.append(tool_info)
    return tools_info


def get_local_tools_classes() -> List[type]:
    """
    Get all tool classes from the nexent.core.tools package

    Returns:
        List of tool class objects
    """
    tools_package = importlib.import_module('nexent.core.tools')
    tools_classes = []
    for name in dir(tools_package):
        obj = getattr(tools_package, name)
        if inspect.isclass(obj):
            tools_classes.append(obj)
    return tools_classes


# --------------------------------------------------
# LangChain tools discovery (functions decorated with @tool)
# --------------------------------------------------

def _build_tool_info_from_langchain(obj) -> ToolInfo:
    """Convert a LangChain Tool object into our internal ToolInfo model."""

    # Try to infer parameter schema from the underlying callable signature if
    # available.  LangChain tools usually expose a `.func` attribute pointing
    # to the original python function.  If not present, we fallback to the
    # tool instance itself (implements __call__).
    target_callable = getattr(obj, "func", obj)

    inputs = getattr(obj, "args", {})

    if inputs:
        for key, value in inputs.items():
            if "description" not in value:
                value["description"] = "see the description"

    # Attempt to infer output type from return annotation
    try:
        return_schema = inspect.signature(target_callable).return_annotation
        output_type = python_type_to_json_schema(return_schema)
    except (TypeError, ValueError):
        output_type = "string"
    tool_name = getattr(obj, "name", target_callable.__name__)
    tool_info = ToolInfo(
        name=tool_name,
        description=getattr(obj, "description", ""),
        params=[],
        source=ToolSourceEnum.LANGCHAIN.value,
        inputs=json.dumps(inputs, ensure_ascii=False),
        output_type=output_type,
        class_name=tool_name,
        usage=None,
        origin_name=tool_name,
        category=None
    )
    return tool_info


def get_langchain_tools() -> List[ToolInfo]:
    """Discover LangChain tools in the specified directory.

    We dynamically import every `*.py` file and extract objects that look like
    LangChain tools (based on presence of `name` & `description`).  Any valid
    tool is converted to ToolInfo with source = "langchain".
    """
    from utils.langchain_utils import discover_langchain_modules

    tools_info: List[ToolInfo] = []
    # Discover all objects that look like LangChain tools
    discovered_tools = discover_langchain_modules()

    # Process discovered tools
    for obj, filename in discovered_tools:
        try:
            tool_info = _build_tool_info_from_langchain(obj)
            tools_info.append(tool_info)
        except Exception as e:
            logger.warning(
                f"Error processing LangChain tool in {filename}: {e}")

    return tools_info


async def get_all_mcp_tools(tenant_id: str) -> List[ToolInfo]:
    """
    Get metadata for all tools available from the MCP service

    Returns:
        List of ToolInfo objects for MCP tools, or empty list if connection fails
    """
    mcp_info = get_mcp_records_by_tenant(tenant_id=tenant_id)
    tools_info = []
    for record in mcp_info:
        # only update connected server
        if record["status"]:
            try:
                tools_info.extend(await get_tool_from_remote_mcp_server(mcp_server_name=record["mcp_name"],
                                                                        remote_mcp_server=record["mcp_server"]))
            except Exception as e:
                logger.error(f"mcp connection error: {str(e)}")

    default_mcp_url = urljoin(LOCAL_MCP_SERVER, "sse")
    tools_info.extend(await get_tool_from_remote_mcp_server(mcp_server_name="nexent",
                                                            remote_mcp_server=default_mcp_url))
    return tools_info


def search_tool_info_impl(agent_id: int, tool_id: int, tenant_id: str):
    """
    Search for tool configuration information by agent ID and tool ID

    Args:
        agent_id: Agent ID
        tool_id: Tool ID
        tenant_id: Tenant ID

    Returns:
        Dictionary containing tool parameters and enabled status

    Raises:
        ValueError: If database query fails
    """
    tool_instance = query_tool_instances_by_id(
        agent_id, tool_id, tenant_id)

    if tool_instance:
        return {
            "params": tool_instance["params"],
            "enabled": tool_instance["enabled"]
        }
    else:
        return {
            "params": None,
            "enabled": False
        }


def update_tool_info_impl(tool_info: ToolInstanceInfoRequest, tenant_id: str, user_id: str):
    """
    Update tool configuration information

    Args:
        tool_info: ToolInstanceInfoRequest containing tool configuration data

    Returns:
        Dictionary containing the updated tool instance

    Raises:
        ValueError: If database update fails
    """
    tool_instance = create_or_update_tool_by_tool_info(
        tool_info, tenant_id, user_id)
    return {
        "tool_instance": tool_instance
    }


async def get_tool_from_remote_mcp_server(mcp_server_name: str, remote_mcp_server: str):
    """get the tool information from the remote MCP server, avoid blocking the event loop"""
    tools_info = []

    try:
        client = Client(remote_mcp_server, timeout=10)
        async with client:
            # List available operations
            tools = await client.list_tools()

            for tool in tools:
                input_schema = {
                    k: v
                    for k, v in jsonref.replace_refs(tool.inputSchema).items()
                    if k != "$defs"
                }
                # make sure mandatory `description` and `type` is provided for each argument:
                for k, v in input_schema["properties"].items():
                    if "description" not in v:
                        input_schema["properties"][k]["description"] = "see tool description"
                    if "type" not in v:
                        input_schema["properties"][k]["type"] = "string"

                sanitized_tool_name = _sanitize_function_name(tool.name)
                tool_info = ToolInfo(name=sanitized_tool_name,
                                     description=tool.description,
                                     params=[],
                                     source=ToolSourceEnum.MCP.value,
                                     inputs=str(input_schema["properties"]),
                                     output_type="string",
                                     class_name=sanitized_tool_name,
                                     usage=mcp_server_name,
                                     origin_name=tool.name,
                                     category=None)
                tools_info.append(tool_info)
            return tools_info
    except Exception as e:
        logger.error(f"failed to get tool from remote MCP server, detail: {e}")
        raise MCPConnectionError(
            f"failed to get tool from remote MCP server, detail: {e}")


async def update_tool_list(tenant_id: str, user_id: str):
    """
        Scan and gather all available tools from both local and MCP sources

        Args:
            tenant_id: Tenant ID for MCP tools (required for MCP tools)
            user_id: User ID for MCP tools (required for MCP tools)

        Returns:
            List of ToolInfo objects containing tool metadata
        """
    local_tools = get_local_tools()
    # Discover LangChain tools (decorated functions) and include them in the
    langchain_tools = get_langchain_tools()

    try:
        mcp_tools = await get_all_mcp_tools(tenant_id)
    except Exception as e:
        logger.error(f"failed to get all mcp tools, detail: {e}")
        raise MCPConnectionError(f"failed to get all mcp tools, detail: {e}")

    update_tool_table_from_scan_tool_list(tenant_id=tenant_id,
                                          user_id=user_id,
                                          tool_list=local_tools+mcp_tools+langchain_tools)


async def list_all_tools(tenant_id: str):
    """
    List all tools for a given tenant
    """
    tools_info = query_all_tools(tenant_id)
    # only return the fields needed
    formatted_tools = []
    for tool in tools_info:
        formatted_tool = {
            "tool_id": tool.get("tool_id"),
            "name": tool.get("name"),
            "origin_name": tool.get("origin_name"),
            "description": tool.get("description"),
            "source": tool.get("source"),
            "is_available": tool.get("is_available"),
            "create_time": tool.get("create_time"),
            "usage": tool.get("usage"),
            "params": tool.get("params", []),
            "inputs": tool.get("inputs", {}),
            "category": tool.get("category")
        }
        formatted_tools.append(formatted_tool)

    return formatted_tools


async def initialize_tools_on_startup():
    """
    Initialize and scan all tools during server startup for all tenants
    
    This function scans all available tools (local, LangChain, and MCP) 
    and updates the database with the latest tool information for all tenants.
    """
    
    logger.info("Starting tool initialization on server startup...")
    
    try:
        # Get all tenant IDs from the database
        tenant_ids = get_all_tenant_ids()
        
        if not tenant_ids:
            logger.warning("No tenants found in database, skipping tool initialization")
            return
        
        logger.info(f"Found {len(tenant_ids)} tenants: {tenant_ids}")
        
        total_tools = 0
        successful_tenants = 0
        failed_tenants = []
        
        # Process each tenant
        for tenant_id in tenant_ids:
            try:
                logger.info(f"Initializing tools for tenant: {tenant_id}")
                
                # Add timeout to prevent hanging during startup
                try:
                    await asyncio.wait_for(
                        update_tool_list(tenant_id=tenant_id, user_id=DEFAULT_USER_ID),
                        timeout=60.0  # 60 seconds timeout per tenant
                    )
                    
                    # Get the count of tools for this tenant
                    tools_info = query_all_tools(tenant_id)
                    tenant_tool_count = len(tools_info)
                    total_tools += tenant_tool_count
                    successful_tenants += 1
                    
                    logger.info(f"Tenant {tenant_id}: {tenant_tool_count} tools initialized")
                    
                except asyncio.TimeoutError:
                    logger.error(f"Tool initialization timed out for tenant {tenant_id}")
                    failed_tenants.append(f"{tenant_id} (timeout)")
                    
            except Exception as e:
                logger.error(f"Tool initialization failed for tenant {tenant_id}: {str(e)}")
                failed_tenants.append(f"{tenant_id} (error: {str(e)})")
        
        # Log final results
        logger.info(f"Tool initialization completed!")
        logger.info(f"Total tools available across all tenants: {total_tools}")
        logger.info(f"Successfully processed: {successful_tenants}/{len(tenant_ids)} tenants")
        
        if failed_tenants:
            logger.warning(f"Failed tenants: {', '.join(failed_tenants)}")
        
    except Exception as e:
        logger.error(f"❌ Tool initialization failed: {str(e)}")
        raise


def load_last_tool_config_impl(tool_id: int, tenant_id: str, user_id: str):
    """
    Load the last tool configuration for a given tool ID
    """
    tool_instance = search_last_tool_instance_by_tool_id(tool_id, tenant_id, user_id)
    if tool_instance is None:
        raise ValueError(f"Tool configuration not found for tool ID: {tool_id}")
    return tool_instance.get("params", {})


async def _call_mcp_tool(
    mcp_url: str,
    tool_name: str,
    inputs: Optional[Dict[str, Any]]
) -> Dict[str, Any]:
    """
    Common method to call MCP tool with connection handling.

    Args:
        mcp_url: MCP server URL
        tool_name: Name of the tool to call
        inputs: Parameters to pass to the tool

    Returns:
        Dict containing tool execution result

    Raises:
        MCPConnectionError: If MCP connection fails
    """
    client = Client(mcp_url)
    async with client:
        # Check if connected
        if not client.is_connected():
            logger.error("Failed to connect to MCP server")
            raise MCPConnectionError("Failed to connect to MCP server")

        # Call the tool
        result = await client.call_tool(
            name=tool_name,
            arguments=inputs
        )
        return result.content[0].text


async def _validate_mcp_tool_nexent(
    tool_name: str,
    inputs: Optional[Dict[str, Any]]
) -> Dict[str, Any]:
    """
    Validate MCP tool using local nexent server.

    Args:
        tool_name: Name of the tool to test
        inputs: Parameters to pass to the tool

    Returns:
        Dict containing validation result

    Raises:
        MCPConnectionError: If MCP connection fails
    """
    actual_mcp_url = urljoin(LOCAL_MCP_SERVER, "sse")
    return await _call_mcp_tool(actual_mcp_url, tool_name, inputs)


async def _validate_mcp_tool_remote(
    tool_name: str,
    inputs: Optional[Dict[str, Any]],
    usage: str,
    tenant_id: Optional[str]
) -> Dict[str, Any]:
    """
    Validate MCP tool using remote server from database.

    Args:
        tool_name: Name of the tool to test
        inputs: Parameters to pass to the tool
        usage: MCP name for database lookup
        tenant_id: Tenant ID for database queries

    Returns:
        Dict containing validation result

    Raises:
        NotFoundException: If MCP server not found
        MCPConnectionError: If MCP connection fails
    """
    # Query mcp_record_t table to get mcp_server by mcp_name
    actual_mcp_url = get_mcp_server_by_name_and_tenant(usage, tenant_id)
    if not actual_mcp_url:
        raise NotFoundException(f"MCP server not found for name: {usage}")

    return await _call_mcp_tool(actual_mcp_url, tool_name, inputs)


def _get_tool_class_by_name(tool_name: str) -> Optional[type]:
    """
    Get tool class by tool name from nexent.core.tools package.

    Args:
        tool_name: Name of the tool to find

    Returns:
        Tool class if found, None otherwise
    """
    try:
        tools_package = importlib.import_module('nexent.core.tools')
        for name in dir(tools_package):
            obj = getattr(tools_package, name)
            if inspect.isclass(obj) and hasattr(obj, 'name') and obj.name == tool_name:
                return obj
        return None
    except Exception as e:
        logger.error(f"Failed to get tool class for {tool_name}: {e}")
        return None


def _validate_local_tool(
    tool_name: str,
    inputs: Optional[Dict[str, Any]] = None,
    params: Optional[Dict[str, Any]] = None,
    tenant_id: Optional[str] = None,
    user_id: Optional[str] = None
) -> Dict[str, Any]:
    """
    Validate local tool by actually instantiating and calling it.

    Args:
        tool_name: Name of the tool to test
        inputs: Parameters to pass to the tool's forward method
        params: Configuration parameters for tool initialization
        tenant_id: Tenant ID for knowledge base tools (optional)
        user_id: User ID for knowledge base tools (optional)

    Returns:
        Dict[str, Any]: The actual result returned by the tool's forward method, 
                       serving as proof that the tool works correctly

    Raises:
        NotFoundException: If tool class not found
        ToolExecutionException: If tool execution fails
    """
    try:
        # Get tool class by name
        tool_class = _get_tool_class_by_name(tool_name)
        if not tool_class:
            raise NotFoundException(f"Tool class not found for {tool_name}")

        # Parse instantiation parameters first
        instantiation_params = params or {}
        # Get signature and extract default values for all parameters
        sig = inspect.signature(tool_class.__init__)

        # Extract default values for all parameters not provided in instantiation_params
        for param_name, param in sig.parameters.items():
            if param_name == "self":
                continue

            # If parameter not provided, extract default value
            if param_name not in instantiation_params:
                if param.default is PydanticUndefined:
                    continue
                elif hasattr(param.default, 'default'):
                    # This is a Field object, extract its default value
                    if param.default.default is not PydanticUndefined:
                        instantiation_params[param_name] = param.default.default
                else:
                    instantiation_params[param_name] = param.default

        if tool_name == "knowledge_base_search":
            if not tenant_id or not user_id:
                raise ToolExecutionException(f"Tenant ID and User ID are required for {tool_name} validation")
            knowledge_info_list = get_selected_knowledge_list(
                tenant_id=tenant_id, user_id=user_id)
            index_names = [knowledge_info.get("index_name")
                           for knowledge_info in knowledge_info_list]
            embedding_model = get_embedding_model(tenant_id=tenant_id)
            vdb_core = get_vector_db_core()
            params = {
                **instantiation_params,
                'index_names': index_names,
                'vdb_core': vdb_core,
                'embedding_model': embedding_model,
            }
            tool_instance = tool_class(**params)
<<<<<<< HEAD
        elif tool_name == "analyze_image":
            if not tenant_id or not user_id:
                raise ToolExecutionException(f"Tenant ID and User ID are required for {tool_name} validation")
            image_to_text_model = get_vlm_model(tenant_id=tenant_id)
            params = {
                **instantiation_params,
                'vlm_model': image_to_text_model,
                'storage_client': minio_client
=======
        elif tool_name == "analyze_text_file":
            if not tenant_id or not user_id:
                raise ToolExecutionException(f"Tenant ID and User ID are required for {tool_name} validation")
            long_text_to_text_model = get_llm_model(tenant_id=tenant_id)
            params = {
                **instantiation_params,
                'llm_model': long_text_to_text_model,
                'storage_client': minio_client,
                "data_process_service_url": DATA_PROCESS_SERVICE
>>>>>>> 7b739fc1
            }
            tool_instance = tool_class(**params)
        else:
            tool_instance = tool_class(**instantiation_params)

        result = tool_instance.forward(**(inputs or {}))
        return result
    except Exception as e:
        logger.error(f"Local tool validation failed for {tool_name}: {e}")
        raise ToolExecutionException(
            f"Local tool {tool_name} validation failed: {str(e)}")


def _validate_langchain_tool(
    tool_name: str,
    inputs: Optional[Dict[str, Any]] = None
) -> Dict[str, Any]:
    """
    Validate LangChain tool by actually executing it.

    Args:
        tool_name: Name of the tool to test
        inputs: Parameters to pass to the tool for execution test

    Returns:
        Dict containing validation result - success returns result

    Raises:
        NotFoundException: If tool not found in LangChain tools
        ToolExecutionException: If tool execution fails
    """
    try:
        from utils.langchain_utils import discover_langchain_modules

        # Discover all LangChain tools
        discovered_tools = discover_langchain_modules()

        # Find the target tool by name
        target_tool = None
        for obj, filename in discovered_tools:
            if hasattr(obj, 'name') and obj.name == tool_name:
                target_tool = obj
                break

        if not target_tool:
            raise NotFoundException(
                f"Tool '{tool_name}' not found in LangChain tools")

        # Execute the tool directly
        result = target_tool.invoke(inputs or {})
        return result
    except Exception as e:
        logger.error(f"LangChain tool '{tool_name}' validation failed: {e}")
        raise ToolExecutionException(
            f"LangChain tool '{tool_name}' validation failed: {e}")


async def validate_tool_impl(
    request: ToolValidateRequest,
    tenant_id: Optional[str] = None,
    user_id: Optional[str] = None
) -> Dict[str, Any]:
    """
    Validate a tool from various sources (MCP, local, or LangChain).

    Args:
        request: Tool validation request containing tool details
        tenant_id: Tenant ID for database queries (optional)
        user_id: User ID for database queries (optional)

    Returns:
        Dict containing validation result - success returns tool result, failure returns error message

    Raises:
        NotFoundException: If tool is not found
        MCPConnectionError: If MCP connection fails
        ToolExecutionException: If tool execution fails
        Exception: If unsupported tool source is provided
    """
    try:
        tool_name, inputs, source, usage, params = (
            request.name, request.inputs, request.source, request.usage, request.params)
        if source == ToolSourceEnum.MCP.value:
            if usage == "nexent":
                return await _validate_mcp_tool_nexent(tool_name, inputs)
            else:
                return await _validate_mcp_tool_remote(tool_name, inputs, usage, tenant_id)
        elif source == ToolSourceEnum.LOCAL.value:
            return _validate_local_tool(tool_name, inputs, params, tenant_id, user_id)
        elif source == ToolSourceEnum.LANGCHAIN.value:
            return _validate_langchain_tool(tool_name, inputs)
        else:
            raise Exception(f"Unsupported tool source: {source}")

    except NotFoundException as e:
        logger.error(f"Tool not found: {e}")
        raise NotFoundException(str(e))
    except MCPConnectionError as e:
        logger.error(f"MCP connection failed: {e}")
        raise MCPConnectionError(str(e))
    except Exception as e:
        logger.error(f"Validate Tool failed: {e}")
        raise ToolExecutionException(str(e))<|MERGE_RESOLUTION|>--- conflicted
+++ resolved
@@ -24,7 +24,7 @@
 )
 from database.user_tenant_db import get_all_tenant_ids
 from services.file_management_service import get_llm_model
-from backend.database.client import minio_client
+from database.client import minio_client
 from services.vectordatabase_service import get_embedding_model, get_vector_db_core
 from services.tenant_config_service import get_selected_knowledge_list
 from database.client import minio_client
@@ -617,16 +617,6 @@
                 'embedding_model': embedding_model,
             }
             tool_instance = tool_class(**params)
-<<<<<<< HEAD
-        elif tool_name == "analyze_image":
-            if not tenant_id or not user_id:
-                raise ToolExecutionException(f"Tenant ID and User ID are required for {tool_name} validation")
-            image_to_text_model = get_vlm_model(tenant_id=tenant_id)
-            params = {
-                **instantiation_params,
-                'vlm_model': image_to_text_model,
-                'storage_client': minio_client
-=======
         elif tool_name == "analyze_text_file":
             if not tenant_id or not user_id:
                 raise ToolExecutionException(f"Tenant ID and User ID are required for {tool_name} validation")
@@ -636,7 +626,16 @@
                 'llm_model': long_text_to_text_model,
                 'storage_client': minio_client,
                 "data_process_service_url": DATA_PROCESS_SERVICE
->>>>>>> 7b739fc1
+            }
+            tool_instance = tool_class(**params)
+        elif tool_name == "analyze_image":
+            if not tenant_id or not user_id:
+                raise ToolExecutionException(f"Tenant ID and User ID are required for {tool_name} validation")
+            image_to_text_model = get_vlm_model(tenant_id=tenant_id)
+            params = {
+                **instantiation_params,
+                'vlm_model': image_to_text_model,
+                'storage_client': minio_client
             }
             tool_instance = tool_class(**params)
         else:

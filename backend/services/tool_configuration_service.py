--- conflicted
+++ resolved
@@ -11,7 +11,7 @@
 import jsonref
 from mcpadapt.smolagents_adapter import _sanitize_function_name
 
-from consts.const import DEFAULT_USER_ID, LOCAL_MCP_SERVER, DATA_PROCESS_SERVICE
+from consts.const import DEFAULT_USER_ID, LOCAL_MCP_SERVER
 from consts.exceptions import MCPConnectionError, ToolExecutionException, NotFoundException
 from consts.model import ToolInstanceInfoRequest, ToolInfo, ToolSourceEnum, ToolValidateRequest
 from database.remote_mcp_db import get_mcp_records_by_tenant, get_mcp_server_by_name_and_tenant
@@ -22,15 +22,10 @@
     update_tool_table_from_scan_tool_list,
     search_last_tool_instance_by_tool_id,
 )
-from database.client import minio_client
 from database.user_tenant_db import get_all_tenant_ids
-from services.file_management_service import get_llm_model
 from services.vectordatabase_service import get_embedding_model, get_vector_db_core
 from services.tenant_config_service import get_selected_knowledge_list
-<<<<<<< HEAD
-=======
 from database.client import minio_client
->>>>>>> 116db18f
 from services.image_service import get_vlm_model
 
 logger = logging.getLogger("tool_configuration_service")
@@ -620,20 +615,6 @@
                 'embedding_model': embedding_model,
             }
             tool_instance = tool_class(**params)
-<<<<<<< HEAD
-        elif tool_name == "analyze_text_file":
-            if not tenant_id or not user_id:
-                raise ToolExecutionException(f"Tenant ID and User ID are required for {tool_name} validation")
-            long_text_to_text_model = get_llm_model(tenant_id=tenant_id)
-            params = {
-                **instantiation_params,
-                'llm_model': long_text_to_text_model,
-                'storage_client': minio_client,
-                "data_process_service_url": DATA_PROCESS_SERVICE
-            }
-            tool_instance = tool_class(**params)
-=======
->>>>>>> 116db18f
         elif tool_name == "analyze_image":
             if not tenant_id or not user_id:
                 raise ToolExecutionException(f"Tenant ID and User ID are required for {tool_name} validation")

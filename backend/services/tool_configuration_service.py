import asyncio
import importlib
import inspect
import json
import logging
from typing import Any, List, Optional, Dict
from urllib.parse import urljoin

from pydantic_core import PydanticUndefined
from fastmcp import Client
import jsonref
from mcpadapt.smolagents_adapter import _sanitize_function_name

from consts.const import DEFAULT_USER_ID, LOCAL_MCP_SERVER, DATA_PROCESS_SERVICE
from consts.exceptions import MCPConnectionError, ToolExecutionException, NotFoundException
from consts.model import ToolInstanceInfoRequest, ToolInfo, ToolSourceEnum, ToolValidateRequest
from database.remote_mcp_db import get_mcp_records_by_tenant, get_mcp_server_by_name_and_tenant
from database.tool_db import (
    create_or_update_tool_by_tool_info,
    query_all_tools,
    query_tool_instances_by_id,
    update_tool_table_from_scan_tool_list,
    search_last_tool_instance_by_tool_id,
)
from database.user_tenant_db import get_all_tenant_ids
from database.client import minio_client
from services.file_management_service import get_llm_model
from services.vectordatabase_service import get_embedding_model, get_vector_db_core
from services.tenant_config_service import get_selected_knowledge_list
from database.client import minio_client
from services.image_service import get_vlm_model

logger = logging.getLogger("tool_configuration_service")


def python_type_to_json_schema(annotation: Any) -> str:
    """
    Convert Python type annotations to JSON Schema types

    Args:
        annotation: Python type annotation

    Returns:
        Corresponding JSON Schema type string
    """
    # Handle case with no type annotation
    if annotation == inspect.Parameter.empty:
        return "string"

    # Get type name
    type_name = getattr(annotation, "__name__", str(annotation))

    # Type mapping dictionary
    type_mapping = {
        "str": "string",
        "int": "integer",
        "float": "float",
        "bool": "boolean",
        "list": "array",
        "List": "array",
        "tuple": "array",
        "Tuple": "array",
        "dict": "object",
        "Dict": "object",
        "Any": "any"
    }

    # Return mapped type, or original type name if no mapping exists
    return type_mapping.get(type_name, type_name)


def get_local_tools() -> List[ToolInfo]:
    """
    Get metadata for all locally available tools

    Returns:
        List of ToolInfo objects for local tools
    """
    tools_info = []
    tools_classes = get_local_tools_classes()
    for tool_class in tools_classes:
        init_params_list = []
        sig = inspect.signature(tool_class.__init__)
        for param_name, param in sig.parameters.items():
            if param_name == "self" or param.default.exclude:
                continue

            param_info = {
                "type": python_type_to_json_schema(param.annotation),
                "name": param_name,
                "description": param.default.description
            }
            if param.default.default is PydanticUndefined:
                param_info["optional"] = False
            else:
                param_info["default"] = param.default.default
                param_info["optional"] = True

            init_params_list.append(param_info)

        # get tool fixed attributes
        tool_info = ToolInfo(
            name=getattr(tool_class, 'name'),
            description=getattr(tool_class, 'description'),
            params=init_params_list,
            source=ToolSourceEnum.LOCAL.value,
            inputs=json.dumps(getattr(tool_class, 'inputs'),
                              ensure_ascii=False),
            output_type=getattr(tool_class, 'output_type'),
            category=getattr(tool_class, 'category'),
            class_name=tool_class.__name__,
            usage=None,
            origin_name=getattr(tool_class, 'name')
        )
        tools_info.append(tool_info)
    return tools_info


def get_local_tools_classes() -> List[type]:
    """
    Get all tool classes from the nexent.core.tools package

    Returns:
        List of tool class objects
    """
    tools_package = importlib.import_module('nexent.core.tools')
    tools_classes = []
    for name in dir(tools_package):
        obj = getattr(tools_package, name)
        if inspect.isclass(obj):
            tools_classes.append(obj)
    return tools_classes


# --------------------------------------------------
# LangChain tools discovery (functions decorated with @tool)
# --------------------------------------------------

def _build_tool_info_from_langchain(obj) -> ToolInfo:
    """Convert a LangChain Tool object into our internal ToolInfo model."""

    # Try to infer parameter schema from the underlying callable signature if
    # available.  LangChain tools usually expose a `.func` attribute pointing
    # to the original python function.  If not present, we fallback to the
    # tool instance itself (implements __call__).
    target_callable = getattr(obj, "func", obj)

    inputs = getattr(obj, "args", {})

    if inputs:
        for key, value in inputs.items():
            if "description" not in value:
                value["description"] = "see the description"

    # Attempt to infer output type from return annotation
    try:
        return_schema = inspect.signature(target_callable).return_annotation
        output_type = python_type_to_json_schema(return_schema)
    except (TypeError, ValueError):
        output_type = "string"
    tool_name = getattr(obj, "name", target_callable.__name__)
    tool_info = ToolInfo(
        name=tool_name,
        description=getattr(obj, "description", ""),
        params=[],
        source=ToolSourceEnum.LANGCHAIN.value,
        inputs=json.dumps(inputs, ensure_ascii=False),
        output_type=output_type,
        class_name=tool_name,
        usage=None,
        origin_name=tool_name,
        category=None
    )
    return tool_info


def get_langchain_tools() -> List[ToolInfo]:
    """Discover LangChain tools in the specified directory.

    We dynamically import every `*.py` file and extract objects that look like
    LangChain tools (based on presence of `name` & `description`).  Any valid
    tool is converted to ToolInfo with source = "langchain".
    """
    from utils.langchain_utils import discover_langchain_modules

    tools_info: List[ToolInfo] = []
    # Discover all objects that look like LangChain tools
    discovered_tools = discover_langchain_modules()

    # Process discovered tools
    for obj, filename in discovered_tools:
        try:
            tool_info = _build_tool_info_from_langchain(obj)
            tools_info.append(tool_info)
        except Exception as e:
            logger.warning(
                f"Error processing LangChain tool in {filename}: {e}")

    return tools_info


async def get_all_mcp_tools(tenant_id: str) -> List[ToolInfo]:
    """
    Get metadata for all tools available from the MCP service

    Returns:
        List of ToolInfo objects for MCP tools, or empty list if connection fails
    """
    mcp_info = get_mcp_records_by_tenant(tenant_id=tenant_id)
    tools_info = []
    for record in mcp_info:
        # only update connected server
        if record["status"]:
            try:
                tools_info.extend(await get_tool_from_remote_mcp_server(mcp_server_name=record["mcp_name"],
                                                                        remote_mcp_server=record["mcp_server"]))
            except Exception as e:
                logger.error(f"mcp connection error: {str(e)}")

    default_mcp_url = urljoin(LOCAL_MCP_SERVER, "sse")
    tools_info.extend(await get_tool_from_remote_mcp_server(mcp_server_name="nexent",
                                                            remote_mcp_server=default_mcp_url))
    return tools_info


def search_tool_info_impl(agent_id: int, tool_id: int, tenant_id: str):
    """
    Search for tool configuration information by agent ID and tool ID

    Args:
        agent_id: Agent ID
        tool_id: Tool ID
        tenant_id: Tenant ID

    Returns:
        Dictionary containing tool parameters and enabled status

    Raises:
        ValueError: If database query fails
    """
    tool_instance = query_tool_instances_by_id(
        agent_id, tool_id, tenant_id)

    if tool_instance:
        return {
            "params": tool_instance["params"],
            "enabled": tool_instance["enabled"]
        }
    else:
        return {
            "params": None,
            "enabled": False
        }


def update_tool_info_impl(tool_info: ToolInstanceInfoRequest, tenant_id: str, user_id: str):
    """
    Update tool configuration information

    Args:
        tool_info: ToolInstanceInfoRequest containing tool configuration data

    Returns:
        Dictionary containing the updated tool instance

    Raises:
        ValueError: If database update fails
    """
    tool_instance = create_or_update_tool_by_tool_info(
        tool_info, tenant_id, user_id)
    return {
        "tool_instance": tool_instance
    }


async def get_tool_from_remote_mcp_server(mcp_server_name: str, remote_mcp_server: str):
    """get the tool information from the remote MCP server, avoid blocking the event loop"""
    tools_info = []

    try:
        client = Client(remote_mcp_server, timeout=10)
        async with client:
            # List available operations
            tools = await client.list_tools()

            for tool in tools:
                input_schema = {
                    k: v
                    for k, v in jsonref.replace_refs(tool.inputSchema).items()
                    if k != "$defs"
                }
                # make sure mandatory `description` and `type` is provided for each argument:
                for k, v in input_schema["properties"].items():
                    if "description" not in v:
                        input_schema["properties"][k]["description"] = "see tool description"
                    if "type" not in v:
                        input_schema["properties"][k]["type"] = "string"

                sanitized_tool_name = _sanitize_function_name(tool.name)
                tool_info = ToolInfo(name=sanitized_tool_name,
                                     description=tool.description,
                                     params=[],
                                     source=ToolSourceEnum.MCP.value,
                                     inputs=str(input_schema["properties"]),
                                     output_type="string",
                                     class_name=sanitized_tool_name,
                                     usage=mcp_server_name,
                                     origin_name=tool.name,
                                     category=None)
                tools_info.append(tool_info)
            return tools_info
    except Exception as e:
        logger.error(f"failed to get tool from remote MCP server, detail: {e}")
        raise MCPConnectionError(
            f"failed to get tool from remote MCP server, detail: {e}")


async def update_tool_list(tenant_id: str, user_id: str):
    """
        Scan and gather all available tools from both local and MCP sources

        Args:
            tenant_id: Tenant ID for MCP tools (required for MCP tools)
            user_id: User ID for MCP tools (required for MCP tools)

        Returns:
            List of ToolInfo objects containing tool metadata
        """
    local_tools = get_local_tools()
    # Discover LangChain tools (decorated functions) and include them in the
    langchain_tools = get_langchain_tools()

    try:
        mcp_tools = await get_all_mcp_tools(tenant_id)
    except Exception as e:
        logger.error(f"failed to get all mcp tools, detail: {e}")
        raise MCPConnectionError(f"failed to get all mcp tools, detail: {e}")

    update_tool_table_from_scan_tool_list(tenant_id=tenant_id,
                                          user_id=user_id,
                                          tool_list=local_tools+mcp_tools+langchain_tools)


async def list_all_tools(tenant_id: str):
    """
    List all tools for a given tenant
    """
    tools_info = query_all_tools(tenant_id)
    # only return the fields needed
    formatted_tools = []
    for tool in tools_info:
        formatted_tool = {
            "tool_id": tool.get("tool_id"),
            "name": tool.get("name"),
            "origin_name": tool.get("origin_name"),
            "description": tool.get("description"),
            "source": tool.get("source"),
            "is_available": tool.get("is_available"),
            "create_time": tool.get("create_time"),
            "usage": tool.get("usage"),
            "params": tool.get("params", []),
            "inputs": tool.get("inputs", {}),
            "category": tool.get("category")
        }
        formatted_tools.append(formatted_tool)

    return formatted_tools


async def initialize_tools_on_startup():
    """
    Initialize and scan all tools during server startup for all tenants
    
    This function scans all available tools (local, LangChain, and MCP) 
    and updates the database with the latest tool information for all tenants.
    """
    
    logger.info("Starting tool initialization on server startup...")
    
    try:
        # Get all tenant IDs from the database
        tenant_ids = get_all_tenant_ids()
        
        if not tenant_ids:
            logger.warning("No tenants found in database, skipping tool initialization")
            return
        
        logger.info(f"Found {len(tenant_ids)} tenants: {tenant_ids}")
        
        total_tools = 0
        successful_tenants = 0
        failed_tenants = []
        
        # Process each tenant
        for tenant_id in tenant_ids:
            try:
                logger.info(f"Initializing tools for tenant: {tenant_id}")
                
                # Add timeout to prevent hanging during startup
                try:
                    await asyncio.wait_for(
                        update_tool_list(tenant_id=tenant_id, user_id=DEFAULT_USER_ID),
                        timeout=60.0  # 60 seconds timeout per tenant
                    )
                    
                    # Get the count of tools for this tenant
                    tools_info = query_all_tools(tenant_id)
                    tenant_tool_count = len(tools_info)
                    total_tools += tenant_tool_count
                    successful_tenants += 1
                    
                    logger.info(f"Tenant {tenant_id}: {tenant_tool_count} tools initialized")
                    
                except asyncio.TimeoutError:
                    logger.error(f"Tool initialization timed out for tenant {tenant_id}")
                    failed_tenants.append(f"{tenant_id} (timeout)")
                    
            except Exception as e:
                logger.error(f"Tool initialization failed for tenant {tenant_id}: {str(e)}")
                failed_tenants.append(f"{tenant_id} (error: {str(e)})")
        
        # Log final results
        logger.info(f"Tool initialization completed!")
        logger.info(f"Total tools available across all tenants: {total_tools}")
        logger.info(f"Successfully processed: {successful_tenants}/{len(tenant_ids)} tenants")
        
        if failed_tenants:
            logger.warning(f"Failed tenants: {', '.join(failed_tenants)}")
        
    except Exception as e:
        logger.error(f"❌ Tool initialization failed: {str(e)}")
        raise


def load_last_tool_config_impl(tool_id: int, tenant_id: str, user_id: str):
    """
    Load the last tool configuration for a given tool ID
    """
    tool_instance = search_last_tool_instance_by_tool_id(tool_id, tenant_id, user_id)
    if tool_instance is None:
        raise ValueError(f"Tool configuration not found for tool ID: {tool_id}")
    return tool_instance.get("params", {})


async def _call_mcp_tool(
    mcp_url: str,
    tool_name: str,
    inputs: Optional[Dict[str, Any]]
) -> Dict[str, Any]:
    """
    Common method to call MCP tool with connection handling.

    Args:
        mcp_url: MCP server URL
        tool_name: Name of the tool to call
        inputs: Parameters to pass to the tool

    Returns:
        Dict containing tool execution result

    Raises:
        MCPConnectionError: If MCP connection fails
    """
    client = Client(mcp_url)
    async with client:
        # Check if connected
        if not client.is_connected():
            logger.error("Failed to connect to MCP server")
            raise MCPConnectionError("Failed to connect to MCP server")

        # Call the tool
        result = await client.call_tool(
            name=tool_name,
            arguments=inputs
        )
        return result.content[0].text


async def _validate_mcp_tool_nexent(
    tool_name: str,
    inputs: Optional[Dict[str, Any]]
) -> Dict[str, Any]:
    """
    Validate MCP tool using local nexent server.

    Args:
        tool_name: Name of the tool to test
        inputs: Parameters to pass to the tool

    Returns:
        Dict containing validation result

    Raises:
        MCPConnectionError: If MCP connection fails
    """
    actual_mcp_url = urljoin(LOCAL_MCP_SERVER, "sse")
    return await _call_mcp_tool(actual_mcp_url, tool_name, inputs)


async def _validate_mcp_tool_remote(
    tool_name: str,
    inputs: Optional[Dict[str, Any]],
    usage: str,
    tenant_id: Optional[str]
) -> Dict[str, Any]:
    """
    Validate MCP tool using remote server from database.

    Args:
        tool_name: Name of the tool to test
        inputs: Parameters to pass to the tool
        usage: MCP name for database lookup
        tenant_id: Tenant ID for database queries

    Returns:
        Dict containing validation result

    Raises:
        NotFoundException: If MCP server not found
        MCPConnectionError: If MCP connection fails
    """
    # Query mcp_record_t table to get mcp_server by mcp_name
    actual_mcp_url = get_mcp_server_by_name_and_tenant(usage, tenant_id)
    if not actual_mcp_url:
        raise NotFoundException(f"MCP server not found for name: {usage}")

    return await _call_mcp_tool(actual_mcp_url, tool_name, inputs)


def _get_tool_class_by_name(tool_name: str) -> Optional[type]:
    """
    Get tool class by tool name from nexent.core.tools package.

    Args:
        tool_name: Name of the tool to find

    Returns:
        Tool class if found, None otherwise
    """
    try:
        tools_package = importlib.import_module('nexent.core.tools')
        for name in dir(tools_package):
            obj = getattr(tools_package, name)
            if inspect.isclass(obj) and hasattr(obj, 'name') and obj.name == tool_name:
                return obj
        return None
    except Exception as e:
        logger.error(f"Failed to get tool class for {tool_name}: {e}")
        return None


def _validate_local_tool(
    tool_name: str,
    inputs: Optional[Dict[str, Any]] = None,
    params: Optional[Dict[str, Any]] = None,
    tenant_id: Optional[str] = None,
    user_id: Optional[str] = None
) -> Dict[str, Any]:
    """
    Validate local tool by actually instantiating and calling it.

    Args:
        tool_name: Name of the tool to test
        inputs: Parameters to pass to the tool's forward method
        params: Configuration parameters for tool initialization
        tenant_id: Tenant ID for knowledge base tools (optional)
        user_id: User ID for knowledge base tools (optional)

    Returns:
        Dict[str, Any]: The actual result returned by the tool's forward method, 
                       serving as proof that the tool works correctly

    Raises:
        NotFoundException: If tool class not found
        ToolExecutionException: If tool execution fails
    """
    try:
        # Get tool class by name
        tool_class = _get_tool_class_by_name(tool_name)
        if not tool_class:
            raise NotFoundException(f"Tool class not found for {tool_name}")

        # Parse instantiation parameters first
        instantiation_params = params or {}
        # Get signature and extract default values for all parameters
        sig = inspect.signature(tool_class.__init__)

        # Extract default values for all parameters not provided in instantiation_params
        for param_name, param in sig.parameters.items():
            if param_name == "self":
                continue

            # If parameter not provided, extract default value
            if param_name not in instantiation_params:
                if param.default is PydanticUndefined:
                    continue
                elif hasattr(param.default, 'default'):
                    # This is a Field object, extract its default value
                    if param.default.default is not PydanticUndefined:
                        instantiation_params[param_name] = param.default.default
                else:
                    instantiation_params[param_name] = param.default

        if tool_name == "knowledge_base_search":
            if not tenant_id or not user_id:
                raise ToolExecutionException(f"Tenant ID and User ID are required for {tool_name} validation")
            knowledge_info_list = get_selected_knowledge_list(
                tenant_id=tenant_id, user_id=user_id)
            index_names = [knowledge_info.get("index_name")
                           for knowledge_info in knowledge_info_list]
            embedding_model = get_embedding_model(tenant_id=tenant_id)
            vdb_core = get_vector_db_core()
            params = {
                **instantiation_params,
                'index_names': index_names,
                'vdb_core': vdb_core,
                'embedding_model': embedding_model,
            }
            tool_instance = tool_class(**params)
<<<<<<< HEAD
        elif tool_name == "analyze_text_file":
            if not tenant_id or not user_id:
                raise ToolExecutionException(f"Tenant ID and User ID are required for {tool_name} validation")
            long_text_to_text_model = get_llm_model(tenant_id=tenant_id)
            params = {
                **instantiation_params,
                'llm_model': long_text_to_text_model,
                'storage_client': minio_client,
                "data_process_service_url": DATA_PROCESS_SERVICE
=======
        elif tool_name == "analyze_image":
            if not tenant_id or not user_id:
                raise ToolExecutionException(f"Tenant ID and User ID are required for {tool_name} validation")
            image_to_text_model = get_vlm_model(tenant_id=tenant_id)
            params = {
                **instantiation_params,
                'vlm_model': image_to_text_model,
                'storage_client': minio_client
>>>>>>> bef9329d
            }
            tool_instance = tool_class(**params)
        else:
            tool_instance = tool_class(**instantiation_params)

        result = tool_instance.forward(**(inputs or {}))
        return result
    except Exception as e:
        logger.error(f"Local tool validation failed for {tool_name}: {e}")
        raise ToolExecutionException(
            f"Local tool {tool_name} validation failed: {str(e)}")


def _validate_langchain_tool(
    tool_name: str,
    inputs: Optional[Dict[str, Any]] = None
) -> Dict[str, Any]:
    """
    Validate LangChain tool by actually executing it.

    Args:
        tool_name: Name of the tool to test
        inputs: Parameters to pass to the tool for execution test

    Returns:
        Dict containing validation result - success returns result

    Raises:
        NotFoundException: If tool not found in LangChain tools
        ToolExecutionException: If tool execution fails
    """
    try:
        from utils.langchain_utils import discover_langchain_modules

        # Discover all LangChain tools
        discovered_tools = discover_langchain_modules()

        # Find the target tool by name
        target_tool = None
        for obj, filename in discovered_tools:
            if hasattr(obj, 'name') and obj.name == tool_name:
                target_tool = obj
                break

        if not target_tool:
            raise NotFoundException(
                f"Tool '{tool_name}' not found in LangChain tools")

        # Execute the tool directly
        result = target_tool.invoke(inputs or {})
        return result
    except Exception as e:
        logger.error(f"LangChain tool '{tool_name}' validation failed: {e}")
        raise ToolExecutionException(
            f"LangChain tool '{tool_name}' validation failed: {e}")


async def validate_tool_impl(
    request: ToolValidateRequest,
    tenant_id: Optional[str] = None,
    user_id: Optional[str] = None
) -> Dict[str, Any]:
    """
    Validate a tool from various sources (MCP, local, or LangChain).

    Args:
        request: Tool validation request containing tool details
        tenant_id: Tenant ID for database queries (optional)
        user_id: User ID for database queries (optional)

    Returns:
        Dict containing validation result - success returns tool result, failure returns error message

    Raises:
        NotFoundException: If tool is not found
        MCPConnectionError: If MCP connection fails
        ToolExecutionException: If tool execution fails
        Exception: If unsupported tool source is provided
    """
    try:
        tool_name, inputs, source, usage, params = (
            request.name, request.inputs, request.source, request.usage, request.params)
        if source == ToolSourceEnum.MCP.value:
            if usage == "nexent":
                return await _validate_mcp_tool_nexent(tool_name, inputs)
            else:
                return await _validate_mcp_tool_remote(tool_name, inputs, usage, tenant_id)
        elif source == ToolSourceEnum.LOCAL.value:
            return _validate_local_tool(tool_name, inputs, params, tenant_id, user_id)
        elif source == ToolSourceEnum.LANGCHAIN.value:
            return _validate_langchain_tool(tool_name, inputs)
        else:
            raise Exception(f"Unsupported tool source: {source}")

    except NotFoundException as e:
        logger.error(f"Tool not found: {e}")
        raise NotFoundException(str(e))
    except MCPConnectionError as e:
        logger.error(f"MCP connection failed: {e}")
        raise MCPConnectionError(str(e))
    except Exception as e:
        logger.error(f"Validate Tool failed: {e}")
        raise ToolExecutionException(str(e))<|MERGE_RESOLUTION|>--- conflicted
+++ resolved
@@ -23,7 +23,6 @@
     search_last_tool_instance_by_tool_id,
 )
 from database.user_tenant_db import get_all_tenant_ids
-from database.client import minio_client
 from services.file_management_service import get_llm_model
 from services.vectordatabase_service import get_embedding_model, get_vector_db_core
 from services.tenant_config_service import get_selected_knowledge_list
@@ -617,7 +616,16 @@
                 'embedding_model': embedding_model,
             }
             tool_instance = tool_class(**params)
-<<<<<<< HEAD
+        elif tool_name == "analyze_image":
+            if not tenant_id or not user_id:
+                raise ToolExecutionException(f"Tenant ID and User ID are required for {tool_name} validation")
+            image_to_text_model = get_vlm_model(tenant_id=tenant_id)
+            params = {
+                **instantiation_params,
+                'vlm_model': image_to_text_model,
+                'storage_client': minio_client
+            }
+            tool_instance = tool_class(**params)
         elif tool_name == "analyze_text_file":
             if not tenant_id or not user_id:
                 raise ToolExecutionException(f"Tenant ID and User ID are required for {tool_name} validation")
@@ -627,16 +635,6 @@
                 'llm_model': long_text_to_text_model,
                 'storage_client': minio_client,
                 "data_process_service_url": DATA_PROCESS_SERVICE
-=======
-        elif tool_name == "analyze_image":
-            if not tenant_id or not user_id:
-                raise ToolExecutionException(f"Tenant ID and User ID are required for {tool_name} validation")
-            image_to_text_model = get_vlm_model(tenant_id=tenant_id)
-            params = {
-                **instantiation_params,
-                'vlm_model': image_to_text_model,
-                'storage_client': minio_client
->>>>>>> bef9329d
             }
             tool_instance = tool_class(**params)
         else:

import asyncio
import importlib
import inspect
import json
import logging
from typing import Any, List, Optional, Dict
from urllib.parse import urljoin

from pydantic_core import PydanticUndefined
from fastmcp import Client
import jsonref
from mcpadapt.smolagents_adapter import _sanitize_function_name

from consts.const import DEFAULT_USER_ID, LOCAL_MCP_SERVER, DATA_PROCESS_SERVICE
from consts.exceptions import MCPConnectionError, ToolExecutionException, NotFoundException
from consts.model import ToolInstanceInfoRequest, ToolInfo, ToolSourceEnum, ToolValidateRequest
from database.remote_mcp_db import get_mcp_records_by_tenant, get_mcp_server_by_name_and_tenant
from database.tool_db import (
    create_or_update_tool_by_tool_info,
    query_all_tools,
    query_tool_instances_by_id,
    update_tool_table_from_scan_tool_list,
    search_last_tool_instance_by_tool_id,
)
from database.user_tenant_db import get_all_tenant_ids
<<<<<<< HEAD
from services.file_management_service import get_llm_model
from database.client import minio_client
=======
from database.client import minio_client
from services.file_management_service import get_llm_model
>>>>>>> d7075142
from services.vectordatabase_service import get_embedding_model, get_vector_db_core
from services.tenant_config_service import get_selected_knowledge_list
from database.client import minio_client
from services.image_service import get_vlm_model

logger = logging.getLogger("tool_configuration_service")


def python_type_to_json_schema(annotation: Any) -> str:
    """
    Convert Python type annotations to JSON Schema types

    Args:
        annotation: Python type annotation

    Returns:
        Corresponding JSON Schema type string
    """
    # Handle case with no type annotation
    if annotation == inspect.Parameter.empty:
        return "string"

    # Get type name
    type_name = getattr(annotation, "__name__", str(annotation))

    # Type mapping dictionary
    type_mapping = {
        "str": "string",
        "int": "integer",
        "float": "float",
        "bool": "boolean",
        "list": "array",
        "List": "array",
        "tuple": "array",
        "Tuple": "array",
        "dict": "object",
        "Dict": "object",
        "Any": "any"
    }

    # Return mapped type, or original type name if no mapping exists
    return type_mapping.get(type_name, type_name)


def get_local_tools() -> List[ToolInfo]:
    """
    Get metadata for all locally available tools

    Returns:
        List of ToolInfo objects for local tools
    """
    tools_info = []
    tools_classes = get_local_tools_classes()
    for tool_class in tools_classes:
        init_params_list = []
        sig = inspect.signature(tool_class.__init__)
        for param_name, param in sig.parameters.items():
            if param_name == "self" or param.default.exclude:
                continue

            param_info = {
                "type": python_type_to_json_schema(param.annotation),
                "name": param_name,
                "description": param.default.description
            }
            if param.default.default is PydanticUndefined:
                param_info["optional"] = False
            else:
                param_info["default"] = param.default.default
                param_info["optional"] = True

            init_params_list.append(param_info)

        # get tool fixed attributes
        tool_info = ToolInfo(
            name=getattr(tool_class, 'name'),
            description=getattr(tool_class, 'description'),
            params=init_params_list,
            source=ToolSourceEnum.LOCAL.value,
            inputs=json.dumps(getattr(tool_class, 'inputs'),
                              ensure_ascii=False),
            output_type=getattr(tool_class, 'output_type'),
            category=getattr(tool_class, 'category'),
            class_name=tool_class.__name__,
            usage=None,
            origin_name=getattr(tool_class, 'name')
        )
        tools_info.append(tool_info)
    return tools_info


def get_local_tools_classes() -> List[type]:
    """
    Get all tool classes from the nexent.core.tools package

    Returns:
        List of tool class objects
    """
    tools_package = importlib.import_module('nexent.core.tools')
    tools_classes = []
    for name in dir(tools_package):
        obj = getattr(tools_package, name)
        if inspect.isclass(obj):
            tools_classes.append(obj)
    return tools_classes


# --------------------------------------------------
# LangChain tools discovery (functions decorated with @tool)
# --------------------------------------------------

def _build_tool_info_from_langchain(obj) -> ToolInfo:
    """Convert a LangChain Tool object into our internal ToolInfo model."""

    # Try to infer parameter schema from the underlying callable signature if
    # available.  LangChain tools usually expose a `.func` attribute pointing
    # to the original python function.  If not present, we fallback to the
    # tool instance itself (implements __call__).
    target_callable = getattr(obj, "func", obj)

    inputs = getattr(obj, "args", {})

    if inputs:
        for key, value in inputs.items():
            if "description" not in value:
                value["description"] = "see the description"

    # Attempt to infer output type from return annotation
    try:
        return_schema = inspect.signature(target_callable).return_annotation
        output_type = python_type_to_json_schema(return_schema)
    except (TypeError, ValueError):
        output_type = "string"
    tool_name = getattr(obj, "name", target_callable.__name__)
    tool_info = ToolInfo(
        name=tool_name,
        description=getattr(obj, "description", ""),
        params=[],
        source=ToolSourceEnum.LANGCHAIN.value,
        inputs=json.dumps(inputs, ensure_ascii=False),
        output_type=output_type,
        class_name=tool_name,
        usage=None,
        origin_name=tool_name,
        category=None
    )
    return tool_info


def get_langchain_tools() -> List[ToolInfo]:
    """Discover LangChain tools in the specified directory.

    We dynamically import every `*.py` file and extract objects that look like
    LangChain tools (based on presence of `name` & `description`).  Any valid
    tool is converted to ToolInfo with source = "langchain".
    """
    from utils.langchain_utils import discover_langchain_modules

    tools_info: List[ToolInfo] = []
    # Discover all objects that look like LangChain tools
    discovered_tools = discover_langchain_modules()

    # Process discovered tools
    for obj, filename in discovered_tools:
        try:
            tool_info = _build_tool_info_from_langchain(obj)
            tools_info.append(tool_info)
        except Exception as e:
            logger.warning(
                f"Error processing LangChain tool in {filename}: {e}")

    return tools_info


async def get_all_mcp_tools(tenant_id: str) -> List[ToolInfo]:
    """
    Get metadata for all tools available from the MCP service

    Returns:
        List of ToolInfo objects for MCP tools, or empty list if connection fails
    """
    mcp_info = get_mcp_records_by_tenant(tenant_id=tenant_id)
    tools_info = []
    for record in mcp_info:
        # only update connected server
        if record["status"]:
            try:
                tools_info.extend(await get_tool_from_remote_mcp_server(mcp_server_name=record["mcp_name"],
                                                                        remote_mcp_server=record["mcp_server"]))
            except Exception as e:
                logger.error(f"mcp connection error: {str(e)}")

    default_mcp_url = urljoin(LOCAL_MCP_SERVER, "sse")
    tools_info.extend(await get_tool_from_remote_mcp_server(mcp_server_name="nexent",
                                                            remote_mcp_server=default_mcp_url))
    return tools_info


def search_tool_info_impl(agent_id: int, tool_id: int, tenant_id: str):
    """
    Search for tool configuration information by agent ID and tool ID

    Args:
        agent_id: Agent ID
        tool_id: Tool ID
        tenant_id: Tenant ID

    Returns:
        Dictionary containing tool parameters and enabled status

    Raises:
        ValueError: If database query fails
    """
    tool_instance = query_tool_instances_by_id(
        agent_id, tool_id, tenant_id)

    if tool_instance:
        return {
            "params": tool_instance["params"],
            "enabled": tool_instance["enabled"]
        }
    else:
        return {
            "params": None,
            "enabled": False
        }


def update_tool_info_impl(tool_info: ToolInstanceInfoRequest, tenant_id: str, user_id: str):
    """
    Update tool configuration information

    Args:
        tool_info: ToolInstanceInfoRequest containing tool configuration data

    Returns:
        Dictionary containing the updated tool instance

    Raises:
        ValueError: If database update fails
    """
    tool_instance = create_or_update_tool_by_tool_info(
        tool_info, tenant_id, user_id)
    return {
        "tool_instance": tool_instance
    }


async def get_tool_from_remote_mcp_server(mcp_server_name: str, remote_mcp_server: str):
    """get the tool information from the remote MCP server, avoid blocking the event loop"""
    tools_info = []

    try:
        client = Client(remote_mcp_server, timeout=10)
        async with client:
            # List available operations
            tools = await client.list_tools()

            for tool in tools:
                input_schema = {
                    k: v
                    for k, v in jsonref.replace_refs(tool.inputSchema).items()
                    if k != "$defs"
                }
                # make sure mandatory `description` and `type` is provided for each argument:
                for k, v in input_schema["properties"].items():
                    if "description" not in v:
                        input_schema["properties"][k]["description"] = "see tool description"
                    if "type" not in v:
                        input_schema["properties"][k]["type"] = "string"

                sanitized_tool_name = _sanitize_function_name(tool.name)
                tool_info = ToolInfo(name=sanitized_tool_name,
                                     description=tool.description,
                                     params=[],
                                     source=ToolSourceEnum.MCP.value,
                                     inputs=str(input_schema["properties"]),
                                     output_type="string",
                                     class_name=sanitized_tool_name,
                                     usage=mcp_server_name,
                                     origin_name=tool.name,
                                     category=None)
                tools_info.append(tool_info)
            return tools_info
    except Exception as e:
        logger.error(f"failed to get tool from remote MCP server, detail: {e}")
        raise MCPConnectionError(
            f"failed to get tool from remote MCP server, detail: {e}")


async def update_tool_list(tenant_id: str, user_id: str):
    """
        Scan and gather all available tools from both local and MCP sources

        Args:
            tenant_id: Tenant ID for MCP tools (required for MCP tools)
            user_id: User ID for MCP tools (required for MCP tools)

        Returns:
            List of ToolInfo objects containing tool metadata
        """
    local_tools = get_local_tools()
    # Discover LangChain tools (decorated functions) and include them in the
    langchain_tools = get_langchain_tools()

    try:
        mcp_tools = await get_all_mcp_tools(tenant_id)
    except Exception as e:
        logger.error(f"failed to get all mcp tools, detail: {e}")
        raise MCPConnectionError(f"failed to get all mcp tools, detail: {e}")

    update_tool_table_from_scan_tool_list(tenant_id=tenant_id,
                                          user_id=user_id,
                                          tool_list=local_tools+mcp_tools+langchain_tools)


async def list_all_tools(tenant_id: str):
    """
    List all tools for a given tenant
    """
    tools_info = query_all_tools(tenant_id)
    # only return the fields needed
    formatted_tools = []
    for tool in tools_info:
        formatted_tool = {
            "tool_id": tool.get("tool_id"),
            "name": tool.get("name"),
            "origin_name": tool.get("origin_name"),
            "description": tool.get("description"),
            "source": tool.get("source"),
            "is_available": tool.get("is_available"),
            "create_time": tool.get("create_time"),
            "usage": tool.get("usage"),
            "params": tool.get("params", []),
            "inputs": tool.get("inputs", {}),
            "category": tool.get("category")
        }
        formatted_tools.append(formatted_tool)

    return formatted_tools


async def initialize_tools_on_startup():
    """
    Initialize and scan all tools during server startup for all tenants
    
    This function scans all available tools (local, LangChain, and MCP) 
    and updates the database with the latest tool information for all tenants.
    """
    
    logger.info("Starting tool initialization on server startup...")
    
    try:
        # Get all tenant IDs from the database
        tenant_ids = get_all_tenant_ids()
        
        if not tenant_ids:
            logger.warning("No tenants found in database, skipping tool initialization")
            return
        
        logger.info(f"Found {len(tenant_ids)} tenants: {tenant_ids}")
        
        total_tools = 0
        successful_tenants = 0
        failed_tenants = []
        
        # Process each tenant
        for tenant_id in tenant_ids:
            try:
                logger.info(f"Initializing tools for tenant: {tenant_id}")
                
                # Add timeout to prevent hanging during startup
                try:
                    await asyncio.wait_for(
                        update_tool_list(tenant_id=tenant_id, user_id=DEFAULT_USER_ID),
                        timeout=60.0  # 60 seconds timeout per tenant
                    )
                    
                    # Get the count of tools for this tenant
                    tools_info = query_all_tools(tenant_id)
                    tenant_tool_count = len(tools_info)
                    total_tools += tenant_tool_count
                    successful_tenants += 1
                    
                    logger.info(f"Tenant {tenant_id}: {tenant_tool_count} tools initialized")
                    
                except asyncio.TimeoutError:
                    logger.error(f"Tool initialization timed out for tenant {tenant_id}")
                    failed_tenants.append(f"{tenant_id} (timeout)")
                    
            except Exception as e:
                logger.error(f"Tool initialization failed for tenant {tenant_id}: {str(e)}")
                failed_tenants.append(f"{tenant_id} (error: {str(e)})")
        
        # Log final results
        logger.info(f"Tool initialization completed!")
        logger.info(f"Total tools available across all tenants: {total_tools}")
        logger.info(f"Successfully processed: {successful_tenants}/{len(tenant_ids)} tenants")
        
        if failed_tenants:
            logger.warning(f"Failed tenants: {', '.join(failed_tenants)}")
        
    except Exception as e:
        logger.error(f"❌ Tool initialization failed: {str(e)}")
        raise


def load_last_tool_config_impl(tool_id: int, tenant_id: str, user_id: str):
    """
    Load the last tool configuration for a given tool ID
    """
    tool_instance = search_last_tool_instance_by_tool_id(tool_id, tenant_id, user_id)
    if tool_instance is None:
        raise ValueError(f"Tool configuration not found for tool ID: {tool_id}")
    return tool_instance.get("params", {})


async def _call_mcp_tool(
    mcp_url: str,
    tool_name: str,
    inputs: Optional[Dict[str, Any]]
) -> Dict[str, Any]:
    """
    Common method to call MCP tool with connection handling.

    Args:
        mcp_url: MCP server URL
        tool_name: Name of the tool to call
        inputs: Parameters to pass to the tool

    Returns:
        Dict containing tool execution result

    Raises:
        MCPConnectionError: If MCP connection fails
    """
    client = Client(mcp_url)
    async with client:
        # Check if connected
        if not client.is_connected():
            logger.error("Failed to connect to MCP server")
            raise MCPConnectionError("Failed to connect to MCP server")

        # Call the tool
        result = await client.call_tool(
            name=tool_name,
            arguments=inputs
        )
        return result.content[0].text


async def _validate_mcp_tool_nexent(
    tool_name: str,
    inputs: Optional[Dict[str, Any]]
) -> Dict[str, Any]:
    """
    Validate MCP tool using local nexent server.

    Args:
        tool_name: Name of the tool to test
        inputs: Parameters to pass to the tool

    Returns:
        Dict containing validation result

    Raises:
        MCPConnectionError: If MCP connection fails
    """
    actual_mcp_url = urljoin(LOCAL_MCP_SERVER, "sse")
    return await _call_mcp_tool(actual_mcp_url, tool_name, inputs)


async def _validate_mcp_tool_remote(
    tool_name: str,
    inputs: Optional[Dict[str, Any]],
    usage: str,
    tenant_id: Optional[str]
) -> Dict[str, Any]:
    """
    Validate MCP tool using remote server from database.

    Args:
        tool_name: Name of the tool to test
        inputs: Parameters to pass to the tool
        usage: MCP name for database lookup
        tenant_id: Tenant ID for database queries

    Returns:
        Dict containing validation result

    Raises:
        NotFoundException: If MCP server not found
        MCPConnectionError: If MCP connection fails
    """
    # Query mcp_record_t table to get mcp_server by mcp_name
    actual_mcp_url = get_mcp_server_by_name_and_tenant(usage, tenant_id)
    if not actual_mcp_url:
        raise NotFoundException(f"MCP server not found for name: {usage}")

    return await _call_mcp_tool(actual_mcp_url, tool_name, inputs)


def _get_tool_class_by_name(tool_name: str) -> Optional[type]:
    """
    Get tool class by tool name from nexent.core.tools package.

    Args:
        tool_name: Name of the tool to find

    Returns:
        Tool class if found, None otherwise
    """
    try:
        tools_package = importlib.import_module('nexent.core.tools')
        for name in dir(tools_package):
            obj = getattr(tools_package, name)
            if inspect.isclass(obj) and hasattr(obj, 'name') and obj.name == tool_name:
                return obj
        return None
    except Exception as e:
        logger.error(f"Failed to get tool class for {tool_name}: {e}")
        return None


def _validate_local_tool(
    tool_name: str,
    inputs: Optional[Dict[str, Any]] = None,
    params: Optional[Dict[str, Any]] = None,
    tenant_id: Optional[str] = None,
    user_id: Optional[str] = None
) -> Dict[str, Any]:
    """
    Validate local tool by actually instantiating and calling it.

    Args:
        tool_name: Name of the tool to test
        inputs: Parameters to pass to the tool's forward method
        params: Configuration parameters for tool initialization
        tenant_id: Tenant ID for knowledge base tools (optional)
        user_id: User ID for knowledge base tools (optional)

    Returns:
        Dict[str, Any]: The actual result returned by the tool's forward method, 
                       serving as proof that the tool works correctly

    Raises:
        NotFoundException: If tool class not found
        ToolExecutionException: If tool execution fails
    """
    try:
        # Get tool class by name
        tool_class = _get_tool_class_by_name(tool_name)
        if not tool_class:
            raise NotFoundException(f"Tool class not found for {tool_name}")

        # Parse instantiation parameters first
        instantiation_params = params or {}
        # Get signature and extract default values for all parameters
        sig = inspect.signature(tool_class.__init__)

        # Extract default values for all parameters not provided in instantiation_params
        for param_name, param in sig.parameters.items():
            if param_name == "self":
                continue

            # If parameter not provided, extract default value
            if param_name not in instantiation_params:
                if param.default is PydanticUndefined:
                    continue
                elif hasattr(param.default, 'default'):
                    # This is a Field object, extract its default value
                    if param.default.default is not PydanticUndefined:
                        instantiation_params[param_name] = param.default.default
                else:
                    instantiation_params[param_name] = param.default

        if tool_name == "knowledge_base_search":
            if not tenant_id or not user_id:
                raise ToolExecutionException(f"Tenant ID and User ID are required for {tool_name} validation")
            knowledge_info_list = get_selected_knowledge_list(
                tenant_id=tenant_id, user_id=user_id)
            index_names = [knowledge_info.get("index_name")
                           for knowledge_info in knowledge_info_list]
            embedding_model = get_embedding_model(tenant_id=tenant_id)
            vdb_core = get_vector_db_core()
            params = {
                **instantiation_params,
                'index_names': index_names,
                'vdb_core': vdb_core,
                'embedding_model': embedding_model,
            }
            tool_instance = tool_class(**params)
        elif tool_name == "analyze_text_file":
            if not tenant_id or not user_id:
                raise ToolExecutionException(f"Tenant ID and User ID are required for {tool_name} validation")
            long_text_to_text_model = get_llm_model(tenant_id=tenant_id)
            params = {
                **instantiation_params,
                'llm_model': long_text_to_text_model,
                'storage_client': minio_client,
                "data_process_service_url": DATA_PROCESS_SERVICE
            }
            tool_instance = tool_class(**params)
<<<<<<< HEAD
        elif tool_name == "analyze_image":
            if not tenant_id or not user_id:
                raise ToolExecutionException(f"Tenant ID and User ID are required for {tool_name} validation")
            image_to_text_model = get_vlm_model(tenant_id=tenant_id)
            params = {
                **instantiation_params,
                'vlm_model': image_to_text_model,
                'storage_client': minio_client
            }
            tool_instance = tool_class(**params)
=======
>>>>>>> d7075142
        else:
            tool_instance = tool_class(**instantiation_params)

        result = tool_instance.forward(**(inputs or {}))
        return result
    except Exception as e:
        logger.error(f"Local tool validation failed for {tool_name}: {e}")
        raise ToolExecutionException(
            f"Local tool {tool_name} validation failed: {str(e)}")


def _validate_langchain_tool(
    tool_name: str,
    inputs: Optional[Dict[str, Any]] = None
) -> Dict[str, Any]:
    """
    Validate LangChain tool by actually executing it.

    Args:
        tool_name: Name of the tool to test
        inputs: Parameters to pass to the tool for execution test

    Returns:
        Dict containing validation result - success returns result

    Raises:
        NotFoundException: If tool not found in LangChain tools
        ToolExecutionException: If tool execution fails
    """
    try:
        from utils.langchain_utils import discover_langchain_modules

        # Discover all LangChain tools
        discovered_tools = discover_langchain_modules()

        # Find the target tool by name
        target_tool = None
        for obj, filename in discovered_tools:
            if hasattr(obj, 'name') and obj.name == tool_name:
                target_tool = obj
                break

        if not target_tool:
            raise NotFoundException(
                f"Tool '{tool_name}' not found in LangChain tools")

        # Execute the tool directly
        result = target_tool.invoke(inputs or {})
        return result
    except Exception as e:
        logger.error(f"LangChain tool '{tool_name}' validation failed: {e}")
        raise ToolExecutionException(
            f"LangChain tool '{tool_name}' validation failed: {e}")


async def validate_tool_impl(
    request: ToolValidateRequest,
    tenant_id: Optional[str] = None,
    user_id: Optional[str] = None
) -> Dict[str, Any]:
    """
    Validate a tool from various sources (MCP, local, or LangChain).

    Args:
        request: Tool validation request containing tool details
        tenant_id: Tenant ID for database queries (optional)
        user_id: User ID for database queries (optional)

    Returns:
        Dict containing validation result - success returns tool result, failure returns error message

    Raises:
        NotFoundException: If tool is not found
        MCPConnectionError: If MCP connection fails
        ToolExecutionException: If tool execution fails
        Exception: If unsupported tool source is provided
    """
    try:
        tool_name, inputs, source, usage, params = (
            request.name, request.inputs, request.source, request.usage, request.params)
        if source == ToolSourceEnum.MCP.value:
            if usage == "nexent":
                return await _validate_mcp_tool_nexent(tool_name, inputs)
            else:
                return await _validate_mcp_tool_remote(tool_name, inputs, usage, tenant_id)
        elif source == ToolSourceEnum.LOCAL.value:
            return _validate_local_tool(tool_name, inputs, params, tenant_id, user_id)
        elif source == ToolSourceEnum.LANGCHAIN.value:
            return _validate_langchain_tool(tool_name, inputs)
        else:
            raise Exception(f"Unsupported tool source: {source}")

    except NotFoundException as e:
        logger.error(f"Tool not found: {e}")
        raise NotFoundException(str(e))
    except MCPConnectionError as e:
        logger.error(f"MCP connection failed: {e}")
        raise MCPConnectionError(str(e))
    except Exception as e:
        logger.error(f"Validate Tool failed: {e}")
        raise ToolExecutionException(str(e))<|MERGE_RESOLUTION|>--- conflicted
+++ resolved
@@ -23,17 +23,10 @@
     search_last_tool_instance_by_tool_id,
 )
 from database.user_tenant_db import get_all_tenant_ids
-<<<<<<< HEAD
-from services.file_management_service import get_llm_model
-from database.client import minio_client
-=======
 from database.client import minio_client
 from services.file_management_service import get_llm_model
->>>>>>> d7075142
 from services.vectordatabase_service import get_embedding_model, get_vector_db_core
 from services.tenant_config_service import get_selected_knowledge_list
-from database.client import minio_client
-from services.image_service import get_vlm_model
 
 logger = logging.getLogger("tool_configuration_service")
 
@@ -633,7 +626,6 @@
                 "data_process_service_url": DATA_PROCESS_SERVICE
             }
             tool_instance = tool_class(**params)
-<<<<<<< HEAD
         elif tool_name == "analyze_image":
             if not tenant_id or not user_id:
                 raise ToolExecutionException(f"Tenant ID and User ID are required for {tool_name} validation")
@@ -644,8 +636,6 @@
                 'storage_client': minio_client
             }
             tool_instance = tool_class(**params)
-=======
->>>>>>> d7075142
         else:
             tool_instance = tool_class(**instantiation_params)
 

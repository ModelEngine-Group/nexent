--- conflicted
+++ resolved
@@ -616,27 +616,6 @@
                 'embedding_model': embedding_model,
             }
             tool_instance = tool_class(**params)
-<<<<<<< HEAD
-        elif tool_name == "analyze_text_file":
-            if not tenant_id or not user_id:
-                raise ToolExecutionException(f"Tenant ID and User ID are required for {tool_name} validation")
-            long_text_to_text_model = get_llm_model(tenant_id=tenant_id)
-            params = {
-                **instantiation_params,
-                'llm_model': long_text_to_text_model,
-                'storage_client': minio_client,
-                "data_process_service_url": DATA_PROCESS_SERVICE
-            }
-            tool_instance = tool_class(**params)
-        elif tool_name == "analyze_image":
-            if not tenant_id or not user_id:
-                raise ToolExecutionException(f"Tenant ID and User ID are required for {tool_name} validation")
-            image_to_text_model = get_vlm_model(tenant_id=tenant_id)
-            params = {
-                **instantiation_params,
-                'vlm_model': image_to_text_model,
-                'storage_client': minio_client
-=======
         elif tool_name == "analyze_image":
             if not tenant_id or not user_id:
                 raise ToolExecutionException(f"Tenant ID and User ID are required for {tool_name} validation")
@@ -656,7 +635,6 @@
                 'llm_model': long_text_to_text_model,
                 'storage_client': minio_client,
                 "data_process_service_url": DATA_PROCESS_SERVICE
->>>>>>> 1e3bbfea
             }
             tool_instance = tool_class(**params)
         else:

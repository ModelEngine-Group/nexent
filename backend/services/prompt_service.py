--- conflicted
+++ resolved
@@ -9,11 +9,7 @@
 
 from consts.const import LANGUAGE, MESSAGE_ROLE, THINK_END_PATTERN, THINK_START_PATTERN
 from consts.model import AgentInfoRequest
-<<<<<<< HEAD
-from database.agent_db import update_agent, query_sub_agents_id_list, search_agent_info_by_agent_id, query_all_agent_info_by_tenant_id
-=======
-from database.agent_db import update_agent, search_agent_info_by_agent_id
->>>>>>> 1ca3dcf0
+from database.agent_db import update_agent, search_agent_info_by_agent_id, query_all_agent_info_by_tenant_id
 from database.model_management_db import get_model_by_model_id
 from database.tool_db import query_tools_by_ids
 from utils.config_utils import get_model_name_from_config
@@ -152,6 +148,11 @@
         sub_agent_info_list = []
         logger.debug("No sub-agents selected (empty sub_agent_ids list)")
 
+        tool_info_list = get_enabled_tool_description_for_generate_prompt(
+            tenant_id=tenant_id, agent_id=agent_id)
+        sub_agent_info_list = get_enabled_sub_agent_description_for_generate_prompt(
+            tenant_id=tenant_id, agent_id=agent_id)
+
     # 1. Real-time streaming push
     final_results = {"duty": "", "constraint": "", "few_shots": "", "agent_var_name": "", "agent_display_name": "",
                      "agent_description": ""}
@@ -167,11 +168,11 @@
     else:
         logger.info(
             "Updating agent with business_description and prompt segments")
-        
+
         # Check for duplicate names and regenerate if needed
         agent_name = final_results["agent_var_name"]
         agent_display_name = final_results["agent_display_name"]
-        
+
         # Import functions locally to avoid circular import
         from services.agent_service import (
             _check_agent_param_duplicate,
@@ -180,7 +181,7 @@
             _generate_unique_agent_name_with_suffix,
             _generate_unique_display_name_with_suffix
         )
-        
+
         # Get all existing agent names and display names for duplicate checking
         all_agents = query_all_agent_info_by_tenant_id(tenant_id)
         existing_names = {
@@ -193,7 +194,7 @@
             for agent in all_agents
             if agent.get("display_name") and agent.get("agent_id") != agent_id
         }
-        
+
         # Check and regenerate name if duplicate
         if _check_agent_param_duplicate(
             agent_name,
@@ -220,7 +221,7 @@
                     existing_agents=all_agents,
                     exclude_agent_id=agent_id
                 )
-        
+
         # Check and regenerate display_name if duplicate
         if _check_agent_param_duplicate(
             agent_display_name,
@@ -253,15 +254,15 @@
             existing_names.add(agent_name)
         if agent_display_name:
             existing_display_names.add(agent_display_name)
-        
+
         agent_info = AgentInfoRequest(
             agent_id=agent_id,
             business_description=task_description,
             duty_prompt=final_results["duty"],
             constraint_prompt=final_results["constraint"],
             few_shots_prompt=final_results["few_shots"],
-            name=agent_name,
-            display_name=agent_display_name,
+            name=final_results["agent_var_name"],
+            display_name=final_results["agent_display_name"],
             description=final_results["agent_description"]
         )
         update_agent(
@@ -402,4 +403,28 @@
         "tool_description": tool_description,
         "assistant_description": assistant_description
     })
-    return content+    return content
+
+
+def get_enabled_tool_description_for_generate_prompt(agent_id: int, tenant_id: str):
+    # Get tool information
+    logger.info("Fetching tool instances")
+    tool_id_list = get_enable_tool_id_by_agent_id(
+        agent_id=agent_id, tenant_id=tenant_id)
+    tool_info_list = query_tools_by_ids(tool_id_list)
+    return tool_info_list
+
+
+def get_enabled_sub_agent_description_for_generate_prompt(agent_id: int, tenant_id: str):
+    logger.info("Fetching sub-agents information")
+
+    sub_agent_id_list = query_sub_agents_id_list(
+        main_agent_id=agent_id, tenant_id=tenant_id)
+
+    sub_agent_info_list = []
+    for sub_agent_id in sub_agent_id_list:
+        sub_agent_info = search_agent_info_by_agent_id(
+            agent_id=sub_agent_id, tenant_id=tenant_id)
+
+        sub_agent_info_list.append(sub_agent_info)
+    return sub_agent_info_list
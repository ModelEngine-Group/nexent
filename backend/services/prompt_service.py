import json
import logging
import queue
import threading

from jinja2 import StrictUndefined, Template
from smolagents import OpenAIServerModel

from consts.const import LANGUAGE, MODEL_CONFIG_MAPPING, MESSAGE_ROLE, THINK_END_PATTERN, THINK_START_PATTERN
from consts.model import AgentInfoRequest
from database.agent_db import update_agent, query_sub_agents_id_list, search_agent_info_by_agent_id
from database.model_management_db import get_model_by_model_id
from database.tool_db import query_tools_by_ids
from services.agent_service import get_enable_tool_id_by_agent_id
from utils.config_utils import tenant_config_manager, get_model_name_from_config
from utils.prompt_template_utils import get_prompt_generate_prompt_template

# Configure logging
logger = logging.getLogger("prompt_service")


<<<<<<< HEAD
def call_llm_for_system_prompt(model_id: int, user_prompt: str, system_prompt: str, callback=None, tenant_id: str = None) -> str:
=======
def _process_thinking_tokens(new_token: str, is_thinking: bool, token_join: list, callback=None) -> bool:
    """
    Process tokens to filter out thinking content between <think> and </think> tags

    Args:
        new_token: Current token from LLM stream
        is_thinking: Current thinking state
        token_join: List to accumulate non-thinking tokens
        callback: Callback function for streaming output

    Returns:
        bool: updated_is_thinking
    """
    # Handle thinking mode
    if is_thinking:
        return not (THINK_END_PATTERN in new_token)

    # Handle start of thinking
    if THINK_START_PATTERN in new_token:
        return True

    # Normal token processing
    token_join.append(new_token)
    if callback:
        callback("".join(token_join))

    return False


def call_llm_for_system_prompt(user_prompt: str, system_prompt: str, callback=None, tenant_id: str = None) -> str:
>>>>>>> 42a8f77f
    """
    Call LLM to generate system prompt

    Args:
        model_id: select model for generate prompt
        user_prompt: description of the current task
        system_prompt: system prompt for the LLM
        callback: callback function
        tenant_id: tenant id

    Returns:
        str: Generated system prompt
    """

    llm_model_config = get_model_by_model_id(model_id=model_id, tenant_id=tenant_id)

    llm = OpenAIServerModel(
        model_id=get_model_name_from_config(
            llm_model_config) if llm_model_config else "",
        api_base=llm_model_config.get("base_url", ""),
        api_key=llm_model_config.get("api_key", ""),
        temperature=0.3,
        top_p=0.95
    )
    messages = [{"role": MESSAGE_ROLE["SYSTEM"], "content": system_prompt},
                {"role": MESSAGE_ROLE["USER"], "content": user_prompt}]
    try:
        completion_kwargs = llm._prepare_completion_kwargs(
            messages=messages,
            model=llm.model_id,
            temperature=0.3,
            top_p=0.95
        )
        current_request = llm.client.chat.completions.create(
            stream=True, **completion_kwargs)
        token_join = []
        is_thinking = False
        for chunk in current_request:
            new_token = chunk.choices[0].delta.content
            if new_token is not None:
                is_thinking = _process_thinking_tokens(
                    new_token, is_thinking, token_join, callback
                )
        return "".join(token_join)
    except Exception as e:
        logger.error(f"Failed to generate prompt from LLM: {str(e)}")
        raise e


def gen_system_prompt_streamable(agent_id: int, model_id: int, task_description: str, user_id: str, tenant_id: str, language: str):
    for system_prompt in generate_and_save_system_prompt_impl(
        agent_id=agent_id,
        model_id=model_id,
        task_description=task_description,
        user_id=user_id,
        tenant_id=tenant_id,
        language=language
    ):
        # SSE format, each message ends with \n\n
        yield f"data: {json.dumps({'success': True, 'data': system_prompt}, ensure_ascii=False)}\n\n"


def generate_and_save_system_prompt_impl(agent_id: int,
                                         model_id: int,
                                         task_description: str,
                                         user_id: str,
                                         tenant_id: str,
                                         language: str):
    # Get description of tool and agent
    tool_info_list = get_enabled_tool_description_for_generate_prompt(
        tenant_id=tenant_id, agent_id=agent_id)
    sub_agent_info_list = get_enabled_sub_agent_description_for_generate_prompt(
        tenant_id=tenant_id, agent_id=agent_id)

    # 1. Real-time streaming push
    final_results = {"duty": "", "constraint": "", "few_shots": "", "agent_var_name": "", "agent_display_name": "",
                     "agent_description": ""}
    for result_data in generate_system_prompt(sub_agent_info_list, task_description, tool_info_list, tenant_id,
                                              model_id, language):
        # Update final results
        final_results[result_data["type"]] = result_data["content"]
        yield result_data

    # 2. Update agent with the final result
    logger.info("Updating agent with business_description and prompt segments")
    agent_info = AgentInfoRequest(
        agent_id=agent_id,
        business_description=task_description,
        duty_prompt=final_results["duty"],
        constraint_prompt=final_results["constraint"],
        few_shots_prompt=final_results["few_shots"],
        name=final_results["agent_var_name"],
        display_name=final_results["agent_display_name"],
        description=final_results["agent_description"]
    )
    update_agent(
        agent_id=agent_id,
        agent_info=agent_info,
        tenant_id=tenant_id,
        user_id=user_id
    )
    logger.info("Prompt generation and agent update completed successfully")


def generate_system_prompt(sub_agent_info_list, task_description, tool_info_list, tenant_id: str, model_id: int, language: str = LANGUAGE["ZH"]):
    """Main function for generating system prompts"""
    prompt_for_generate = get_prompt_generate_prompt_template(language)

    # Prepare content for generating system prompts
    content = join_info_for_generate_system_prompt(
        prompt_for_generate=prompt_for_generate,
        sub_agent_info_list=sub_agent_info_list,
        task_description=task_description,
        tool_info_list=tool_info_list,
        language=language
    )

    # Initialize state
    produce_queue = queue.Queue()
    latest = {"duty": "", "constraint": "", "few_shots": "",
              "agent_var_name": "", "agent_display_name": "", "agent_description": ""}
    stop_flags = {"duty": False, "constraint": False, "few_shots": False,
                  "agent_var_name": False, "agent_display_name": False, "agent_description": False}

    # Start all generation threads
    threads = _start_generation_threads(
        content, prompt_for_generate, produce_queue, latest, stop_flags, tenant_id, model_id)

    # Stream results
    yield from _stream_results(produce_queue, latest, stop_flags, threads)


def _start_generation_threads(content, prompt_for_generate, produce_queue, latest, stop_flags, tenant_id, model_id):
    """Start all prompt generation threads"""
    def make_callback(tag):
        def callback_fn(current_text):
            latest[tag] = current_text
            produce_queue.put(tag)
        return callback_fn

    def run_and_flag(tag, sys_prompt):
        try:
            call_llm_for_system_prompt(
                model_id, content, sys_prompt, make_callback(tag), tenant_id)
        except Exception as e:
            logger.error(f"Error in {tag} generation: {e}")
        finally:
            stop_flags[tag] = True

    threads = []
    logger.info("Generating system prompt")

    prompt_configs = [
        ("duty", prompt_for_generate["DUTY_SYSTEM_PROMPT"]),
        ("constraint", prompt_for_generate["CONSTRAINT_SYSTEM_PROMPT"]),
        ("few_shots", prompt_for_generate["FEW_SHOTS_SYSTEM_PROMPT"]),
        ("agent_var_name",
         prompt_for_generate["AGENT_VARIABLE_NAME_SYSTEM_PROMPT"]),
        ("agent_display_name",
         prompt_for_generate["AGENT_DISPLAY_NAME_SYSTEM_PROMPT"]),
        ("agent_description",
         prompt_for_generate["AGENT_DESCRIPTION_SYSTEM_PROMPT"])
    ]

    for tag, sys_prompt in prompt_configs:
        thread = threading.Thread(target=run_and_flag, args=(tag, sys_prompt))
        thread.start()
        threads.append(thread)

    return threads


def _stream_results(produce_queue, latest, stop_flags, threads):
    """Stream prompt generation results"""

    # Real-time streaming output for the first three sections
    last_results = {"duty": "", "constraint": "", "few_shots": "",
                    "agent_var_name": "", "agent_display_name": "", "agent_description": ""}

    while not all(stop_flags.values()):
        try:
            produce_queue.get(timeout=0.5)
        except queue.Empty:
            continue

        # Check if there is new content (only stream the first three sections)
        for tag in ["duty", "constraint", "few_shots"]:
            if latest[tag] != last_results[tag]:
                result_data = {
                    "type": tag,
                    "content": latest[tag],
                    "is_complete": stop_flags[tag]
                }
                yield result_data
                last_results[tag] = latest[tag]

    # Wait for all threads to complete
    for thread in threads:
        thread.join(timeout=5)

    # Output final results
    all_tags = ["duty", "constraint", "few_shots",
                "agent_var_name", "agent_display_name", "agent_description"]
    for tag in all_tags:
        if stop_flags[tag]:
            # Clean up content for specific tags
            if tag in {'agent_var_name', 'agent_display_name', 'agent_description'}:
                latest[tag] = latest[tag].strip().replace('\n', '')

            result_data = {
                "type": tag,
                "content": latest[tag],
                "is_complete": True
            }
            yield result_data
            last_results[tag] = latest[tag]


def join_info_for_generate_system_prompt(prompt_for_generate, sub_agent_info_list, task_description, tool_info_list, language: str = LANGUAGE["ZH"]):
    input_label = "Inputs" if language == 'en' else "接受输入"
    output_label = "Output type" if language == 'en' else "返回输出类型"

    tool_description = "\n".join(
        [f"- {tool['name']}: {tool['description']} \n {input_label}: {tool['inputs']}\n {output_label}: {tool['output_type']}"
         for tool in tool_info_list])
    assistant_description = "\n".join(
        [f"- {sub_agent_info['name']}: {sub_agent_info['description']}" for sub_agent_info in sub_agent_info_list])
    # Generate content using template
    content = Template(prompt_for_generate["USER_PROMPT"], undefined=StrictUndefined).render({
        "task_description": task_description,
        "tool_description": tool_description,
        "assistant_description": assistant_description
    })
    return content


def get_enabled_tool_description_for_generate_prompt(agent_id: int, tenant_id: str):
    # Get tool information
    logger.info("Fetching tool instances")
    tool_id_list = get_enable_tool_id_by_agent_id(
        agent_id=agent_id, tenant_id=tenant_id)
    tool_info_list = query_tools_by_ids(tool_id_list)
    return tool_info_list


def get_enabled_sub_agent_description_for_generate_prompt(agent_id: int, tenant_id: str):
    logger.info("Fetching sub-agents information")

    sub_agent_id_list = query_sub_agents_id_list(
        main_agent_id=agent_id, tenant_id=tenant_id)

    sub_agent_info_list = []
    for sub_agent_id in sub_agent_id_list:
        sub_agent_info = search_agent_info_by_agent_id(
            agent_id=sub_agent_id, tenant_id=tenant_id)

        sub_agent_info_list.append(sub_agent_info)
    return sub_agent_info_list<|MERGE_RESOLUTION|>--- conflicted
+++ resolved
@@ -19,9 +19,6 @@
 logger = logging.getLogger("prompt_service")
 
 
-<<<<<<< HEAD
-def call_llm_for_system_prompt(model_id: int, user_prompt: str, system_prompt: str, callback=None, tenant_id: str = None) -> str:
-=======
 def _process_thinking_tokens(new_token: str, is_thinking: bool, token_join: list, callback=None) -> bool:
     """
     Process tokens to filter out thinking content between <think> and </think> tags
@@ -51,8 +48,7 @@
     return False
 
 
-def call_llm_for_system_prompt(user_prompt: str, system_prompt: str, callback=None, tenant_id: str = None) -> str:
->>>>>>> 42a8f77f
+def call_llm_for_system_prompt(model_id: int, user_prompt: str, system_prompt: str, callback=None, tenant_id: str = None) -> str:
     """
     Call LLM to generate system prompt
 

[project]
name = "backend"
version = "0.1.0"
requires-python = "==3.10.*"
dependencies = [
    "uvicorn>=0.34.0",
    "fastapi>=0.115.12",
    "aiohttp>=3.8.0",
    "psycopg2-binary==2.9.10",
    "PyJWT>=2.8.0",
    "sqlalchemy~=2.0.37",
    "supabase>=2.18.1",
    "websocket-client>=1.8.0",
    "pyyaml>=6.0.2",
    "redis>=5.0.0",
    "fastmcp==2.12.0",
<<<<<<< HEAD
    "langchain>=0.3.26",
    "scikit-learn>=1.3.0"
=======
    "langchain>=0.3.26"
>>>>>>> ed2ecb6f
]

[project.optional-dependencies]
data-process = [
    "ray[default]>=2.9.3",
    "celery>=5.3.6",
    "flower>=2.0.1",
    "nest_asyncio>=1.5.6",
    "unstructured[csv,docx,pdf,pptx,xlsx,md]"
]
test = [
    "pytest",
    "pytest-cov",
    "coverage",
    "unittest2",
    "mock",
    "pytest-asyncio",
    "pytest-mock",
    "fastapi[testclient]",
    "selenium",
    "botocore"
]

[tool.setuptools]
packages = []<|MERGE_RESOLUTION|>--- conflicted
+++ resolved
@@ -14,13 +14,11 @@
     "pyyaml>=6.0.2",
     "redis>=5.0.0",
     "fastmcp==2.12.0",
-<<<<<<< HEAD
+
     "langchain>=0.3.26",
     "scikit-learn>=1.3.0"
-=======
-    "langchain>=0.3.26"
->>>>>>> ed2ecb6f
-]
+
+
 
 [project.optional-dependencies]
 data-process = [

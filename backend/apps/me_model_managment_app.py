--- conflicted
+++ resolved
@@ -1,9 +1,5 @@
-<<<<<<< HEAD
-import httpx
-=======
 import aiohttp
 import asyncio
->>>>>>> 9e5654af
 from fastapi import Query, APIRouter
 
 from consts.const import MODEL_ENGINE_APIKEY, MODEL_ENGINE_HOST
@@ -23,16 +19,6 @@
             'Authorization': f'Bearer {MODEL_ENGINE_APIKEY}',
         }
 
-<<<<<<< HEAD
-        async with httpx.AsyncClient(verify=False) as client:
-            response = await client.get(
-                f"{MODEL_ENGINE_HOST}/open/router/v1/models",
-                headers=headers,
-                timeout=timeout
-            )
-            response.raise_for_status()
-            result: list = response.json()['data']
-=======
         async with aiohttp.ClientSession(
             timeout=aiohttp.ClientTimeout(total=timeout),
             connector=aiohttp.TCPConnector(verify_ssl=False)
@@ -44,7 +30,6 @@
                 response.raise_for_status()
                 result_data = await response.json()
                 result: list = result_data['data']
->>>>>>> 9e5654af
 
         # Type filtering
         filtered_result = []
@@ -65,8 +50,7 @@
         return ModelResponse(
             code=200,
             message="Successfully retrieved",
-            data=filtered_result,
-            verify=False
+            data=filtered_result
         )
 
     except asyncio.TimeoutError:
@@ -87,38 +71,7 @@
 async def check_me_connectivity(timeout: int = Query(default=2, description="Timeout in seconds")):
     try:
         headers = {'Authorization': f'Bearer {MODEL_ENGINE_APIKEY}'}
-<<<<<<< HEAD
-        try:
-            async with httpx.AsyncClient(verify=False) as client:
-                response = await client.get(
-                    f"{MODEL_ENGINE_HOST}/open/router/v1/models",
-                    headers=headers,
-                    timeout=timeout
-                )
-        except httpx.TimeoutException:
-            return ModelResponse(
-                code=408,
-                message="Connection timeout",
-                data={"status": "Disconnected", "desc": "Connection timeout",
-                      "connect_status": ModelConnectStatusEnum.UNAVAILABLE.value}
-            )
 
-        if response.status_code == 200:
-            return ModelResponse(
-                code=200,
-                message="Connection successful",
-                data={"status": "Connected", "desc": "Connection successful",
-                      "connect_status": ModelConnectStatusEnum.AVAILABLE.value}
-            )
-        else:
-            return ModelResponse(
-                code=response.status_code,
-                message=f"Connection failed, error code: {response.status_code}",
-                data={"status": "Disconnected", "desc": f"Connection failed, error code: {response.status_code}",
-                      "connect_status": ModelConnectStatusEnum.UNAVAILABLE.value}
-            )
-=======
-        
         async with aiohttp.ClientSession(
             timeout=aiohttp.ClientTimeout(total=timeout),
             connector=aiohttp.TCPConnector(verify_ssl=False)
@@ -149,7 +102,6 @@
                     data={"status": "Disconnected", "desc": "Connection timeout",
                           "connect_status": ModelConnectStatusEnum.UNAVAILABLE.value}
                 )
->>>>>>> 9e5654af
 
     except Exception as e:
         return ModelResponse(

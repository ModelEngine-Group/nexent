--- conflicted
+++ resolved
@@ -234,17 +234,6 @@
         error_code = None
 
         if raw_error:
-<<<<<<< HEAD
-            text = raw_error
-
-            # Try to parse JSON (new format with error_code only)
-            if isinstance(text, str) and text.strip().startswith("{"):
-                try:
-                    parsed = json.loads(text)
-                    if isinstance(parsed, dict):
-                        if "error_code" in parsed:
-                            error_code = parsed.get("error_code")
-=======
             # Try to parse JSON (new format with error_code only)
             try:
                 parsed = json.loads(raw_error)
@@ -257,7 +246,6 @@
                         r'["\']error_code["\']\s*:\s*["\']([^"\']+)["\']', raw_error)
                     if match:
                         error_code = match.group(1)
->>>>>>> 94c79b44
                 except Exception:
                     pass
 

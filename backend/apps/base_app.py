import logging

from fastapi import FastAPI, HTTPException
from fastapi.responses import JSONResponse
from fastapi.middleware.cors import CORSMiddleware

from .agent_app import router as agent_router
from .config_sync_app import router as config_sync_router
from .conversation_management_app import router as conversation_management_router
from .elasticsearch_app import router as elasticsearch_router
from .me_model_managment_app import router as me_model_manager_router
from .model_managment_app import router as model_manager_router
from .image_app import router as proxy_router
from .file_management_app import router as file_manager_router
from .voice_app import router as voice_router
from .tool_config_app import router as tool_config_router
<<<<<<< HEAD
from .user_management_app import router as user_management_router
=======
from .prompt_app import router as prompt_router
>>>>>>> a51cafa2
from .knowledge_summary_app import router as summary_router

app = FastAPI(root_path="/api")

# Add CORS middleware
app.add_middleware(
    CORSMiddleware,
    allow_origins=["*"],  # Allows all origins
    allow_credentials=True,
    allow_methods=["*"],  # Allows all methods
    allow_headers=["*"],  # Allows all headers
)

app.include_router(me_model_manager_router)
app.include_router(model_manager_router)
app.include_router(config_sync_router)
app.include_router(agent_router)
app.include_router(conversation_management_router)
app.include_router(elasticsearch_router)
app.include_router(voice_router)
app.include_router(file_manager_router)
app.include_router(proxy_router)
app.include_router(tool_config_router)
app.include_router(user_management_router)
app.include_router(summary_router)
app.include_router(prompt_router)


# Global exception handler for HTTP exceptions
@app.exception_handler(HTTPException)
async def http_exception_handler(request, exc):
    logging.error(f"HTTPException: {exc.detail}")
    return JSONResponse(
        status_code=exc.status_code,
        content={"message": exc.detail},
    )


# Global exception handler for all uncaught exceptions
@app.exception_handler(Exception)
async def generic_exception_handler(request, exc):
    logging.error(f"Generic Exception: {exc}")
    return JSONResponse(
        status_code=500,
        content={"message": "Internal server error, please try again later."},
    )<|MERGE_RESOLUTION|>--- conflicted
+++ resolved
@@ -14,11 +14,8 @@
 from .file_management_app import router as file_manager_router
 from .voice_app import router as voice_router
 from .tool_config_app import router as tool_config_router
-<<<<<<< HEAD
 from .user_management_app import router as user_management_router
-=======
 from .prompt_app import router as prompt_router
->>>>>>> a51cafa2
 from .knowledge_summary_app import router as summary_router
 
 app = FastAPI(root_path="/api")

--- conflicted
+++ resolved
@@ -31,10 +31,10 @@
             authorization=authorization
         )
     except BusinessException as e:
-        raise HTTPException(status_code=HTTPStatus.INTERNAL_SERVER_ERROR.value, detail=e.message)
+        raise HTTPException(status_code=HTTPStatus.INTERNAL_SERVER_ERROR, detail=e.message)
     except Exception as e:
         logger.error(f"Agent run error: {str(e)}")
-        raise HTTPException(status_code=HTTPStatus.INTERNAL_SERVER_ERROR.value, detail="Agent run error.")
+        raise HTTPException(status_code=HTTPStatus.INTERNAL_SERVER_ERROR, detail="Agent run error.")
 
 
 @router.get("/stop/{conversation_id}")
@@ -45,7 +45,7 @@
     if stop_agent_tasks(conversation_id).get("status") == "success":
         return {"status": "success", "message": "agent run and preprocess tasks stopped successfully"}
     else:
-        raise HTTPException(status_code=HTTPStatus.BAD_REQUEST.value,
+        raise HTTPException(status_code=HTTPStatus.BAD_REQUEST,
                             detail=f"no running agent or preprocess tasks found for conversation_id {conversation_id}")
 
 
@@ -56,16 +56,12 @@
     """
     try:
         _, tenant_id = get_current_user_id(authorization)
-<<<<<<< HEAD
-        return get_agent_info_impl(agent_id, tenant_id)
-    except BusinessException as e:
-        raise HTTPException(status_code=HTTPStatus.INTERNAL_SERVER_ERROR.value, detail=e.message)
-=======
         return await get_agent_info_impl(agent_id, tenant_id)
->>>>>>> 9aa6310a
+    except BusinessException as e:
+        raise HTTPException(status_code=HTTPStatus.INTERNAL_SERVER_ERROR, detail=e.message)
     except Exception as e:
         logger.error(f"Agent search info error: {str(e)}")
-        raise HTTPException(status_code=HTTPStatus.INTERNAL_SERVER_ERROR.value, detail=f"Agent search info error.")
+        raise HTTPException(status_code=HTTPStatus.INTERNAL_SERVER_ERROR, detail=f"Agent search info error.")
 
 
 @router.get("/get_creating_sub_agent_id")
@@ -74,16 +70,12 @@
     Create a new sub agent, return agent_ID
     """
     try:
-<<<<<<< HEAD
-        return get_creating_sub_agent_info_impl(authorization)
-    except BusinessException as e:
-        raise HTTPException(status_code=HTTPStatus.INTERNAL_SERVER_ERROR.value, detail=e.message)
-=======
         return await get_creating_sub_agent_info_impl(authorization)
->>>>>>> 9aa6310a
+    except BusinessException as e:
+        raise HTTPException(status_code=HTTPStatus.INTERNAL_SERVER_ERROR, detail=e.message)
     except Exception as e:
         logger.error(f"Agent create error: {str(e)}")
-        raise HTTPException(status_code=HTTPStatus.INTERNAL_SERVER_ERROR.value, detail=f"Agent create error.")
+        raise HTTPException(status_code=HTTPStatus.INTERNAL_SERVER_ERROR, detail=f"Agent create error.")
 
 
 @router.post("/update")
@@ -95,10 +87,10 @@
         await update_agent_info_impl(request, authorization)
         return {}
     except BusinessException as e:
-        raise HTTPException(status_code=HTTPStatus.INTERNAL_SERVER_ERROR.value, detail=e.message)
+        raise HTTPException(status_code=HTTPStatus.INTERNAL_SERVER_ERROR, detail=e.message)
     except Exception as e:
         logger.error(f"Agent update error: {str(e)}")
-        raise HTTPException(status_code=HTTPStatus.INTERNAL_SERVER_ERROR.value, detail=f"Agent update error.")
+        raise HTTPException(status_code=HTTPStatus.INTERNAL_SERVER_ERROR, detail=f"Agent update error.")
 
 
 @router.delete("")
@@ -110,10 +102,10 @@
         await delete_agent_impl(request.agent_id, authorization)
         return {}
     except BusinessException as e:
-        raise HTTPException(status_code=HTTPStatus.INTERNAL_SERVER_ERROR.value, detail=e.message)
+        raise HTTPException(status_code=HTTPStatus.INTERNAL_SERVER_ERROR, detail=e.message)
     except Exception as e:
         logger.error(f"Agent delete error: {str(e)}")
-        raise HTTPException(status_code=HTTPStatus.INTERNAL_SERVER_ERROR.value, detail=f"Agent delete error.")
+        raise HTTPException(status_code=HTTPStatus.INTERNAL_SERVER_ERROR, detail=f"Agent delete error.")
 
 
 @router.post("/export")
@@ -126,7 +118,7 @@
         return ConversationResponse(code=0, message="success", data=agent_info_str)
     except Exception as e:
         logger.error(f"Agent export error: {str(e)}")
-        raise HTTPException(status_code=HTTPStatus.INTERNAL_SERVER_ERROR.value, detail=f"Agent export error.")
+        raise HTTPException(status_code=HTTPStatus.INTERNAL_SERVER_ERROR, detail=f"Agent export error.")
 
 
 @router.post("/import")
@@ -138,10 +130,10 @@
         await import_agent_impl(request.agent_info, authorization)
         return {}
     except BusinessException as e:
-        raise HTTPException(status_code=HTTPStatus.INTERNAL_SERVER_ERROR.value, detail=e.message)
+        raise HTTPException(status_code=HTTPStatus.INTERNAL_SERVER_ERROR, detail=e.message)
     except Exception as e:
         logger.error(f"Agent import error: {str(e)}")
-        raise HTTPException(status_code=HTTPStatus.INTERNAL_SERVER_ERROR.value, detail=f"Agent import error.")
+        raise HTTPException(status_code=HTTPStatus.INTERNAL_SERVER_ERROR, detail=f"Agent import error.")
 
 
 @router.get("/list")
@@ -150,18 +142,13 @@
     list all agent info
     """
     try:
-<<<<<<< HEAD
-        user_id, tenant_id, _ = get_current_user_info(authorization, request)
-        return list_all_agent_info_impl(tenant_id=tenant_id, user_id=user_id)
-    except BusinessException as e:
-        raise HTTPException(status_code=HTTPStatus.INTERNAL_SERVER_ERROR.value, detail=e.message)
-=======
         _, tenant_id, _ = get_current_user_info(authorization, request)
         return await list_all_agent_info_impl(tenant_id=tenant_id)
->>>>>>> 9aa6310a
+    except BusinessException as e:
+        raise HTTPException(status_code=HTTPStatus.INTERNAL_SERVER_ERROR, detail=e.message)
     except Exception as e:
         logger.error(f"Agent list error: {str(e)}")
-        raise HTTPException(status_code=HTTPStatus.INTERNAL_SERVER_ERROR.value, detail=f"Agent list error.")
+        raise HTTPException(status_code=HTTPStatus.INTERNAL_SERVER_ERROR, detail=f"Agent list error.")
 
 
 @router.post("/related_agent")
@@ -179,7 +166,7 @@
     except Exception as e:
         logger.error(f"Agent related info error: {str(e)}")
         return JSONResponse(
-            status_code=HTTPStatus.INTERNAL_SERVER_ERROR.value,
+            status_code=HTTPStatus.INTERNAL_SERVER_ERROR,
             content={"message": "Failed to insert relation", "status": "error"}
         )
 
@@ -195,10 +182,10 @@
         _, tenant_id = get_current_user_id(authorization)
         return delete_related_agent_impl(parent_agent_id, child_agent_id, tenant_id)
     except BusinessException as e:
-        raise HTTPException(status_code=HTTPStatus.INTERNAL_SERVER_ERROR.value, detail=e.message)
+        raise HTTPException(status_code=HTTPStatus.INTERNAL_SERVER_ERROR, detail=e.message)
     except Exception as e:
         logger.error(f"Agent related info error: {str(e)}")
-        raise HTTPException(status_code=HTTPStatus.INTERNAL_SERVER_ERROR.value, detail=f"Agent related info error.")
+        raise HTTPException(status_code=HTTPStatus.INTERNAL_SERVER_ERROR, detail=f"Agent related info error.")
 
 
 @router.get("/call_relationship/{agent_id}")

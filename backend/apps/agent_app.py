--- conflicted
+++ resolved
@@ -156,47 +156,7 @@
             status_code=HTTPStatus.INTERNAL_SERVER_ERROR, detail="Agent list error.")
 
 
-<<<<<<< HEAD
-@agent_edit_time_router.post("/related_agent")
-async def related_agent_api(parent_agent_id: int = Body(...),
-                            child_agent_id: int = Body(...),
-                            authorization: Optional[str] = Header(None)):
-    """
-    get related agent info
-    """
-    try:
-        _, tenant_id = get_current_user_id(authorization)
-        return insert_related_agent_impl(parent_agent_id=parent_agent_id,
-                                         child_agent_id=child_agent_id,
-                                         tenant_id=tenant_id)
-    except Exception as e:
-        logger.error(f"Agent related info error: {str(e)}")
-        return JSONResponse(
-            status_code=HTTPStatus.INTERNAL_SERVER_ERROR,
-            content={"message": "Failed to insert relation", "status": "error"}
-        )
-
-
-@agent_edit_time_router.post("/delete_related_agent")
-async def delete_related_agent_api(parent_agent_id: int = Body(...),
-                                   child_agent_id: int = Body(...),
-                                   authorization: Optional[str] = Header(None)):
-    """
-    delete related agent info
-    """
-    try:
-        _, tenant_id = get_current_user_id(authorization)
-        return delete_related_agent_impl(parent_agent_id, child_agent_id, tenant_id)
-    except Exception as e:
-        logger.error(f"Agent related info error: {str(e)}")
-        raise HTTPException(
-            status_code=HTTPStatus.INTERNAL_SERVER_ERROR, detail="Agent related info error.")
-
-
 @agent_edit_time_router.get("/call_relationship/{agent_id}")
-=======
-@router.get("/call_relationship/{agent_id}")
->>>>>>> 63478aa3
 async def get_agent_call_relationship_api(agent_id: int, authorization: Optional[str] = Header(None)):
     """
     Get agent call relationship tree including tools and sub-agents

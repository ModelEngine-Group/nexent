--- conflicted
+++ resolved
@@ -42,13 +42,6 @@
     Extract error code from error message or parsed error dict.
     Returns error code if matched, None otherwise.
     """
-<<<<<<< HEAD
-    # First check if error_code is already in parsed_error
-    if parsed_error and isinstance(parsed_error, dict):
-        error_code = parsed_error.get("error_code")
-        if error_code:
-            return error_code
-=======
     # 1) parsed_error dict
     if parsed_error and isinstance(parsed_error, dict):
         code = parsed_error.get("error_code")
@@ -76,7 +69,6 @@
             return match.group(1)
     except Exception:
         pass
->>>>>>> 94c79b44
 
     return "unknown_error"
 
@@ -719,12 +711,6 @@
 
             try:
                 connector = aiohttp.TCPConnector(verify_ssl=False)
-<<<<<<< HEAD
-                # Increased timeout for large documents and slow ES bulk operations
-                # Use generous total timeout to avoid marking long-running but successful
-                # indexing as failed.
-=======
->>>>>>> 94c79b44
                 timeout = aiohttp.ClientTimeout(total=600)
 
                 async with aiohttp.ClientSession(connector=connector, timeout=timeout) as session:
@@ -732,60 +718,6 @@
                         full_url,
                         headers=headers,
                         json=formatted_chunks,
-<<<<<<< HEAD
-                        raise_for_status=True
-                    ) as response:
-                        result = await response.json()
-                        return result
-
-            except aiohttp.ClientResponseError as e:
-                # 400: embedding model reports chunk count exceeds concurrency
-                if e.status == 400:
-                    raise Exception(json.dumps({
-                        "message": f"ElasticSearch service returned 400 Bad Request: {str(e)}",
-                        "index_name": original_index_name,
-                        "task_name": "forward",
-                        "source": original_source,
-                        "original_filename": original_filename,
-                        "error_code": "embedding_chunks_exceed_limit"
-                    }, ensure_ascii=False))
-
-                # Timeout from Elasticsearch refresh / bulk operations: stop retrying and treat as es_bulk_failed
-                timeout_markers = [
-                    "Connection timeout caused by",
-                    "Read timed out",
-                    "ReadTimeoutError"
-                ]
-                if any(marker in str(e) for marker in timeout_markers):
-                    raise Exception(json.dumps({
-                        "message": f"ElasticSearch operation timed out: {str(e)}",
-                        "index_name": original_index_name,
-                        "task_name": "forward",
-                        "source": original_source,
-                        "original_filename": original_filename,
-                        "error_code": "es_bulk_failed"
-                    }, ensure_ascii=False))
-
-                # 503: vector service busy: bubble up immediately, let caller decide
-                if e.status == 503:
-                    raise Exception(json.dumps({
-                        "message": f"ElasticSearch service unavailable: {str(e)}",
-                        "index_name": original_index_name,
-                        "task_name": "forward",
-                        "source": original_source,
-                        "original_filename": original_filename,
-                        "error_code": "vector_service_busy"
-                    }, ensure_ascii=False))
-
-                # Other client response errors: bubble up
-                raise Exception(json.dumps({
-                    "message": f"ElasticSearch service unavailable: {str(e)}",
-                    "index_name": original_index_name,
-                    "task_name": "forward",
-                    "source": original_source,
-                    "original_filename": original_filename
-                }, ensure_ascii=False))
-=======
                         raise_for_status=False
                     ) as response:
                         text = await response.text()
@@ -834,7 +766,6 @@
                         result = parsed_body if isinstance(parsed_body, dict) else await response.json()
                         return result
 
->>>>>>> 94c79b44
             except aiohttp.ClientConnectorError as e:
                 logger.error(
                     f"[{self.request.id}] FORWARD TASK: Connection error to {full_url}: {str(e)}")
@@ -964,13 +895,10 @@
         }
     except Exception as e:
         # If it's an Exception, all go here (including our custom JSON message)
-<<<<<<< HEAD
-=======
         # Important: if this is a Celery Retry, re-raise immediately without recording error_code
         if isinstance(e, Retry):
             raise
 
->>>>>>> 94c79b44
         task_id = self.request.id
         try:
             error_info = json.loads(str(e))
